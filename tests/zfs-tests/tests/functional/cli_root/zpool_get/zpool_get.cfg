#
# CDDL HEADER START
#
# The contents of this file are subject to the terms of the
# Common Development and Distribution License (the "License").
# You may not use this file except in compliance with the License.
#
# You can obtain a copy of the license at usr/src/OPENSOLARIS.LICENSE
# or http://www.opensolaris.org/os/licensing.
# See the License for the specific language governing permissions
# and limitations under the License.
#
# When distributing Covered Code, include this CDDL HEADER in each
# file and include the License file at usr/src/OPENSOLARIS.LICENSE.
# If applicable, add the following below this CDDL HEADER, with the
# fields enclosed by brackets "[]" replaced with your own identifying
# information: Portions Copyright [yyyy] [name of copyright owner]
#
# CDDL HEADER END
#

#
# Copyright 2009 Sun Microsystems, Inc.  All rights reserved.
# Use is subject to license terms.
#

#
# Copyright (c) 2013, 2014 by Delphix. All rights reserved.
# Copyright 2016 Nexenta Systems, Inc. All rights reserved.
#

# Set the expected properties of zpool
typeset -a properties=(
    "size"
    "capacity"
    "altroot"
    "health"
    "guid"
    "load_guid"
    "version"
    "bootfs"
    "delegation"
    "autoreplace"
    "cachefile"
    "checkpoint"
    "failmode"
    "listsnapshots"
    "autoexpand"
    "dedupditto"
    "dedupratio"
    "free"
    "allocated"
    "readonly"
    "comment"
    "expandsize"
    "freeing"
    "fragmentation"
    "leaked"
    "multihost"
    "feature@async_destroy"
    "feature@empty_bpobj"
    "feature@lz4_compress"
    "feature@multi_vdev_crash_dump"
    "feature@spacemap_histogram"
    "feature@enabled_txg"
    "feature@hole_birth"
    "feature@extensible_dataset"
    "feature@embedded_data"
    "feature@bookmarks"
    "feature@filesystem_limits"
    "feature@large_blocks"
    "feature@sha512"
    "feature@skein"
    "feature@edonr"
    "feature@device_removal"
    "feature@obsolete_counts"
    "feature@zpool_checkpoint"
    "feature@spacemap_v2"
)

# Additional properties added for Linux.
if is_linux; then
	properties+=(
	    "ashift"
	    "feature@large_dnode"
	    "feature@userobj_accounting"
	    "feature@encryption"
	    "feature@project_quota"
	    "feature@allocation_classes"
	    "feature@resilver_defer"
<<<<<<< HEAD
	    "feature@zstd_compress"
=======
	    "feature@bookmark_v2"
>>>>>>> ca6c7a94
	)
fi<|MERGE_RESOLUTION|>--- conflicted
+++ resolved
@@ -88,10 +88,7 @@
 	    "feature@project_quota"
 	    "feature@allocation_classes"
 	    "feature@resilver_defer"
-<<<<<<< HEAD
+	    "feature@bookmark_v2"
 	    "feature@zstd_compress"
-=======
-	    "feature@bookmark_v2"
->>>>>>> ca6c7a94
 	)
 fi