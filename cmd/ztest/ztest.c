/*
 * CDDL HEADER START
 *
 * The contents of this file are subject to the terms of the
 * Common Development and Distribution License (the "License").
 * You may not use this file except in compliance with the License.
 *
 * You can obtain a copy of the license at usr/src/OPENSOLARIS.LICENSE
 * or http://www.opensolaris.org/os/licensing.
 * See the License for the specific language governing permissions
 * and limitations under the License.
 *
 * When distributing Covered Code, include this CDDL HEADER in each
 * file and include the License file at usr/src/OPENSOLARIS.LICENSE.
 * If applicable, add the following below this CDDL HEADER, with the
 * fields enclosed by brackets "[]" replaced with your own identifying
 * information: Portions Copyright [yyyy] [name of copyright owner]
 *
 * CDDL HEADER END
 */
/*
 * Copyright (c) 2005, 2010, Oracle and/or its affiliates. All rights reserved.
 */

/*
 * The objective of this program is to provide a DMU/ZAP/SPA stress test
 * that runs entirely in userland, is easy to use, and easy to extend.
 *
 * The overall design of the ztest program is as follows:
 *
 * (1) For each major functional area (e.g. adding vdevs to a pool,
 *     creating and destroying datasets, reading and writing objects, etc)
 *     we have a simple routine to test that functionality.  These
 *     individual routines do not have to do anything "stressful".
 *
 * (2) We turn these simple functionality tests into a stress test by
 *     running them all in parallel, with as many threads as desired,
 *     and spread across as many datasets, objects, and vdevs as desired.
 *
 * (3) While all this is happening, we inject faults into the pool to
 *     verify that self-healing data really works.
 *
 * (4) Every time we open a dataset, we change its checksum and compression
 *     functions.  Thus even individual objects vary from block to block
 *     in which checksum they use and whether they're compressed.
 *
 * (5) To verify that we never lose on-disk consistency after a crash,
 *     we run the entire test in a child of the main process.
 *     At random times, the child self-immolates with a SIGKILL.
 *     This is the software equivalent of pulling the power cord.
 *     The parent then runs the test again, using the existing
 *     storage pool, as many times as desired.
 *
 * (6) To verify that we don't have future leaks or temporal incursions,
 *     many of the functional tests record the transaction group number
 *     as part of their data.  When reading old data, they verify that
 *     the transaction group number is less than the current, open txg.
 *     If you add a new test, please do this if applicable.
 *
 * (7) Threads are created with a reduced stack size, for sanity checking.
 *     Therefore, it's important not to allocate huge buffers on the stack.
 *
 * When run with no arguments, ztest runs for about five minutes and
 * produces no output if successful.  To get a little bit of information,
 * specify -V.  To get more information, specify -VV, and so on.
 *
 * To turn this into an overnight stress test, use -T to specify run time.
 *
 * You can ask more more vdevs [-v], datasets [-d], or threads [-t]
 * to increase the pool capacity, fanout, and overall stress level.
 *
 * The -N(okill) option will suppress kills, so each child runs to completion.
 * This can be useful when you're trying to distinguish temporal incursions
 * from plain old race conditions.
 */

#include <sys/zfs_context.h>
#include <sys/spa.h>
#include <sys/dmu.h>
#include <sys/txg.h>
#include <sys/dbuf.h>
#include <sys/zap.h>
#include <sys/dmu_objset.h>
#include <sys/poll.h>
#include <sys/stat.h>
#include <sys/time.h>
#include <sys/wait.h>
#include <sys/mman.h>
#include <sys/resource.h>
#include <sys/zio.h>
#include <sys/zil.h>
#include <sys/zil_impl.h>
#include <sys/vdev_impl.h>
#include <sys/vdev_file.h>
#include <sys/spa_impl.h>
#include <sys/metaslab_impl.h>
#include <sys/dsl_prop.h>
#include <sys/dsl_dataset.h>
#include <sys/dsl_scan.h>
#include <sys/zio_checksum.h>
#include <sys/refcount.h>
#include <stdio.h>
#include <stdio_ext.h>
#include <stdlib.h>
#include <unistd.h>
#include <signal.h>
#include <umem.h>
#include <dlfcn.h>
#include <ctype.h>
#include <math.h>
#include <sys/fs/zfs.h>
#include <libnvpair.h>

static char cmdname[] = "ztest";
static char *zopt_pool = cmdname;

static uint64_t zopt_vdevs = 5;
static uint64_t zopt_vdevtime;
static int zopt_ashift = SPA_MINBLOCKSHIFT;
static int zopt_mirrors = 2;
static int zopt_raidz = 4;
static int zopt_raidz_parity = 1;
static size_t zopt_vdev_size = SPA_MINDEVSIZE;
static int zopt_datasets = 7;
static int zopt_threads = 23;
static uint64_t zopt_passtime = 60;	/* 60 seconds */
static uint64_t zopt_killrate = 70;	/* 70% kill rate */
static int zopt_verbose = 0;
static int zopt_init = 1;
static char *zopt_dir = "/tmp";
static uint64_t zopt_time = 300;	/* 5 minutes */
static uint64_t zopt_maxloops = 50;	/* max loops during spa_freeze() */

#define	BT_MAGIC	0x123456789abcdefULL
#define	MAXFAULTS() (MAX(zs->zs_mirrors, 1) * (zopt_raidz_parity + 1) - 1)

enum ztest_io_type {
	ZTEST_IO_WRITE_TAG,
	ZTEST_IO_WRITE_PATTERN,
	ZTEST_IO_WRITE_ZEROES,
	ZTEST_IO_TRUNCATE,
	ZTEST_IO_SETATTR,
	ZTEST_IO_TYPES
};

typedef struct ztest_block_tag {
	uint64_t	bt_magic;
	uint64_t	bt_objset;
	uint64_t	bt_object;
	uint64_t	bt_offset;
	uint64_t	bt_gen;
	uint64_t	bt_txg;
	uint64_t	bt_crtxg;
} ztest_block_tag_t;

typedef struct bufwad {
	uint64_t	bw_index;
	uint64_t	bw_txg;
	uint64_t	bw_data;
} bufwad_t;

/*
 * XXX -- fix zfs range locks to be generic so we can use them here.
 */
typedef enum {
	RL_READER,
	RL_WRITER,
	RL_APPEND
} rl_type_t;

typedef struct rll {
	void		*rll_writer;
	int		rll_readers;
	kmutex_t	rll_lock;
	kcondvar_t	rll_cv;
} rll_t;

typedef struct rl {
	uint64_t	rl_object;
	uint64_t	rl_offset;
	uint64_t	rl_size;
	rll_t		*rl_lock;
} rl_t;

#define	ZTEST_RANGE_LOCKS	64
#define	ZTEST_OBJECT_LOCKS	64

/*
 * Object descriptor.  Used as a template for object lookup/create/remove.
 */
typedef struct ztest_od {
	uint64_t	od_dir;
	uint64_t	od_object;
	dmu_object_type_t od_type;
	dmu_object_type_t od_crtype;
	uint64_t	od_blocksize;
	uint64_t	od_crblocksize;
	uint64_t	od_gen;
	uint64_t	od_crgen;
	char		od_name[MAXNAMELEN];
} ztest_od_t;

/*
 * Per-dataset state.
 */
typedef struct ztest_ds {
	objset_t	*zd_os;
	zilog_t		*zd_zilog;
	uint64_t	zd_seq;
	ztest_od_t	*zd_od;		/* debugging aid */
	char		zd_name[MAXNAMELEN];
	kmutex_t	zd_dirobj_lock;
	rll_t		zd_object_lock[ZTEST_OBJECT_LOCKS];
	rll_t		zd_range_lock[ZTEST_RANGE_LOCKS];
} ztest_ds_t;

/*
 * Per-iteration state.
 */
typedef void ztest_func_t(ztest_ds_t *zd, uint64_t id);

typedef struct ztest_info {
	ztest_func_t	*zi_func;	/* test function */
	uint64_t	zi_iters;	/* iterations per execution */
	uint64_t	*zi_interval;	/* execute every <interval> seconds */
	uint64_t	zi_call_count;	/* per-pass count */
	uint64_t	zi_call_time;	/* per-pass time */
	uint64_t	zi_call_next;	/* next time to call this function */
} ztest_info_t;

/*
 * Note: these aren't static because we want dladdr() to work.
 */
ztest_func_t ztest_dmu_read_write;
ztest_func_t ztest_dmu_write_parallel;
ztest_func_t ztest_dmu_object_alloc_free;
ztest_func_t ztest_dmu_commit_callbacks;
ztest_func_t ztest_zap;
ztest_func_t ztest_zap_parallel;
ztest_func_t ztest_zil_commit;
ztest_func_t ztest_dmu_read_write_zcopy;
ztest_func_t ztest_dmu_objset_create_destroy;
ztest_func_t ztest_dmu_prealloc;
ztest_func_t ztest_fzap;
ztest_func_t ztest_dmu_snapshot_create_destroy;
ztest_func_t ztest_dsl_prop_get_set;
ztest_func_t ztest_spa_prop_get_set;
ztest_func_t ztest_spa_create_destroy;
ztest_func_t ztest_fault_inject;
ztest_func_t ztest_ddt_repair;
ztest_func_t ztest_dmu_snapshot_hold;
ztest_func_t ztest_spa_rename;
ztest_func_t ztest_scrub;
ztest_func_t ztest_dsl_dataset_promote_busy;
ztest_func_t ztest_vdev_attach_detach;
ztest_func_t ztest_vdev_LUN_growth;
ztest_func_t ztest_vdev_add_remove;
ztest_func_t ztest_vdev_aux_add_remove;
ztest_func_t ztest_split_pool;

uint64_t zopt_always = 0ULL * NANOSEC;		/* all the time */
uint64_t zopt_incessant = 1ULL * NANOSEC / 10;	/* every 1/10 second */
uint64_t zopt_often = 1ULL * NANOSEC;		/* every second */
uint64_t zopt_sometimes = 10ULL * NANOSEC;	/* every 10 seconds */
uint64_t zopt_rarely = 60ULL * NANOSEC;		/* every 60 seconds */

ztest_info_t ztest_info[] = {
	{ ztest_dmu_read_write,			1,	&zopt_always	},
	{ ztest_dmu_write_parallel,		10,	&zopt_always	},
	{ ztest_dmu_object_alloc_free,		1,	&zopt_always	},
	{ ztest_dmu_commit_callbacks,		1,	&zopt_always	},
	{ ztest_zap,				30,	&zopt_always	},
	{ ztest_zap_parallel,			100,	&zopt_always	},
	{ ztest_split_pool,			1,	&zopt_always	},
	{ ztest_zil_commit,			1,	&zopt_incessant	},
	{ ztest_dmu_read_write_zcopy,		1,	&zopt_often	},
	{ ztest_dmu_objset_create_destroy,	1,	&zopt_often	},
	{ ztest_dsl_prop_get_set,		1,	&zopt_often	},
	{ ztest_spa_prop_get_set,		1,	&zopt_sometimes	},
#if 0
	{ ztest_dmu_prealloc,			1,	&zopt_sometimes	},
#endif
	{ ztest_fzap,				1,	&zopt_sometimes	},
	{ ztest_dmu_snapshot_create_destroy,	1,	&zopt_sometimes	},
	{ ztest_spa_create_destroy,		1,	&zopt_sometimes	},
	{ ztest_fault_inject,			1,	&zopt_sometimes	},
	{ ztest_ddt_repair,			1,	&zopt_sometimes	},
	{ ztest_dmu_snapshot_hold,		1,	&zopt_sometimes	},
	{ ztest_spa_rename,			1,	&zopt_rarely	},
	{ ztest_scrub,				1,	&zopt_rarely	},
	{ ztest_dsl_dataset_promote_busy,	1,	&zopt_rarely	},
	{ ztest_vdev_attach_detach,		1,	&zopt_rarely },
	{ ztest_vdev_LUN_growth,		1,	&zopt_rarely	},
	{ ztest_vdev_add_remove,		1,	&zopt_vdevtime },
	{ ztest_vdev_aux_add_remove,		1,	&zopt_vdevtime	},
};

#define	ZTEST_FUNCS	(sizeof (ztest_info) / sizeof (ztest_info_t))

/*
 * The following struct is used to hold a list of uncalled commit callbacks.
 * The callbacks are ordered by txg number.
 */
typedef struct ztest_cb_list {
	kmutex_t	zcl_callbacks_lock;
	list_t		zcl_callbacks;
} ztest_cb_list_t;

/*
 * Stuff we need to share writably between parent and child.
 */
typedef struct ztest_shared {
	char		*zs_pool;
	spa_t		*zs_spa;
	hrtime_t	zs_proc_start;
	hrtime_t	zs_proc_stop;
	hrtime_t	zs_thread_start;
	hrtime_t	zs_thread_stop;
	hrtime_t	zs_thread_kill;
	uint64_t	zs_enospc_count;
	uint64_t	zs_vdev_next_leaf;
	uint64_t	zs_vdev_aux;
	uint64_t	zs_alloc;
	uint64_t	zs_space;
	kmutex_t	zs_vdev_lock;
	krwlock_t	zs_name_lock;
	ztest_info_t	zs_info[ZTEST_FUNCS];
	uint64_t	zs_splits;
	uint64_t	zs_mirrors;
	ztest_ds_t	zs_zd[];
} ztest_shared_t;

#define	ID_PARALLEL	-1ULL

static char ztest_dev_template[] = "%s/%s.%llua";
static char ztest_aux_template[] = "%s/%s.%s.%llu";
ztest_shared_t *ztest_shared;
uint64_t *ztest_seq;

static int ztest_random_fd;
static int ztest_dump_core = 1;

static boolean_t ztest_exiting;

/* Global commit callback list */
static ztest_cb_list_t zcl;

extern uint64_t metaslab_gang_bang;
extern uint64_t metaslab_df_alloc_threshold;
static uint64_t metaslab_sz;

enum ztest_object {
	ZTEST_META_DNODE = 0,
	ZTEST_DIROBJ,
	ZTEST_OBJECTS
};

static void usage(boolean_t) __NORETURN;

/*
 * These libumem hooks provide a reasonable set of defaults for the allocator's
 * debugging facilities.
 */
const char *
_umem_debug_init(void)
{
	return ("default,verbose"); /* $UMEM_DEBUG setting */
}

const char *
_umem_logging_init(void)
{
	return ("fail,contents"); /* $UMEM_LOGGING setting */
}

#define	FATAL_MSG_SZ	1024

char *fatal_msg;

static void
fatal(int do_perror, char *message, ...)
{
	va_list args;
	int save_errno = errno;
	char buf[FATAL_MSG_SZ];

	(void) fflush(stdout);

	va_start(args, message);
	(void) sprintf(buf, "ztest: ");
	/* LINTED */
	(void) vsprintf(buf + strlen(buf), message, args);
	va_end(args);
	if (do_perror) {
		(void) snprintf(buf + strlen(buf), FATAL_MSG_SZ - strlen(buf),
		    ": %s", strerror(save_errno));
	}
	(void) fprintf(stderr, "%s\n", buf);
	fatal_msg = buf;			/* to ease debugging */
	if (ztest_dump_core)
		abort();
	exit(3);
}

static int
str2shift(const char *buf)
{
	const char *ends = "BKMGTPEZ";
	int i;

	if (buf[0] == '\0')
		return (0);
	for (i = 0; i < strlen(ends); i++) {
		if (toupper(buf[0]) == ends[i])
			break;
	}
	if (i == strlen(ends)) {
		(void) fprintf(stderr, "ztest: invalid bytes suffix: %s\n",
		    buf);
		usage(B_FALSE);
	}
	if (buf[1] == '\0' || (toupper(buf[1]) == 'B' && buf[2] == '\0')) {
		return (10*i);
	}
	(void) fprintf(stderr, "ztest: invalid bytes suffix: %s\n", buf);
	usage(B_FALSE);
	/* NOTREACHED */
}

static uint64_t
nicenumtoull(const char *buf)
{
	char *end;
	uint64_t val;

	val = strtoull(buf, &end, 0);
	if (end == buf) {
		(void) fprintf(stderr, "ztest: bad numeric value: %s\n", buf);
		usage(B_FALSE);
	} else if (end[0] == '.') {
		double fval = strtod(buf, &end);
		fval *= pow(2, str2shift(end));
		if (fval > UINT64_MAX) {
			(void) fprintf(stderr, "ztest: value too large: %s\n",
			    buf);
			usage(B_FALSE);
		}
		val = (uint64_t)fval;
	} else {
		int shift = str2shift(end);
		if (shift >= 64 || (val << shift) >> shift != val) {
			(void) fprintf(stderr, "ztest: value too large: %s\n",
			    buf);
			usage(B_FALSE);
		}
		val <<= shift;
	}
	return (val);
}

static void
usage(boolean_t requested)
{
	char nice_vdev_size[10];
	char nice_gang_bang[10];
	FILE *fp = requested ? stdout : stderr;

	nicenum(zopt_vdev_size, nice_vdev_size);
	nicenum(metaslab_gang_bang, nice_gang_bang);

	(void) fprintf(fp, "Usage: %s\n"
	    "\t[-v vdevs (default: %llu)]\n"
	    "\t[-s size_of_each_vdev (default: %s)]\n"
	    "\t[-a alignment_shift (default: %d)] use 0 for random\n"
	    "\t[-m mirror_copies (default: %d)]\n"
	    "\t[-r raidz_disks (default: %d)]\n"
	    "\t[-R raidz_parity (default: %d)]\n"
	    "\t[-d datasets (default: %d)]\n"
	    "\t[-t threads (default: %d)]\n"
	    "\t[-g gang_block_threshold (default: %s)]\n"
	    "\t[-i init_count (default: %d)] initialize pool i times\n"
	    "\t[-k kill_percentage (default: %llu%%)]\n"
	    "\t[-p pool_name (default: %s)]\n"
	    "\t[-f dir (default: %s)] file directory for vdev files\n"
	    "\t[-V] verbose (use multiple times for ever more blather)\n"
	    "\t[-E] use existing pool instead of creating new one\n"
	    "\t[-T time (default: %llu sec)] total run time\n"
	    "\t[-F freezeloops (default: %llu)] max loops in spa_freeze()\n"
	    "\t[-P passtime (default: %llu sec)] time per pass\n"
	    "\t[-h] (print help)\n"
	    "",
	    cmdname,
	    (u_longlong_t)zopt_vdevs,			/* -v */
	    nice_vdev_size,				/* -s */
	    zopt_ashift,				/* -a */
	    zopt_mirrors,				/* -m */
	    zopt_raidz,					/* -r */
	    zopt_raidz_parity,				/* -R */
	    zopt_datasets,				/* -d */
	    zopt_threads,				/* -t */
	    nice_gang_bang,				/* -g */
	    zopt_init,					/* -i */
	    (u_longlong_t)zopt_killrate,		/* -k */
	    zopt_pool,					/* -p */
	    zopt_dir,					/* -f */
	    (u_longlong_t)zopt_time,			/* -T */
	    (u_longlong_t)zopt_maxloops,		/* -F */
	    (u_longlong_t)zopt_passtime);		/* -P */
	exit(requested ? 0 : 1);
}

static void
process_options(int argc, char **argv)
{
	int opt;
	uint64_t value;

	/* By default, test gang blocks for blocks 32K and greater */
	metaslab_gang_bang = 32 << 10;

	while ((opt = getopt(argc, argv,
	    "v:s:a:m:r:R:d:t:g:i:k:p:f:VET:P:hF:")) != EOF) {
		value = 0;
		switch (opt) {
		case 'v':
		case 's':
		case 'a':
		case 'm':
		case 'r':
		case 'R':
		case 'd':
		case 't':
		case 'g':
		case 'i':
		case 'k':
		case 'T':
		case 'P':
		case 'F':
			value = nicenumtoull(optarg);
		}
		switch (opt) {
		case 'v':
			zopt_vdevs = value;
			break;
		case 's':
			zopt_vdev_size = MAX(SPA_MINDEVSIZE, value);
			break;
		case 'a':
			zopt_ashift = value;
			break;
		case 'm':
			zopt_mirrors = value;
			break;
		case 'r':
			zopt_raidz = MAX(1, value);
			break;
		case 'R':
			zopt_raidz_parity = MIN(MAX(value, 1), 3);
			break;
		case 'd':
			zopt_datasets = MAX(1, value);
			break;
		case 't':
			zopt_threads = MAX(1, value);
			break;
		case 'g':
			metaslab_gang_bang = MAX(SPA_MINBLOCKSIZE << 1, value);
			break;
		case 'i':
			zopt_init = value;
			break;
		case 'k':
			zopt_killrate = value;
			break;
		case 'p':
			zopt_pool = strdup(optarg);
			break;
		case 'f':
			zopt_dir = strdup(optarg);
			break;
		case 'V':
			zopt_verbose++;
			break;
		case 'E':
			zopt_init = 0;
			break;
		case 'T':
			zopt_time = value;
			break;
		case 'P':
			zopt_passtime = MAX(1, value);
			break;
		case 'F':
			zopt_maxloops = MAX(1, value);
			break;
		case 'h':
			usage(B_TRUE);
			break;
		case '?':
		default:
			usage(B_FALSE);
			break;
		}
	}

	zopt_raidz_parity = MIN(zopt_raidz_parity, zopt_raidz - 1);

	zopt_vdevtime = (zopt_vdevs > 0 ? zopt_time * NANOSEC / zopt_vdevs :
	    UINT64_MAX >> 2);
}

static void
ztest_kill(ztest_shared_t *zs)
{
	zs->zs_alloc = metaslab_class_get_alloc(spa_normal_class(zs->zs_spa));
	zs->zs_space = metaslab_class_get_space(spa_normal_class(zs->zs_spa));
	(void) kill(getpid(), SIGKILL);
}

static uint64_t
ztest_random(uint64_t range)
{
	uint64_t r;

	if (range == 0)
		return (0);

	if (read(ztest_random_fd, &r, sizeof (r)) != sizeof (r))
		fatal(1, "short read from /dev/urandom");

	return (r % range);
}

/* ARGSUSED */
static void
ztest_record_enospc(const char *s)
{
	ztest_shared->zs_enospc_count++;
}

static uint64_t
ztest_get_ashift(void)
{
	if (zopt_ashift == 0)
		return (SPA_MINBLOCKSHIFT + ztest_random(3));
	return (zopt_ashift);
}

static nvlist_t *
make_vdev_file(char *path, char *aux, size_t size, uint64_t ashift)
{
	char pathbuf[MAXPATHLEN];
	uint64_t vdev;
	nvlist_t *file;

	if (ashift == 0)
		ashift = ztest_get_ashift();

	if (path == NULL) {
		path = pathbuf;

		if (aux != NULL) {
			vdev = ztest_shared->zs_vdev_aux;
			(void) sprintf(path, ztest_aux_template,
			    zopt_dir, zopt_pool, aux, vdev);
		} else {
			vdev = ztest_shared->zs_vdev_next_leaf++;
			(void) sprintf(path, ztest_dev_template,
			    zopt_dir, zopt_pool, vdev);
		}
	}

	if (size != 0) {
		int fd = open(path, O_RDWR | O_CREAT | O_TRUNC, 0666);
		if (fd == -1)
			fatal(1, "can't open %s", path);
		if (ftruncate(fd, size) != 0)
			fatal(1, "can't ftruncate %s", path);
		(void) close(fd);
	}

	VERIFY(nvlist_alloc(&file, NV_UNIQUE_NAME, 0) == 0);
	VERIFY(nvlist_add_string(file, ZPOOL_CONFIG_TYPE, VDEV_TYPE_FILE) == 0);
	VERIFY(nvlist_add_string(file, ZPOOL_CONFIG_PATH, path) == 0);
	VERIFY(nvlist_add_uint64(file, ZPOOL_CONFIG_ASHIFT, ashift) == 0);

	return (file);
}

static nvlist_t *
make_vdev_raidz(char *path, char *aux, size_t size, uint64_t ashift, int r)
{
	nvlist_t *raidz, **child;
	int c;

	if (r < 2)
		return (make_vdev_file(path, aux, size, ashift));
	child = umem_alloc(r * sizeof (nvlist_t *), UMEM_NOFAIL);

	for (c = 0; c < r; c++)
		child[c] = make_vdev_file(path, aux, size, ashift);

	VERIFY(nvlist_alloc(&raidz, NV_UNIQUE_NAME, 0) == 0);
	VERIFY(nvlist_add_string(raidz, ZPOOL_CONFIG_TYPE,
	    VDEV_TYPE_RAIDZ) == 0);
	VERIFY(nvlist_add_uint64(raidz, ZPOOL_CONFIG_NPARITY,
	    zopt_raidz_parity) == 0);
	VERIFY(nvlist_add_nvlist_array(raidz, ZPOOL_CONFIG_CHILDREN,
	    child, r) == 0);

	for (c = 0; c < r; c++)
		nvlist_free(child[c]);

	umem_free(child, r * sizeof (nvlist_t *));

	return (raidz);
}

static nvlist_t *
make_vdev_mirror(char *path, char *aux, size_t size, uint64_t ashift,
	int r, int m)
{
	nvlist_t *mirror, **child;
	int c;

	if (m < 1)
		return (make_vdev_raidz(path, aux, size, ashift, r));

	child = umem_alloc(m * sizeof (nvlist_t *), UMEM_NOFAIL);

	for (c = 0; c < m; c++)
		child[c] = make_vdev_raidz(path, aux, size, ashift, r);

	VERIFY(nvlist_alloc(&mirror, NV_UNIQUE_NAME, 0) == 0);
	VERIFY(nvlist_add_string(mirror, ZPOOL_CONFIG_TYPE,
	    VDEV_TYPE_MIRROR) == 0);
	VERIFY(nvlist_add_nvlist_array(mirror, ZPOOL_CONFIG_CHILDREN,
	    child, m) == 0);

	for (c = 0; c < m; c++)
		nvlist_free(child[c]);

	umem_free(child, m * sizeof (nvlist_t *));

	return (mirror);
}

static nvlist_t *
make_vdev_root(char *path, char *aux, size_t size, uint64_t ashift,
	int log, int r, int m, int t)
{
	nvlist_t *root, **child;
	int c;

	ASSERT(t > 0);

	child = umem_alloc(t * sizeof (nvlist_t *), UMEM_NOFAIL);

	for (c = 0; c < t; c++) {
		child[c] = make_vdev_mirror(path, aux, size, ashift, r, m);
		VERIFY(nvlist_add_uint64(child[c], ZPOOL_CONFIG_IS_LOG,
		    log) == 0);
	}

	VERIFY(nvlist_alloc(&root, NV_UNIQUE_NAME, 0) == 0);
	VERIFY(nvlist_add_string(root, ZPOOL_CONFIG_TYPE, VDEV_TYPE_ROOT) == 0);
	VERIFY(nvlist_add_nvlist_array(root, aux ? aux : ZPOOL_CONFIG_CHILDREN,
	    child, t) == 0);

	for (c = 0; c < t; c++)
		nvlist_free(child[c]);

	umem_free(child, t * sizeof (nvlist_t *));

	return (root);
}

static int
ztest_random_blocksize(void)
{
	return (1 << (SPA_MINBLOCKSHIFT +
	    ztest_random(SPA_MAXBLOCKSHIFT - SPA_MINBLOCKSHIFT + 1)));
}

static int
ztest_random_ibshift(void)
{
	return (DN_MIN_INDBLKSHIFT +
	    ztest_random(DN_MAX_INDBLKSHIFT - DN_MIN_INDBLKSHIFT + 1));
}

static uint64_t
ztest_random_vdev_top(spa_t *spa, boolean_t log_ok)
{
	uint64_t top;
	vdev_t *rvd = spa->spa_root_vdev;
	vdev_t *tvd;

	ASSERT(spa_config_held(spa, SCL_ALL, RW_READER) != 0);

	do {
		top = ztest_random(rvd->vdev_children);
		tvd = rvd->vdev_child[top];
	} while (tvd->vdev_ishole || (tvd->vdev_islog && !log_ok) ||
	    tvd->vdev_mg == NULL || tvd->vdev_mg->mg_class == NULL);

	return (top);
}

static uint64_t
ztest_random_dsl_prop(zfs_prop_t prop)
{
	uint64_t value;

	do {
		value = zfs_prop_random_value(prop, ztest_random(-1ULL));
	} while (prop == ZFS_PROP_CHECKSUM && value == ZIO_CHECKSUM_OFF);

	return (value);
}

static int
ztest_dsl_prop_set_uint64(char *osname, zfs_prop_t prop, uint64_t value,
    boolean_t inherit)
{
	const char *propname = zfs_prop_to_name(prop);
	const char *valname;
	char setpoint[MAXPATHLEN];
	uint64_t curval;
	int error;

	error = dsl_prop_set(osname, propname,
	    (inherit ? ZPROP_SRC_NONE : ZPROP_SRC_LOCAL),
	    sizeof (value), 1, &value);

	if (error == ENOSPC) {
		ztest_record_enospc(FTAG);
		return (error);
	}
	ASSERT3U(error, ==, 0);

	VERIFY3U(dsl_prop_get(osname, propname, sizeof (curval),
	    1, &curval, setpoint), ==, 0);

	if (zopt_verbose >= 6) {
		VERIFY(zfs_prop_index_to_string(prop, curval, &valname) == 0);
		(void) printf("%s %s = %s at '%s'\n",
		    osname, propname, valname, setpoint);
	}

	return (error);
}

static int
ztest_spa_prop_set_uint64(ztest_shared_t *zs, zpool_prop_t prop, uint64_t value)
{
	spa_t *spa = zs->zs_spa;
	nvlist_t *props = NULL;
	int error;

	VERIFY(nvlist_alloc(&props, NV_UNIQUE_NAME, 0) == 0);
	VERIFY(nvlist_add_uint64(props, zpool_prop_to_name(prop), value) == 0);

	error = spa_prop_set(spa, props);

	nvlist_free(props);

	if (error == ENOSPC) {
		ztest_record_enospc(FTAG);
		return (error);
	}
	ASSERT3U(error, ==, 0);

	return (error);
}

static void
ztest_rll_init(rll_t *rll)
{
	rll->rll_writer = NULL;
	rll->rll_readers = 0;
	mutex_init(&rll->rll_lock, NULL, MUTEX_DEFAULT, NULL);
	cv_init(&rll->rll_cv, NULL, CV_DEFAULT, NULL);
}

static void
ztest_rll_destroy(rll_t *rll)
{
	ASSERT(rll->rll_writer == NULL);
	ASSERT(rll->rll_readers == 0);
	mutex_destroy(&rll->rll_lock);
	cv_destroy(&rll->rll_cv);
}

static void
ztest_rll_lock(rll_t *rll, rl_type_t type)
{
	mutex_enter(&rll->rll_lock);

	if (type == RL_READER) {
		while (rll->rll_writer != NULL)
			(void) cv_wait(&rll->rll_cv, &rll->rll_lock);
		rll->rll_readers++;
	} else {
		while (rll->rll_writer != NULL || rll->rll_readers)
			(void) cv_wait(&rll->rll_cv, &rll->rll_lock);
		rll->rll_writer = curthread;
	}

	mutex_exit(&rll->rll_lock);
}

static void
ztest_rll_unlock(rll_t *rll)
{
	mutex_enter(&rll->rll_lock);

	if (rll->rll_writer) {
		ASSERT(rll->rll_readers == 0);
		rll->rll_writer = NULL;
	} else {
		ASSERT(rll->rll_readers != 0);
		ASSERT(rll->rll_writer == NULL);
		rll->rll_readers--;
	}

	if (rll->rll_writer == NULL && rll->rll_readers == 0)
		cv_broadcast(&rll->rll_cv);

	mutex_exit(&rll->rll_lock);
}

static void
ztest_object_lock(ztest_ds_t *zd, uint64_t object, rl_type_t type)
{
	rll_t *rll = &zd->zd_object_lock[object & (ZTEST_OBJECT_LOCKS - 1)];

	ztest_rll_lock(rll, type);
}

static void
ztest_object_unlock(ztest_ds_t *zd, uint64_t object)
{
	rll_t *rll = &zd->zd_object_lock[object & (ZTEST_OBJECT_LOCKS - 1)];

	ztest_rll_unlock(rll);
}

static rl_t *
ztest_range_lock(ztest_ds_t *zd, uint64_t object, uint64_t offset,
    uint64_t size, rl_type_t type)
{
	uint64_t hash = object ^ (offset % (ZTEST_RANGE_LOCKS + 1));
	rll_t *rll = &zd->zd_range_lock[hash & (ZTEST_RANGE_LOCKS - 1)];
	rl_t *rl;

	rl = umem_alloc(sizeof (*rl), UMEM_NOFAIL);
	rl->rl_object = object;
	rl->rl_offset = offset;
	rl->rl_size = size;
	rl->rl_lock = rll;

	ztest_rll_lock(rll, type);

	return (rl);
}

static void
ztest_range_unlock(rl_t *rl)
{
	rll_t *rll = rl->rl_lock;

	ztest_rll_unlock(rll);

	umem_free(rl, sizeof (*rl));
}

static void
ztest_zd_init(ztest_ds_t *zd, objset_t *os)
{
	zd->zd_os = os;
	zd->zd_zilog = dmu_objset_zil(os);
	zd->zd_seq = 0;
	dmu_objset_name(os, zd->zd_name);
	int l;

	mutex_init(&zd->zd_dirobj_lock, NULL, MUTEX_DEFAULT, NULL);

	for (l = 0; l < ZTEST_OBJECT_LOCKS; l++)
		ztest_rll_init(&zd->zd_object_lock[l]);

	for (l = 0; l < ZTEST_RANGE_LOCKS; l++)
		ztest_rll_init(&zd->zd_range_lock[l]);
}

static void
ztest_zd_fini(ztest_ds_t *zd)
{
	int l;

	mutex_destroy(&zd->zd_dirobj_lock);

	for (l = 0; l < ZTEST_OBJECT_LOCKS; l++)
		ztest_rll_destroy(&zd->zd_object_lock[l]);

	for (l = 0; l < ZTEST_RANGE_LOCKS; l++)
		ztest_rll_destroy(&zd->zd_range_lock[l]);
}

#define	TXG_MIGHTWAIT	(ztest_random(10) == 0 ? TXG_NOWAIT : TXG_WAIT)

static uint64_t
ztest_tx_assign(dmu_tx_t *tx, uint64_t txg_how, const char *tag)
{
	uint64_t txg;
	int error;

	/*
	 * Attempt to assign tx to some transaction group.
	 */
	error = dmu_tx_assign(tx, txg_how);
	if (error) {
		if (error == ERESTART) {
			ASSERT(txg_how == TXG_NOWAIT);
			dmu_tx_wait(tx);
		} else {
			ASSERT3U(error, ==, ENOSPC);
			ztest_record_enospc(tag);
		}
		dmu_tx_abort(tx);
		return (0);
	}
	txg = dmu_tx_get_txg(tx);
	ASSERT(txg != 0);
	return (txg);
}

static void
ztest_pattern_set(void *buf, uint64_t size, uint64_t value)
{
	uint64_t *ip = buf;
	uint64_t *ip_end = (uint64_t *)((uintptr_t)buf + (uintptr_t)size);

	while (ip < ip_end)
		*ip++ = value;
}

static boolean_t
ztest_pattern_match(void *buf, uint64_t size, uint64_t value)
{
	uint64_t *ip = buf;
	uint64_t *ip_end = (uint64_t *)((uintptr_t)buf + (uintptr_t)size);
	uint64_t diff = 0;

	while (ip < ip_end)
		diff |= (value - *ip++);

	return (diff == 0);
}

static void
ztest_bt_generate(ztest_block_tag_t *bt, objset_t *os, uint64_t object,
    uint64_t offset, uint64_t gen, uint64_t txg, uint64_t crtxg)
{
	bt->bt_magic = BT_MAGIC;
	bt->bt_objset = dmu_objset_id(os);
	bt->bt_object = object;
	bt->bt_offset = offset;
	bt->bt_gen = gen;
	bt->bt_txg = txg;
	bt->bt_crtxg = crtxg;
}

static void
ztest_bt_verify(ztest_block_tag_t *bt, objset_t *os, uint64_t object,
    uint64_t offset, uint64_t gen, uint64_t txg, uint64_t crtxg)
{
	ASSERT(bt->bt_magic == BT_MAGIC);
	ASSERT(bt->bt_objset == dmu_objset_id(os));
	ASSERT(bt->bt_object == object);
	ASSERT(bt->bt_offset == offset);
	ASSERT(bt->bt_gen <= gen);
	ASSERT(bt->bt_txg <= txg);
	ASSERT(bt->bt_crtxg == crtxg);
}

static ztest_block_tag_t *
ztest_bt_bonus(dmu_buf_t *db)
{
	dmu_object_info_t doi;
	ztest_block_tag_t *bt;

	dmu_object_info_from_db(db, &doi);
	ASSERT3U(doi.doi_bonus_size, <=, db->db_size);
	ASSERT3U(doi.doi_bonus_size, >=, sizeof (*bt));
	bt = (void *)((char *)db->db_data + doi.doi_bonus_size - sizeof (*bt));

	return (bt);
}

/*
 * ZIL logging ops
 */

#define	lrz_type	lr_mode
#define	lrz_blocksize	lr_uid
#define	lrz_ibshift	lr_gid
#define	lrz_bonustype	lr_rdev
#define	lrz_bonuslen	lr_crtime[1]

static uint64_t
ztest_log_create(ztest_ds_t *zd, dmu_tx_t *tx, lr_create_t *lr)
{
	char *name = (void *)(lr + 1);		/* name follows lr */
	size_t namesize = strlen(name) + 1;
	itx_t *itx;

	if (zil_replaying(zd->zd_zilog, tx))
		return (0);

	itx = zil_itx_create(TX_CREATE, sizeof (*lr) + namesize);
	bcopy(&lr->lr_common + 1, &itx->itx_lr + 1,
	    sizeof (*lr) + namesize - sizeof (lr_t));

	return (zil_itx_assign(zd->zd_zilog, itx, tx));
}

static uint64_t
ztest_log_remove(ztest_ds_t *zd, dmu_tx_t *tx, lr_remove_t *lr)
{
	char *name = (void *)(lr + 1);		/* name follows lr */
	size_t namesize = strlen(name) + 1;
	itx_t *itx;

	if (zil_replaying(zd->zd_zilog, tx))
		return (0);

	itx = zil_itx_create(TX_REMOVE, sizeof (*lr) + namesize);
	bcopy(&lr->lr_common + 1, &itx->itx_lr + 1,
	    sizeof (*lr) + namesize - sizeof (lr_t));

	return (zil_itx_assign(zd->zd_zilog, itx, tx));
}

static uint64_t
ztest_log_write(ztest_ds_t *zd, dmu_tx_t *tx, lr_write_t *lr)
{
	itx_t *itx;
	itx_wr_state_t write_state = ztest_random(WR_NUM_STATES);

	if (zil_replaying(zd->zd_zilog, tx))
		return (0);

	if (lr->lr_length > ZIL_MAX_LOG_DATA)
		write_state = WR_INDIRECT;

	itx = zil_itx_create(TX_WRITE,
	    sizeof (*lr) + (write_state == WR_COPIED ? lr->lr_length : 0));

	if (write_state == WR_COPIED &&
	    dmu_read(zd->zd_os, lr->lr_foid, lr->lr_offset, lr->lr_length,
	    ((lr_write_t *)&itx->itx_lr) + 1, DMU_READ_NO_PREFETCH) != 0) {
		zil_itx_destroy(itx);
		itx = zil_itx_create(TX_WRITE, sizeof (*lr));
		write_state = WR_NEED_COPY;
	}
	itx->itx_private = zd;
	itx->itx_wr_state = write_state;
	itx->itx_sync = (ztest_random(8) == 0);
	itx->itx_sod += (write_state == WR_NEED_COPY ? lr->lr_length : 0);

	bcopy(&lr->lr_common + 1, &itx->itx_lr + 1,
	    sizeof (*lr) - sizeof (lr_t));

	return (zil_itx_assign(zd->zd_zilog, itx, tx));
}

static uint64_t
ztest_log_truncate(ztest_ds_t *zd, dmu_tx_t *tx, lr_truncate_t *lr)
{
	itx_t *itx;

	if (zil_replaying(zd->zd_zilog, tx))
		return (0);

	itx = zil_itx_create(TX_TRUNCATE, sizeof (*lr));
	bcopy(&lr->lr_common + 1, &itx->itx_lr + 1,
	    sizeof (*lr) - sizeof (lr_t));

	return (zil_itx_assign(zd->zd_zilog, itx, tx));
}

static uint64_t
ztest_log_setattr(ztest_ds_t *zd, dmu_tx_t *tx, lr_setattr_t *lr)
{
	itx_t *itx;

	if (zil_replaying(zd->zd_zilog, tx))
		return (0);

	itx = zil_itx_create(TX_SETATTR, sizeof (*lr));
	bcopy(&lr->lr_common + 1, &itx->itx_lr + 1,
	    sizeof (*lr) - sizeof (lr_t));

	return (zil_itx_assign(zd->zd_zilog, itx, tx));
}

/*
 * ZIL replay ops
 */
static int
ztest_replay_create(ztest_ds_t *zd, lr_create_t *lr, boolean_t byteswap)
{
	char *name = (void *)(lr + 1);		/* name follows lr */
	objset_t *os = zd->zd_os;
	ztest_block_tag_t *bbt;
	dmu_buf_t *db;
	dmu_tx_t *tx;
	uint64_t txg;
	int error = 0;

	if (byteswap)
		byteswap_uint64_array(lr, sizeof (*lr));

	ASSERT(lr->lr_doid == ZTEST_DIROBJ);
	ASSERT(name[0] != '\0');

	tx = dmu_tx_create(os);

	dmu_tx_hold_zap(tx, lr->lr_doid, B_TRUE, name);

	if (lr->lrz_type == DMU_OT_ZAP_OTHER) {
		dmu_tx_hold_zap(tx, DMU_NEW_OBJECT, B_TRUE, NULL);
	} else {
		dmu_tx_hold_bonus(tx, DMU_NEW_OBJECT);
	}

	txg = ztest_tx_assign(tx, TXG_WAIT, FTAG);
	if (txg == 0)
		return (ENOSPC);

	ASSERT(dmu_objset_zil(os)->zl_replay == !!lr->lr_foid);

	if (lr->lrz_type == DMU_OT_ZAP_OTHER) {
		if (lr->lr_foid == 0) {
			lr->lr_foid = zap_create(os,
			    lr->lrz_type, lr->lrz_bonustype,
			    lr->lrz_bonuslen, tx);
		} else {
			error = zap_create_claim(os, lr->lr_foid,
			    lr->lrz_type, lr->lrz_bonustype,
			    lr->lrz_bonuslen, tx);
		}
	} else {
		if (lr->lr_foid == 0) {
			lr->lr_foid = dmu_object_alloc(os,
			    lr->lrz_type, 0, lr->lrz_bonustype,
			    lr->lrz_bonuslen, tx);
		} else {
			error = dmu_object_claim(os, lr->lr_foid,
			    lr->lrz_type, 0, lr->lrz_bonustype,
			    lr->lrz_bonuslen, tx);
		}
	}

	if (error) {
		ASSERT3U(error, ==, EEXIST);
		ASSERT(zd->zd_zilog->zl_replay);
		dmu_tx_commit(tx);
		return (error);
	}

	ASSERT(lr->lr_foid != 0);

	if (lr->lrz_type != DMU_OT_ZAP_OTHER)
		VERIFY3U(0, ==, dmu_object_set_blocksize(os, lr->lr_foid,
		    lr->lrz_blocksize, lr->lrz_ibshift, tx));

	VERIFY3U(0, ==, dmu_bonus_hold(os, lr->lr_foid, FTAG, &db));
	bbt = ztest_bt_bonus(db);
	dmu_buf_will_dirty(db, tx);
	ztest_bt_generate(bbt, os, lr->lr_foid, -1ULL, lr->lr_gen, txg, txg);
	dmu_buf_rele(db, FTAG);

	VERIFY3U(0, ==, zap_add(os, lr->lr_doid, name, sizeof (uint64_t), 1,
	    &lr->lr_foid, tx));

	(void) ztest_log_create(zd, tx, lr);

	dmu_tx_commit(tx);

	return (0);
}

static int
ztest_replay_remove(ztest_ds_t *zd, lr_remove_t *lr, boolean_t byteswap)
{
	char *name = (void *)(lr + 1);		/* name follows lr */
	objset_t *os = zd->zd_os;
	dmu_object_info_t doi;
	dmu_tx_t *tx;
	uint64_t object, txg;

	if (byteswap)
		byteswap_uint64_array(lr, sizeof (*lr));

	ASSERT(lr->lr_doid == ZTEST_DIROBJ);
	ASSERT(name[0] != '\0');

	VERIFY3U(0, ==,
	    zap_lookup(os, lr->lr_doid, name, sizeof (object), 1, &object));
	ASSERT(object != 0);

	ztest_object_lock(zd, object, RL_WRITER);

	VERIFY3U(0, ==, dmu_object_info(os, object, &doi));

	tx = dmu_tx_create(os);

	dmu_tx_hold_zap(tx, lr->lr_doid, B_FALSE, name);
	dmu_tx_hold_free(tx, object, 0, DMU_OBJECT_END);

	txg = ztest_tx_assign(tx, TXG_WAIT, FTAG);
	if (txg == 0) {
		ztest_object_unlock(zd, object);
		return (ENOSPC);
	}

	if (doi.doi_type == DMU_OT_ZAP_OTHER) {
		VERIFY3U(0, ==, zap_destroy(os, object, tx));
	} else {
		VERIFY3U(0, ==, dmu_object_free(os, object, tx));
	}

	VERIFY3U(0, ==, zap_remove(os, lr->lr_doid, name, tx));

	(void) ztest_log_remove(zd, tx, lr);

	dmu_tx_commit(tx);

	ztest_object_unlock(zd, object);

	return (0);
}

static int
ztest_replay_write(ztest_ds_t *zd, lr_write_t *lr, boolean_t byteswap)
{
	objset_t *os = zd->zd_os;
	void *data = lr + 1;			/* data follows lr */
	uint64_t offset, length;
	ztest_block_tag_t *bt = data;
	ztest_block_tag_t *bbt;
	uint64_t gen, txg, lrtxg, crtxg;
	dmu_object_info_t doi;
	dmu_tx_t *tx;
	dmu_buf_t *db;
	arc_buf_t *abuf = NULL;
	rl_t *rl;

	if (byteswap)
		byteswap_uint64_array(lr, sizeof (*lr));

	offset = lr->lr_offset;
	length = lr->lr_length;

	/* If it's a dmu_sync() block, write the whole block */
	if (lr->lr_common.lrc_reclen == sizeof (lr_write_t)) {
		uint64_t blocksize = BP_GET_LSIZE(&lr->lr_blkptr);
		if (length < blocksize) {
			offset -= offset % blocksize;
			length = blocksize;
		}
	}

	if (bt->bt_magic == BSWAP_64(BT_MAGIC))
		byteswap_uint64_array(bt, sizeof (*bt));

	if (bt->bt_magic != BT_MAGIC)
		bt = NULL;

	ztest_object_lock(zd, lr->lr_foid, RL_READER);
	rl = ztest_range_lock(zd, lr->lr_foid, offset, length, RL_WRITER);

	VERIFY3U(0, ==, dmu_bonus_hold(os, lr->lr_foid, FTAG, &db));

	dmu_object_info_from_db(db, &doi);

	bbt = ztest_bt_bonus(db);
	ASSERT3U(bbt->bt_magic, ==, BT_MAGIC);
	gen = bbt->bt_gen;
	crtxg = bbt->bt_crtxg;
	lrtxg = lr->lr_common.lrc_txg;

	tx = dmu_tx_create(os);

	dmu_tx_hold_write(tx, lr->lr_foid, offset, length);

	if (ztest_random(8) == 0 && length == doi.doi_data_block_size &&
	    P2PHASE(offset, length) == 0)
		abuf = dmu_request_arcbuf(db, length);

	txg = ztest_tx_assign(tx, TXG_WAIT, FTAG);
	if (txg == 0) {
		if (abuf != NULL)
			dmu_return_arcbuf(abuf);
		dmu_buf_rele(db, FTAG);
		ztest_range_unlock(rl);
		ztest_object_unlock(zd, lr->lr_foid);
		return (ENOSPC);
	}

	if (bt != NULL) {
		/*
		 * Usually, verify the old data before writing new data --
		 * but not always, because we also want to verify correct
		 * behavior when the data was not recently read into cache.
		 */
		ASSERT(offset % doi.doi_data_block_size == 0);
		if (ztest_random(4) != 0) {
			int prefetch = ztest_random(2) ?
			    DMU_READ_PREFETCH : DMU_READ_NO_PREFETCH;
			ztest_block_tag_t rbt;

			VERIFY(dmu_read(os, lr->lr_foid, offset,
			    sizeof (rbt), &rbt, prefetch) == 0);
			if (rbt.bt_magic == BT_MAGIC) {
				ztest_bt_verify(&rbt, os, lr->lr_foid,
				    offset, gen, txg, crtxg);
			}
		}

		/*
		 * Writes can appear to be newer than the bonus buffer because
		 * the ztest_get_data() callback does a dmu_read() of the
		 * open-context data, which may be different than the data
		 * as it was when the write was generated.
		 */
		if (zd->zd_zilog->zl_replay) {
			ztest_bt_verify(bt, os, lr->lr_foid, offset,
			    MAX(gen, bt->bt_gen), MAX(txg, lrtxg),
			    bt->bt_crtxg);
		}

		/*
		 * Set the bt's gen/txg to the bonus buffer's gen/txg
		 * so that all of the usual ASSERTs will work.
		 */
		ztest_bt_generate(bt, os, lr->lr_foid, offset, gen, txg, crtxg);
	}

	if (abuf == NULL) {
		dmu_write(os, lr->lr_foid, offset, length, data, tx);
	} else {
		bcopy(data, abuf->b_data, length);
		dmu_assign_arcbuf(db, offset, abuf, tx);
	}

	(void) ztest_log_write(zd, tx, lr);

	dmu_buf_rele(db, FTAG);

	dmu_tx_commit(tx);

	ztest_range_unlock(rl);
	ztest_object_unlock(zd, lr->lr_foid);

	return (0);
}

static int
ztest_replay_truncate(ztest_ds_t *zd, lr_truncate_t *lr, boolean_t byteswap)
{
	objset_t *os = zd->zd_os;
	dmu_tx_t *tx;
	uint64_t txg;
	rl_t *rl;

	if (byteswap)
		byteswap_uint64_array(lr, sizeof (*lr));

	ztest_object_lock(zd, lr->lr_foid, RL_READER);
	rl = ztest_range_lock(zd, lr->lr_foid, lr->lr_offset, lr->lr_length,
	    RL_WRITER);

	tx = dmu_tx_create(os);

	dmu_tx_hold_free(tx, lr->lr_foid, lr->lr_offset, lr->lr_length);

	txg = ztest_tx_assign(tx, TXG_WAIT, FTAG);
	if (txg == 0) {
		ztest_range_unlock(rl);
		ztest_object_unlock(zd, lr->lr_foid);
		return (ENOSPC);
	}

	VERIFY(dmu_free_range(os, lr->lr_foid, lr->lr_offset,
	    lr->lr_length, tx) == 0);

	(void) ztest_log_truncate(zd, tx, lr);

	dmu_tx_commit(tx);

	ztest_range_unlock(rl);
	ztest_object_unlock(zd, lr->lr_foid);

	return (0);
}

static int
ztest_replay_setattr(ztest_ds_t *zd, lr_setattr_t *lr, boolean_t byteswap)
{
	objset_t *os = zd->zd_os;
	dmu_tx_t *tx;
	dmu_buf_t *db;
	ztest_block_tag_t *bbt;
	uint64_t txg, lrtxg, crtxg;

	if (byteswap)
		byteswap_uint64_array(lr, sizeof (*lr));

	ztest_object_lock(zd, lr->lr_foid, RL_WRITER);

	VERIFY3U(0, ==, dmu_bonus_hold(os, lr->lr_foid, FTAG, &db));

	tx = dmu_tx_create(os);
	dmu_tx_hold_bonus(tx, lr->lr_foid);

	txg = ztest_tx_assign(tx, TXG_WAIT, FTAG);
	if (txg == 0) {
		dmu_buf_rele(db, FTAG);
		ztest_object_unlock(zd, lr->lr_foid);
		return (ENOSPC);
	}

	bbt = ztest_bt_bonus(db);
	ASSERT3U(bbt->bt_magic, ==, BT_MAGIC);
	crtxg = bbt->bt_crtxg;
	lrtxg = lr->lr_common.lrc_txg;

	if (zd->zd_zilog->zl_replay) {
		ASSERT(lr->lr_size != 0);
		ASSERT(lr->lr_mode != 0);
		ASSERT(lrtxg != 0);
	} else {
		/*
		 * Randomly change the size and increment the generation.
		 */
		lr->lr_size = (ztest_random(db->db_size / sizeof (*bbt)) + 1) *
		    sizeof (*bbt);
		lr->lr_mode = bbt->bt_gen + 1;
		ASSERT(lrtxg == 0);
	}

	/*
	 * Verify that the current bonus buffer is not newer than our txg.
	 */
	ztest_bt_verify(bbt, os, lr->lr_foid, -1ULL, lr->lr_mode,
	    MAX(txg, lrtxg), crtxg);

	dmu_buf_will_dirty(db, tx);

	ASSERT3U(lr->lr_size, >=, sizeof (*bbt));
	ASSERT3U(lr->lr_size, <=, db->db_size);
	VERIFY3U(dmu_set_bonus(db, lr->lr_size, tx), ==, 0);
	bbt = ztest_bt_bonus(db);

	ztest_bt_generate(bbt, os, lr->lr_foid, -1ULL, lr->lr_mode, txg, crtxg);

	dmu_buf_rele(db, FTAG);

	(void) ztest_log_setattr(zd, tx, lr);

	dmu_tx_commit(tx);

	ztest_object_unlock(zd, lr->lr_foid);

	return (0);
}

zil_replay_func_t *ztest_replay_vector[TX_MAX_TYPE] = {
	NULL,				/* 0 no such transaction type */
	(zil_replay_func_t *)ztest_replay_create,	/* TX_CREATE */
	NULL,						/* TX_MKDIR */
	NULL,						/* TX_MKXATTR */
	NULL,						/* TX_SYMLINK */
	(zil_replay_func_t *)ztest_replay_remove,	/* TX_REMOVE */
	NULL,						/* TX_RMDIR */
	NULL,						/* TX_LINK */
	NULL,						/* TX_RENAME */
	(zil_replay_func_t *)ztest_replay_write,	/* TX_WRITE */
	(zil_replay_func_t *)ztest_replay_truncate,	/* TX_TRUNCATE */
	(zil_replay_func_t *)ztest_replay_setattr,	/* TX_SETATTR */
	NULL,						/* TX_ACL */
	NULL,						/* TX_CREATE_ACL */
	NULL,						/* TX_CREATE_ATTR */
	NULL,						/* TX_CREATE_ACL_ATTR */
	NULL,						/* TX_MKDIR_ACL */
	NULL,						/* TX_MKDIR_ATTR */
	NULL,						/* TX_MKDIR_ACL_ATTR */
	NULL,						/* TX_WRITE2 */
};

/*
 * ZIL get_data callbacks
 */

static void
ztest_get_done(zgd_t *zgd, int error)
{
	ztest_ds_t *zd = zgd->zgd_private;
	uint64_t object = zgd->zgd_rl->rl_object;

	if (zgd->zgd_db)
		dmu_buf_rele(zgd->zgd_db, zgd);

	ztest_range_unlock(zgd->zgd_rl);
	ztest_object_unlock(zd, object);

	if (error == 0 && zgd->zgd_bp)
		zil_add_block(zgd->zgd_zilog, zgd->zgd_bp);

	umem_free(zgd, sizeof (*zgd));
}

static int
ztest_get_data(void *arg, lr_write_t *lr, char *buf, zio_t *zio)
{
	ztest_ds_t *zd = arg;
	objset_t *os = zd->zd_os;
	uint64_t object = lr->lr_foid;
	uint64_t offset = lr->lr_offset;
	uint64_t size = lr->lr_length;
	blkptr_t *bp = &lr->lr_blkptr;
	uint64_t txg = lr->lr_common.lrc_txg;
	uint64_t crtxg;
	dmu_object_info_t doi;
	dmu_buf_t *db;
	zgd_t *zgd;
	int error;

	ztest_object_lock(zd, object, RL_READER);
	error = dmu_bonus_hold(os, object, FTAG, &db);
	if (error) {
		ztest_object_unlock(zd, object);
		return (error);
	}

	crtxg = ztest_bt_bonus(db)->bt_crtxg;

	if (crtxg == 0 || crtxg > txg) {
		dmu_buf_rele(db, FTAG);
		ztest_object_unlock(zd, object);
		return (ENOENT);
	}

	dmu_object_info_from_db(db, &doi);
	dmu_buf_rele(db, FTAG);
	db = NULL;

	zgd = umem_zalloc(sizeof (*zgd), UMEM_NOFAIL);
	zgd->zgd_zilog = zd->zd_zilog;
	zgd->zgd_private = zd;

	if (buf != NULL) {	/* immediate write */
		zgd->zgd_rl = ztest_range_lock(zd, object, offset, size,
		    RL_READER);

		error = dmu_read(os, object, offset, size, buf,
		    DMU_READ_NO_PREFETCH);
		ASSERT(error == 0);
	} else {
		size = doi.doi_data_block_size;
		if (ISP2(size)) {
			offset = P2ALIGN(offset, size);
		} else {
			ASSERT(offset < size);
			offset = 0;
		}

		zgd->zgd_rl = ztest_range_lock(zd, object, offset, size,
		    RL_READER);

		error = dmu_buf_hold(os, object, offset, zgd, &db,
		    DMU_READ_NO_PREFETCH);

		if (error == 0) {
			zgd->zgd_db = db;
			zgd->zgd_bp = bp;

			ASSERT(db->db_offset == offset);
			ASSERT(db->db_size == size);

			error = dmu_sync(zio, lr->lr_common.lrc_txg,
			    ztest_get_done, zgd);

			if (error == 0)
				return (0);
		}
	}

	ztest_get_done(zgd, error);

	return (error);
}

static void *
ztest_lr_alloc(size_t lrsize, char *name)
{
	char *lr;
	size_t namesize = name ? strlen(name) + 1 : 0;

	lr = umem_zalloc(lrsize + namesize, UMEM_NOFAIL);

	if (name)
		bcopy(name, lr + lrsize, namesize);

	return (lr);
}

void
ztest_lr_free(void *lr, size_t lrsize, char *name)
{
	size_t namesize = name ? strlen(name) + 1 : 0;

	umem_free(lr, lrsize + namesize);
}

/*
 * Lookup a bunch of objects.  Returns the number of objects not found.
 */
static int
ztest_lookup(ztest_ds_t *zd, ztest_od_t *od, int count)
{
	int missing = 0;
	int error;
	int i;

	ASSERT(mutex_held(&zd->zd_dirobj_lock));

	for (i = 0; i < count; i++, od++) {
		od->od_object = 0;
		error = zap_lookup(zd->zd_os, od->od_dir, od->od_name,
		    sizeof (uint64_t), 1, &od->od_object);
		if (error) {
			ASSERT(error == ENOENT);
			ASSERT(od->od_object == 0);
			missing++;
		} else {
			dmu_buf_t *db;
			ztest_block_tag_t *bbt;
			dmu_object_info_t doi;

			ASSERT(od->od_object != 0);
			ASSERT(missing == 0);	/* there should be no gaps */

			ztest_object_lock(zd, od->od_object, RL_READER);
			VERIFY3U(0, ==, dmu_bonus_hold(zd->zd_os,
			    od->od_object, FTAG, &db));
			dmu_object_info_from_db(db, &doi);
			bbt = ztest_bt_bonus(db);
			ASSERT3U(bbt->bt_magic, ==, BT_MAGIC);
			od->od_type = doi.doi_type;
			od->od_blocksize = doi.doi_data_block_size;
			od->od_gen = bbt->bt_gen;
			dmu_buf_rele(db, FTAG);
			ztest_object_unlock(zd, od->od_object);
		}
	}

	return (missing);
}

static int
ztest_create(ztest_ds_t *zd, ztest_od_t *od, int count)
{
	int missing = 0;
	int i;

	ASSERT(mutex_held(&zd->zd_dirobj_lock));

	for (i = 0; i < count; i++, od++) {
		if (missing) {
			od->od_object = 0;
			missing++;
			continue;
		}

		lr_create_t *lr = ztest_lr_alloc(sizeof (*lr), od->od_name);

		lr->lr_doid = od->od_dir;
		lr->lr_foid = 0;	/* 0 to allocate, > 0 to claim */
		lr->lrz_type = od->od_crtype;
		lr->lrz_blocksize = od->od_crblocksize;
		lr->lrz_ibshift = ztest_random_ibshift();
		lr->lrz_bonustype = DMU_OT_UINT64_OTHER;
		lr->lrz_bonuslen = dmu_bonus_max();
		lr->lr_gen = od->od_crgen;
		lr->lr_crtime[0] = time(NULL);

		if (ztest_replay_create(zd, lr, B_FALSE) != 0) {
			ASSERT(missing == 0);
			od->od_object = 0;
			missing++;
		} else {
			od->od_object = lr->lr_foid;
			od->od_type = od->od_crtype;
			od->od_blocksize = od->od_crblocksize;
			od->od_gen = od->od_crgen;
			ASSERT(od->od_object != 0);
		}

		ztest_lr_free(lr, sizeof (*lr), od->od_name);
	}

	return (missing);
}

static int
ztest_remove(ztest_ds_t *zd, ztest_od_t *od, int count)
{
	int missing = 0;
	int error;
	int i;

	ASSERT(mutex_held(&zd->zd_dirobj_lock));

	od += count - 1;

	for (i = count - 1; i >= 0; i--, od--) {
		if (missing) {
			missing++;
			continue;
		}

		if (od->od_object == 0)
			continue;

		lr_remove_t *lr = ztest_lr_alloc(sizeof (*lr), od->od_name);

		lr->lr_doid = od->od_dir;

		if ((error = ztest_replay_remove(zd, lr, B_FALSE)) != 0) {
			ASSERT3U(error, ==, ENOSPC);
			missing++;
		} else {
			od->od_object = 0;
		}
		ztest_lr_free(lr, sizeof (*lr), od->od_name);
	}

	return (missing);
}

static int
ztest_write(ztest_ds_t *zd, uint64_t object, uint64_t offset, uint64_t size,
    void *data)
{
	lr_write_t *lr;
	int error;

	lr = ztest_lr_alloc(sizeof (*lr) + size, NULL);

	lr->lr_foid = object;
	lr->lr_offset = offset;
	lr->lr_length = size;
	lr->lr_blkoff = 0;
	BP_ZERO(&lr->lr_blkptr);

	bcopy(data, lr + 1, size);

	error = ztest_replay_write(zd, lr, B_FALSE);

	ztest_lr_free(lr, sizeof (*lr) + size, NULL);

	return (error);
}

static int
ztest_truncate(ztest_ds_t *zd, uint64_t object, uint64_t offset, uint64_t size)
{
	lr_truncate_t *lr;
	int error;

	lr = ztest_lr_alloc(sizeof (*lr), NULL);

	lr->lr_foid = object;
	lr->lr_offset = offset;
	lr->lr_length = size;

	error = ztest_replay_truncate(zd, lr, B_FALSE);

	ztest_lr_free(lr, sizeof (*lr), NULL);

	return (error);
}

static int
ztest_setattr(ztest_ds_t *zd, uint64_t object)
{
	lr_setattr_t *lr;
	int error;

	lr = ztest_lr_alloc(sizeof (*lr), NULL);

	lr->lr_foid = object;
	lr->lr_size = 0;
	lr->lr_mode = 0;

	error = ztest_replay_setattr(zd, lr, B_FALSE);

	ztest_lr_free(lr, sizeof (*lr), NULL);

	return (error);
}

static void
ztest_prealloc(ztest_ds_t *zd, uint64_t object, uint64_t offset, uint64_t size)
{
	objset_t *os = zd->zd_os;
	dmu_tx_t *tx;
	uint64_t txg;
	rl_t *rl;

	txg_wait_synced(dmu_objset_pool(os), 0);

	ztest_object_lock(zd, object, RL_READER);
	rl = ztest_range_lock(zd, object, offset, size, RL_WRITER);

	tx = dmu_tx_create(os);

	dmu_tx_hold_write(tx, object, offset, size);

	txg = ztest_tx_assign(tx, TXG_WAIT, FTAG);

	if (txg != 0) {
		dmu_prealloc(os, object, offset, size, tx);
		dmu_tx_commit(tx);
		txg_wait_synced(dmu_objset_pool(os), txg);
	} else {
		(void) dmu_free_long_range(os, object, offset, size);
	}

	ztest_range_unlock(rl);
	ztest_object_unlock(zd, object);
}

static void
ztest_io(ztest_ds_t *zd, uint64_t object, uint64_t offset)
{
	ztest_block_tag_t wbt;
	dmu_object_info_t doi;
	enum ztest_io_type io_type;
	uint64_t blocksize;
	void *data;

	VERIFY(dmu_object_info(zd->zd_os, object, &doi) == 0);
	blocksize = doi.doi_data_block_size;
	data = umem_alloc(blocksize, UMEM_NOFAIL);

	/*
	 * Pick an i/o type at random, biased toward writing block tags.
	 */
	io_type = ztest_random(ZTEST_IO_TYPES);
	if (ztest_random(2) == 0)
		io_type = ZTEST_IO_WRITE_TAG;

	switch (io_type) {

	case ZTEST_IO_WRITE_TAG:
		ztest_bt_generate(&wbt, zd->zd_os, object, offset, 0, 0, 0);
		(void) ztest_write(zd, object, offset, sizeof (wbt), &wbt);
		break;

	case ZTEST_IO_WRITE_PATTERN:
		(void) memset(data, 'a' + (object + offset) % 5, blocksize);
		if (ztest_random(2) == 0) {
			/*
			 * Induce fletcher2 collisions to ensure that
			 * zio_ddt_collision() detects and resolves them
			 * when using fletcher2-verify for deduplication.
			 */
			((uint64_t *)data)[0] ^= 1ULL << 63;
			((uint64_t *)data)[4] ^= 1ULL << 63;
		}
		(void) ztest_write(zd, object, offset, blocksize, data);
		break;

	case ZTEST_IO_WRITE_ZEROES:
		bzero(data, blocksize);
		(void) ztest_write(zd, object, offset, blocksize, data);
		break;

	case ZTEST_IO_TRUNCATE:
		(void) ztest_truncate(zd, object, offset, blocksize);
		break;

	case ZTEST_IO_SETATTR:
		(void) ztest_setattr(zd, object);
		break;
	default:
		break;
	}

	umem_free(data, blocksize);
}

/*
 * Initialize an object description template.
 */
static void
ztest_od_init(ztest_od_t *od, uint64_t id, char *tag, uint64_t index,
    dmu_object_type_t type, uint64_t blocksize, uint64_t gen)
{
	od->od_dir = ZTEST_DIROBJ;
	od->od_object = 0;

	od->od_crtype = type;
	od->od_crblocksize = blocksize ? blocksize : ztest_random_blocksize();
	od->od_crgen = gen;

	od->od_type = DMU_OT_NONE;
	od->od_blocksize = 0;
	od->od_gen = 0;

	(void) snprintf(od->od_name, sizeof (od->od_name), "%s(%lld)[%llu]",
	    tag, (longlong_t)id, (u_longlong_t)index);
}

/*
 * Lookup or create the objects for a test using the od template.
 * If the objects do not all exist, or if 'remove' is specified,
 * remove any existing objects and create new ones.  Otherwise,
 * use the existing objects.
 */
static int
ztest_object_init(ztest_ds_t *zd, ztest_od_t *od, size_t size, boolean_t remove)
{
	int count = size / sizeof (*od);
	int rv = 0;

	mutex_enter(&zd->zd_dirobj_lock);
	if ((ztest_lookup(zd, od, count) != 0 || remove) &&
	    (ztest_remove(zd, od, count) != 0 ||
	    ztest_create(zd, od, count) != 0))
		rv = -1;
	zd->zd_od = od;
	mutex_exit(&zd->zd_dirobj_lock);

	return (rv);
}

/* ARGSUSED */
void
ztest_zil_commit(ztest_ds_t *zd, uint64_t id)
{
	zilog_t *zilog = zd->zd_zilog;

	zil_commit(zilog, UINT64_MAX, ztest_random(ZTEST_OBJECTS));

	/*
	 * Remember the committed values in zd, which is in parent/child
	 * shared memory.  If we die, the next iteration of ztest_run()
	 * will verify that the log really does contain this record.
	 */
	mutex_enter(&zilog->zl_lock);
	ASSERT(zd->zd_seq <= zilog->zl_commit_lr_seq);
	zd->zd_seq = zilog->zl_commit_lr_seq;
	mutex_exit(&zilog->zl_lock);
}

/*
 * Verify that we can't destroy an active pool, create an existing pool,
 * or create a pool with a bad vdev spec.
 */
/* ARGSUSED */
void
ztest_spa_create_destroy(ztest_ds_t *zd, uint64_t id)
{
	ztest_shared_t *zs = ztest_shared;
	spa_t *spa;
	nvlist_t *nvroot;

	/*
	 * Attempt to create using a bad file.
	 */
	nvroot = make_vdev_root("/dev/bogus", NULL, 0, 0, 0, 0, 0, 1);
	VERIFY3U(ENOENT, ==,
	    spa_create("ztest_bad_file", nvroot, NULL, NULL, NULL));
	nvlist_free(nvroot);

	/*
	 * Attempt to create using a bad mirror.
	 */
	nvroot = make_vdev_root("/dev/bogus", NULL, 0, 0, 0, 0, 2, 1);
	VERIFY3U(ENOENT, ==,
	    spa_create("ztest_bad_mirror", nvroot, NULL, NULL, NULL));
	nvlist_free(nvroot);

	/*
	 * Attempt to create an existing pool.  It shouldn't matter
	 * what's in the nvroot; we should fail with EEXIST.
	 */
	(void) rw_enter(&zs->zs_name_lock, RW_READER);
	nvroot = make_vdev_root("/dev/bogus", NULL, 0, 0, 0, 0, 0, 1);
	VERIFY3U(EEXIST, ==, spa_create(zs->zs_pool, nvroot, NULL, NULL, NULL));
	nvlist_free(nvroot);
	VERIFY3U(0, ==, spa_open(zs->zs_pool, &spa, FTAG));
	VERIFY3U(EBUSY, ==, spa_destroy(zs->zs_pool));
	spa_close(spa, FTAG);

	(void) rw_exit(&zs->zs_name_lock);
}

static vdev_t *
vdev_lookup_by_path(vdev_t *vd, const char *path)
{
	vdev_t *mvd;
	int c;

	if (vd->vdev_path != NULL && strcmp(path, vd->vdev_path) == 0)
		return (vd);

	for (c = 0; c < vd->vdev_children; c++)
		if ((mvd = vdev_lookup_by_path(vd->vdev_child[c], path)) !=
		    NULL)
			return (mvd);

	return (NULL);
}

/*
 * Find the first available hole which can be used as a top-level.
 */
int
find_vdev_hole(spa_t *spa)
{
	vdev_t *rvd = spa->spa_root_vdev;
	int c;

	ASSERT(spa_config_held(spa, SCL_VDEV, RW_READER) == SCL_VDEV);

	for (c = 0; c < rvd->vdev_children; c++) {
		vdev_t *cvd = rvd->vdev_child[c];

		if (cvd->vdev_ishole)
			break;
	}
	return (c);
}

/*
 * Verify that vdev_add() works as expected.
 */
/* ARGSUSED */
void
ztest_vdev_add_remove(ztest_ds_t *zd, uint64_t id)
{
	ztest_shared_t *zs = ztest_shared;
	spa_t *spa = zs->zs_spa;
	uint64_t leaves;
	uint64_t guid;
	nvlist_t *nvroot;
	int error;

	mutex_enter(&zs->zs_vdev_lock);
	leaves = MAX(zs->zs_mirrors + zs->zs_splits, 1) * zopt_raidz;

	spa_config_enter(spa, SCL_VDEV, FTAG, RW_READER);

	ztest_shared->zs_vdev_next_leaf = find_vdev_hole(spa) * leaves;

	/*
	 * If we have slogs then remove them 1/4 of the time.
	 */
	if (spa_has_slogs(spa) && ztest_random(4) == 0) {
		/*
		 * Grab the guid from the head of the log class rotor.
		 */
		guid = spa_log_class(spa)->mc_rotor->mg_vd->vdev_guid;

		spa_config_exit(spa, SCL_VDEV, FTAG);

		/*
		 * We have to grab the zs_name_lock as writer to
		 * prevent a race between removing a slog (dmu_objset_find)
		 * and destroying a dataset. Removing the slog will
		 * grab a reference on the dataset which may cause
		 * dmu_objset_destroy() to fail with EBUSY thus
		 * leaving the dataset in an inconsistent state.
		 */
		rw_enter(&ztest_shared->zs_name_lock, RW_WRITER);
		error = spa_vdev_remove(spa, guid, B_FALSE);
		rw_exit(&ztest_shared->zs_name_lock);

		if (error && error != EEXIST)
			fatal(0, "spa_vdev_remove() = %d", error);
	} else {
		spa_config_exit(spa, SCL_VDEV, FTAG);

		/*
		 * Make 1/4 of the devices be log devices.
		 */
		nvroot = make_vdev_root(NULL, NULL, zopt_vdev_size, 0,
		    ztest_random(4) == 0, zopt_raidz, zs->zs_mirrors, 1);

		error = spa_vdev_add(spa, nvroot);
		nvlist_free(nvroot);

		if (error == ENOSPC)
			ztest_record_enospc("spa_vdev_add");
		else if (error != 0)
			fatal(0, "spa_vdev_add() = %d", error);
	}

	mutex_exit(&ztest_shared->zs_vdev_lock);
}

/*
 * Verify that adding/removing aux devices (l2arc, hot spare) works as expected.
 */
/* ARGSUSED */
void
ztest_vdev_aux_add_remove(ztest_ds_t *zd, uint64_t id)
{
	ztest_shared_t *zs = ztest_shared;
	spa_t *spa = zs->zs_spa;
	vdev_t *rvd = spa->spa_root_vdev;
	spa_aux_vdev_t *sav;
	char *aux;
	uint64_t guid = 0;
	int error;

	if (ztest_random(2) == 0) {
		sav = &spa->spa_spares;
		aux = ZPOOL_CONFIG_SPARES;
	} else {
		sav = &spa->spa_l2cache;
		aux = ZPOOL_CONFIG_L2CACHE;
	}

	mutex_enter(&zs->zs_vdev_lock);

	spa_config_enter(spa, SCL_VDEV, FTAG, RW_READER);

	if (sav->sav_count != 0 && ztest_random(4) == 0) {
		/*
		 * Pick a random device to remove.
		 */
		guid = sav->sav_vdevs[ztest_random(sav->sav_count)]->vdev_guid;
	} else {
		/*
		 * Find an unused device we can add.
		 */
		zs->zs_vdev_aux = 0;
		for (;;) {
			char path[MAXPATHLEN];
			int c;
			(void) sprintf(path, ztest_aux_template, zopt_dir,
			    zopt_pool, aux, zs->zs_vdev_aux);
			for (c = 0; c < sav->sav_count; c++)
				if (strcmp(sav->sav_vdevs[c]->vdev_path,
				    path) == 0)
					break;
			if (c == sav->sav_count &&
			    vdev_lookup_by_path(rvd, path) == NULL)
				break;
			zs->zs_vdev_aux++;
		}
	}

	spa_config_exit(spa, SCL_VDEV, FTAG);

	if (guid == 0) {
		/*
		 * Add a new device.
		 */
		nvlist_t *nvroot = make_vdev_root(NULL, aux,
		    (zopt_vdev_size * 5) / 4, 0, 0, 0, 0, 1);
		error = spa_vdev_add(spa, nvroot);
		if (error != 0)
			fatal(0, "spa_vdev_add(%p) = %d", nvroot, error);
		nvlist_free(nvroot);
	} else {
		/*
		 * Remove an existing device.  Sometimes, dirty its
		 * vdev state first to make sure we handle removal
		 * of devices that have pending state changes.
		 */
		if (ztest_random(2) == 0)
			(void) vdev_online(spa, guid, 0, NULL);

		error = spa_vdev_remove(spa, guid, B_FALSE);
		if (error != 0 && error != EBUSY)
			fatal(0, "spa_vdev_remove(%llu) = %d", guid, error);
	}

	mutex_exit(&zs->zs_vdev_lock);
}

/*
 * split a pool if it has mirror tlvdevs
 */
/* ARGSUSED */
void
ztest_split_pool(ztest_ds_t *zd, uint64_t id)
{
	ztest_shared_t *zs = ztest_shared;
	spa_t *spa = zs->zs_spa;
	vdev_t *rvd = spa->spa_root_vdev;
	nvlist_t *tree, **child, *config, *split, **schild;
	uint_t c, children, schildren = 0, lastlogid = 0;
	int error = 0;

	mutex_enter(&zs->zs_vdev_lock);

	/* ensure we have a useable config; mirrors of raidz aren't supported */
	if (zs->zs_mirrors < 3 || zopt_raidz > 1) {
		mutex_exit(&zs->zs_vdev_lock);
		return;
	}

	/* clean up the old pool, if any */
	(void) spa_destroy("splitp");

	spa_config_enter(spa, SCL_VDEV, FTAG, RW_READER);

	/* generate a config from the existing config */
	mutex_enter(&spa->spa_props_lock);
	VERIFY(nvlist_lookup_nvlist(spa->spa_config, ZPOOL_CONFIG_VDEV_TREE,
	    &tree) == 0);
	mutex_exit(&spa->spa_props_lock);

	VERIFY(nvlist_lookup_nvlist_array(tree, ZPOOL_CONFIG_CHILDREN, &child,
	    &children) == 0);

	schild = malloc(rvd->vdev_children * sizeof (nvlist_t *));
	for (c = 0; c < children; c++) {
		vdev_t *tvd = rvd->vdev_child[c];
		nvlist_t **mchild;
		uint_t mchildren;

		if (tvd->vdev_islog || tvd->vdev_ops == &vdev_hole_ops) {
			VERIFY(nvlist_alloc(&schild[schildren], NV_UNIQUE_NAME,
			    0) == 0);
			VERIFY(nvlist_add_string(schild[schildren],
			    ZPOOL_CONFIG_TYPE, VDEV_TYPE_HOLE) == 0);
			VERIFY(nvlist_add_uint64(schild[schildren],
			    ZPOOL_CONFIG_IS_HOLE, 1) == 0);
			if (lastlogid == 0)
				lastlogid = schildren;
			++schildren;
			continue;
		}
		lastlogid = 0;
		VERIFY(nvlist_lookup_nvlist_array(child[c],
		    ZPOOL_CONFIG_CHILDREN, &mchild, &mchildren) == 0);
		VERIFY(nvlist_dup(mchild[0], &schild[schildren++], 0) == 0);
	}

	/* OK, create a config that can be used to split */
	VERIFY(nvlist_alloc(&split, NV_UNIQUE_NAME, 0) == 0);
	VERIFY(nvlist_add_string(split, ZPOOL_CONFIG_TYPE,
	    VDEV_TYPE_ROOT) == 0);
	VERIFY(nvlist_add_nvlist_array(split, ZPOOL_CONFIG_CHILDREN, schild,
	    lastlogid != 0 ? lastlogid : schildren) == 0);

	VERIFY(nvlist_alloc(&config, NV_UNIQUE_NAME, 0) == 0);
	VERIFY(nvlist_add_nvlist(config, ZPOOL_CONFIG_VDEV_TREE, split) == 0);

	for (c = 0; c < schildren; c++)
		nvlist_free(schild[c]);
	free(schild);
	nvlist_free(split);

	spa_config_exit(spa, SCL_VDEV, FTAG);

	(void) rw_enter(&zs->zs_name_lock, RW_WRITER);
	error = spa_vdev_split_mirror(spa, "splitp", config, NULL, B_FALSE);
	(void) rw_exit(&zs->zs_name_lock);

	nvlist_free(config);

	if (error == 0) {
		(void) printf("successful split - results:\n");
		mutex_enter(&spa_namespace_lock);
		show_pool_stats(spa);
		show_pool_stats(spa_lookup("splitp"));
		mutex_exit(&spa_namespace_lock);
		++zs->zs_splits;
		--zs->zs_mirrors;
	}
	mutex_exit(&zs->zs_vdev_lock);

}

/*
 * Verify that we can attach and detach devices.
 */
/* ARGSUSED */
void
ztest_vdev_attach_detach(ztest_ds_t *zd, uint64_t id)
{
	ztest_shared_t *zs = ztest_shared;
	spa_t *spa = zs->zs_spa;
	spa_aux_vdev_t *sav = &spa->spa_spares;
	vdev_t *rvd = spa->spa_root_vdev;
	vdev_t *oldvd, *newvd, *pvd;
	nvlist_t *root;
	uint64_t leaves;
	uint64_t leaf, top;
	uint64_t ashift = ztest_get_ashift();
	uint64_t oldguid, pguid;
	size_t oldsize, newsize;
	char oldpath[MAXPATHLEN], newpath[MAXPATHLEN];
	int replacing;
	int oldvd_has_siblings = B_FALSE;
	int newvd_is_spare = B_FALSE;
	int oldvd_is_log;
	int error, expected_error;

	mutex_enter(&zs->zs_vdev_lock);
	leaves = MAX(zs->zs_mirrors, 1) * zopt_raidz;

	spa_config_enter(spa, SCL_VDEV, FTAG, RW_READER);

	/*
	 * Decide whether to do an attach or a replace.
	 */
	replacing = ztest_random(2);

	/*
	 * Pick a random top-level vdev.
	 */
	top = ztest_random_vdev_top(spa, B_TRUE);

	/*
	 * Pick a random leaf within it.
	 */
	leaf = ztest_random(leaves);

	/*
	 * Locate this vdev.
	 */
	oldvd = rvd->vdev_child[top];
	if (zs->zs_mirrors >= 1) {
		ASSERT(oldvd->vdev_ops == &vdev_mirror_ops);
		ASSERT(oldvd->vdev_children >= zs->zs_mirrors);
		oldvd = oldvd->vdev_child[leaf / zopt_raidz];
	}
	if (zopt_raidz > 1) {
		ASSERT(oldvd->vdev_ops == &vdev_raidz_ops);
		ASSERT(oldvd->vdev_children == zopt_raidz);
		oldvd = oldvd->vdev_child[leaf % zopt_raidz];
	}

	/*
	 * If we're already doing an attach or replace, oldvd may be a
	 * mirror vdev -- in which case, pick a random child.
	 */
	while (oldvd->vdev_children != 0) {
		oldvd_has_siblings = B_TRUE;
		ASSERT(oldvd->vdev_children >= 2);
		oldvd = oldvd->vdev_child[ztest_random(oldvd->vdev_children)];
	}

	oldguid = oldvd->vdev_guid;
	oldsize = vdev_get_min_asize(oldvd);
	oldvd_is_log = oldvd->vdev_top->vdev_islog;
	(void) strcpy(oldpath, oldvd->vdev_path);
	pvd = oldvd->vdev_parent;
	pguid = pvd->vdev_guid;

	/*
	 * If oldvd has siblings, then half of the time, detach it.
	 */
	if (oldvd_has_siblings && ztest_random(2) == 0) {
		spa_config_exit(spa, SCL_VDEV, FTAG);
		error = spa_vdev_detach(spa, oldguid, pguid, B_FALSE);
		if (error != 0 && error != ENODEV && error != EBUSY &&
		    error != ENOTSUP)
			fatal(0, "detach (%s) returned %d", oldpath, error);
		mutex_exit(&zs->zs_vdev_lock);
		return;
	}

	/*
	 * For the new vdev, choose with equal probability between the two
	 * standard paths (ending in either 'a' or 'b') or a random hot spare.
	 */
	if (sav->sav_count != 0 && ztest_random(3) == 0) {
		newvd = sav->sav_vdevs[ztest_random(sav->sav_count)];
		newvd_is_spare = B_TRUE;
		(void) strcpy(newpath, newvd->vdev_path);
	} else {
		(void) snprintf(newpath, sizeof (newpath), ztest_dev_template,
		    zopt_dir, zopt_pool, top * leaves + leaf);
		if (ztest_random(2) == 0)
			newpath[strlen(newpath) - 1] = 'b';
		newvd = vdev_lookup_by_path(rvd, newpath);
	}

	if (newvd) {
		newsize = vdev_get_min_asize(newvd);
	} else {
		/*
		 * Make newsize a little bigger or smaller than oldsize.
		 * If it's smaller, the attach should fail.
		 * If it's larger, and we're doing a replace,
		 * we should get dynamic LUN growth when we're done.
		 */
		newsize = 10 * oldsize / (9 + ztest_random(3));
	}

	/*
	 * If pvd is not a mirror or root, the attach should fail with ENOTSUP,
	 * unless it's a replace; in that case any non-replacing parent is OK.
	 *
	 * If newvd is already part of the pool, it should fail with EBUSY.
	 *
	 * If newvd is too small, it should fail with EOVERFLOW.
	 */
	if (pvd->vdev_ops != &vdev_mirror_ops &&
	    pvd->vdev_ops != &vdev_root_ops && (!replacing ||
	    pvd->vdev_ops == &vdev_replacing_ops ||
	    pvd->vdev_ops == &vdev_spare_ops))
		expected_error = ENOTSUP;
	else if (newvd_is_spare && (!replacing || oldvd_is_log))
		expected_error = ENOTSUP;
	else if (newvd == oldvd)
		expected_error = replacing ? 0 : EBUSY;
	else if (vdev_lookup_by_path(rvd, newpath) != NULL)
		expected_error = EBUSY;
	else if (newsize < oldsize)
		expected_error = EOVERFLOW;
	else if (ashift > oldvd->vdev_top->vdev_ashift)
		expected_error = EDOM;
	else
		expected_error = 0;

	spa_config_exit(spa, SCL_VDEV, FTAG);

	/*
	 * Build the nvlist describing newpath.
	 */
	root = make_vdev_root(newpath, NULL, newvd == NULL ? newsize : 0,
	    ashift, 0, 0, 0, 1);

	error = spa_vdev_attach(spa, oldguid, root, replacing);

	nvlist_free(root);

	/*
	 * If our parent was the replacing vdev, but the replace completed,
	 * then instead of failing with ENOTSUP we may either succeed,
	 * fail with ENODEV, or fail with EOVERFLOW.
	 */
	if (expected_error == ENOTSUP &&
	    (error == 0 || error == ENODEV || error == EOVERFLOW))
		expected_error = error;

	/*
	 * If someone grew the LUN, the replacement may be too small.
	 */
	if (error == EOVERFLOW || error == EBUSY)
		expected_error = error;

	/* XXX workaround 6690467 */
	if (error != expected_error && expected_error != EBUSY) {
		fatal(0, "attach (%s %llu, %s %llu, %d) "
		    "returned %d, expected %d",
		    oldpath, (longlong_t)oldsize, newpath,
		    (longlong_t)newsize, replacing, error, expected_error);
	}

	mutex_exit(&zs->zs_vdev_lock);
}

/*
 * Callback function which expands the physical size of the vdev.
 */
vdev_t *
grow_vdev(vdev_t *vd, void *arg)
{
	ASSERTV(spa_t *spa = vd->vdev_spa);
	size_t *newsize = arg;
	size_t fsize;
	int fd;

	ASSERT(spa_config_held(spa, SCL_STATE, RW_READER) == SCL_STATE);
	ASSERT(vd->vdev_ops->vdev_op_leaf);

	if ((fd = open(vd->vdev_path, O_RDWR)) == -1)
		return (vd);

	fsize = lseek(fd, 0, SEEK_END);
	VERIFY(ftruncate(fd, *newsize) == 0);

	if (zopt_verbose >= 6) {
		(void) printf("%s grew from %lu to %lu bytes\n",
		    vd->vdev_path, (ulong_t)fsize, (ulong_t)*newsize);
	}
	(void) close(fd);
	return (NULL);
}

/*
 * Callback function which expands a given vdev by calling vdev_online().
 */
/* ARGSUSED */
vdev_t *
online_vdev(vdev_t *vd, void *arg)
{
	spa_t *spa = vd->vdev_spa;
	vdev_t *tvd = vd->vdev_top;
	uint64_t guid = vd->vdev_guid;
	uint64_t generation = spa->spa_config_generation + 1;
	vdev_state_t newstate = VDEV_STATE_UNKNOWN;
	int error;

	ASSERT(spa_config_held(spa, SCL_STATE, RW_READER) == SCL_STATE);
	ASSERT(vd->vdev_ops->vdev_op_leaf);

	/* Calling vdev_online will initialize the new metaslabs */
	spa_config_exit(spa, SCL_STATE, spa);
	error = vdev_online(spa, guid, ZFS_ONLINE_EXPAND, &newstate);
	spa_config_enter(spa, SCL_STATE, spa, RW_READER);

	/*
	 * If vdev_online returned an error or the underlying vdev_open
	 * failed then we abort the expand. The only way to know that
	 * vdev_open fails is by checking the returned newstate.
	 */
	if (error || newstate != VDEV_STATE_HEALTHY) {
		if (zopt_verbose >= 5) {
			(void) printf("Unable to expand vdev, state %llu, "
			    "error %d\n", (u_longlong_t)newstate, error);
		}
		return (vd);
	}
	ASSERT3U(newstate, ==, VDEV_STATE_HEALTHY);

	/*
	 * Since we dropped the lock we need to ensure that we're
	 * still talking to the original vdev. It's possible this
	 * vdev may have been detached/replaced while we were
	 * trying to online it.
	 */
	if (generation != spa->spa_config_generation) {
		if (zopt_verbose >= 5) {
			(void) printf("vdev configuration has changed, "
			    "guid %llu, state %llu, expected gen %llu, "
			    "got gen %llu\n",
			    (u_longlong_t)guid,
			    (u_longlong_t)tvd->vdev_state,
			    (u_longlong_t)generation,
			    (u_longlong_t)spa->spa_config_generation);
		}
		return (vd);
	}
	return (NULL);
}

/*
 * Traverse the vdev tree calling the supplied function.
 * We continue to walk the tree until we either have walked all
 * children or we receive a non-NULL return from the callback.
 * If a NULL callback is passed, then we just return back the first
 * leaf vdev we encounter.
 */
vdev_t *
vdev_walk_tree(vdev_t *vd, vdev_t *(*func)(vdev_t *, void *), void *arg)
{
	uint_t c;

	if (vd->vdev_ops->vdev_op_leaf) {
		if (func == NULL)
			return (vd);
		else
			return (func(vd, arg));
	}

	for (c = 0; c < vd->vdev_children; c++) {
		vdev_t *cvd = vd->vdev_child[c];
		if ((cvd = vdev_walk_tree(cvd, func, arg)) != NULL)
			return (cvd);
	}
	return (NULL);
}

/*
 * Verify that dynamic LUN growth works as expected.
 */
/* ARGSUSED */
void
ztest_vdev_LUN_growth(ztest_ds_t *zd, uint64_t id)
{
	ztest_shared_t *zs = ztest_shared;
	spa_t *spa = zs->zs_spa;
	vdev_t *vd, *tvd;
	metaslab_class_t *mc;
	metaslab_group_t *mg;
	size_t psize, newsize;
	uint64_t top;
	uint64_t old_class_space, new_class_space, old_ms_count, new_ms_count;

	mutex_enter(&zs->zs_vdev_lock);
	spa_config_enter(spa, SCL_STATE, spa, RW_READER);

	top = ztest_random_vdev_top(spa, B_TRUE);

	tvd = spa->spa_root_vdev->vdev_child[top];
	mg = tvd->vdev_mg;
	mc = mg->mg_class;
	old_ms_count = tvd->vdev_ms_count;
	old_class_space = metaslab_class_get_space(mc);

	/*
	 * Determine the size of the first leaf vdev associated with
	 * our top-level device.
	 */
	vd = vdev_walk_tree(tvd, NULL, NULL);
	ASSERT3P(vd, !=, NULL);
	ASSERT(vd->vdev_ops->vdev_op_leaf);

	psize = vd->vdev_psize;

	/*
	 * We only try to expand the vdev if it's healthy, less than 4x its
	 * original size, and it has a valid psize.
	 */
	if (tvd->vdev_state != VDEV_STATE_HEALTHY ||
	    psize == 0 || psize >= 4 * zopt_vdev_size) {
		spa_config_exit(spa, SCL_STATE, spa);
		mutex_exit(&zs->zs_vdev_lock);
		return;
	}
	ASSERT(psize > 0);
	newsize = psize + psize / 8;
	ASSERT3U(newsize, >, psize);

	if (zopt_verbose >= 6) {
		(void) printf("Expanding LUN %s from %lu to %lu\n",
		    vd->vdev_path, (ulong_t)psize, (ulong_t)newsize);
	}

	/*
	 * Growing the vdev is a two step process:
	 *	1). expand the physical size (i.e. relabel)
	 *	2). online the vdev to create the new metaslabs
	 */
	if (vdev_walk_tree(tvd, grow_vdev, &newsize) != NULL ||
	    vdev_walk_tree(tvd, online_vdev, NULL) != NULL ||
	    tvd->vdev_state != VDEV_STATE_HEALTHY) {
		if (zopt_verbose >= 5) {
			(void) printf("Could not expand LUN because "
			    "the vdev configuration changed.\n");
		}
		spa_config_exit(spa, SCL_STATE, spa);
		mutex_exit(&zs->zs_vdev_lock);
		return;
	}

	spa_config_exit(spa, SCL_STATE, spa);

	/*
	 * Expanding the LUN will update the config asynchronously,
	 * thus we must wait for the async thread to complete any
	 * pending tasks before proceeding.
	 */
	for (;;) {
		boolean_t done;
		mutex_enter(&spa->spa_async_lock);
		done = (spa->spa_async_thread == NULL && !spa->spa_async_tasks);
		mutex_exit(&spa->spa_async_lock);
		if (done)
			break;
		txg_wait_synced(spa_get_dsl(spa), 0);
		(void) poll(NULL, 0, 100);
	}

	spa_config_enter(spa, SCL_STATE, spa, RW_READER);

	tvd = spa->spa_root_vdev->vdev_child[top];
	new_ms_count = tvd->vdev_ms_count;
	new_class_space = metaslab_class_get_space(mc);

	if (tvd->vdev_mg != mg || mg->mg_class != mc) {
		if (zopt_verbose >= 5) {
			(void) printf("Could not verify LUN expansion due to "
			    "intervening vdev offline or remove.\n");
		}
		spa_config_exit(spa, SCL_STATE, spa);
		mutex_exit(&zs->zs_vdev_lock);
		return;
	}

	/*
	 * Make sure we were able to grow the vdev.
	 */
	if (new_ms_count <= old_ms_count)
		fatal(0, "LUN expansion failed: ms_count %llu <= %llu\n",
		    old_ms_count, new_ms_count);

	/*
	 * Make sure we were able to grow the pool.
	 */
	if (new_class_space <= old_class_space)
		fatal(0, "LUN expansion failed: class_space %llu <= %llu\n",
		    old_class_space, new_class_space);

	if (zopt_verbose >= 5) {
		char oldnumbuf[6], newnumbuf[6];

		nicenum(old_class_space, oldnumbuf);
		nicenum(new_class_space, newnumbuf);
		(void) printf("%s grew from %s to %s\n",
		    spa->spa_name, oldnumbuf, newnumbuf);
	}

	spa_config_exit(spa, SCL_STATE, spa);
	mutex_exit(&zs->zs_vdev_lock);
}

/*
 * Verify that dmu_objset_{create,destroy,open,close} work as expected.
 */
/* ARGSUSED */
static void
ztest_objset_create_cb(objset_t *os, void *arg, cred_t *cr, dmu_tx_t *tx)
{
	/*
	 * Create the objects common to all ztest datasets.
	 */
	VERIFY(zap_create_claim(os, ZTEST_DIROBJ,
	    DMU_OT_ZAP_OTHER, DMU_OT_NONE, 0, tx) == 0);
}

static int
ztest_dataset_create(char *dsname)
{
	uint64_t zilset = ztest_random(100);
	int err = dmu_objset_create(dsname, DMU_OST_OTHER, 0,
	    ztest_objset_create_cb, NULL);

	if (err || zilset < 80)
		return (err);

	(void) printf("Setting dataset %s to sync always\n", dsname);
	return (ztest_dsl_prop_set_uint64(dsname, ZFS_PROP_SYNC,
	    ZFS_SYNC_ALWAYS, B_FALSE));
}

/* ARGSUSED */
static int
ztest_objset_destroy_cb(const char *name, void *arg)
{
	objset_t *os;
	dmu_object_info_t doi;
	int error;

	/*
	 * Verify that the dataset contains a directory object.
	 */
	VERIFY3U(0, ==, dmu_objset_hold(name, FTAG, &os));
	error = dmu_object_info(os, ZTEST_DIROBJ, &doi);
	if (error != ENOENT) {
		/* We could have crashed in the middle of destroying it */
		ASSERT3U(error, ==, 0);
		ASSERT3U(doi.doi_type, ==, DMU_OT_ZAP_OTHER);
		ASSERT3S(doi.doi_physical_blocks_512, >=, 0);
	}
	dmu_objset_rele(os, FTAG);

	/*
	 * Destroy the dataset.
	 */
	VERIFY3U(0, ==, dmu_objset_destroy(name, B_FALSE));
	return (0);
}

static boolean_t
ztest_snapshot_create(char *osname, uint64_t id)
{
	char snapname[MAXNAMELEN];
	int error;

	(void) snprintf(snapname, MAXNAMELEN, "%s@%llu", osname,
	    (u_longlong_t)id);

	error = dmu_objset_snapshot(osname, strchr(snapname, '@') + 1,
	    NULL, B_FALSE);
	if (error == ENOSPC) {
		ztest_record_enospc(FTAG);
		return (B_FALSE);
	}
	if (error != 0 && error != EEXIST)
		fatal(0, "ztest_snapshot_create(%s) = %d", snapname, error);
	return (B_TRUE);
}

static boolean_t
ztest_snapshot_destroy(char *osname, uint64_t id)
{
	char snapname[MAXNAMELEN];
	int error;

	(void) snprintf(snapname, MAXNAMELEN, "%s@%llu", osname,
	    (u_longlong_t)id);

	error = dmu_objset_destroy(snapname, B_FALSE);
	if (error != 0 && error != ENOENT)
		fatal(0, "ztest_snapshot_destroy(%s) = %d", snapname, error);
	return (B_TRUE);
}

/* ARGSUSED */
void
ztest_dmu_objset_create_destroy(ztest_ds_t *zd, uint64_t id)
{
	ztest_shared_t *zs = ztest_shared;
	ztest_ds_t zdtmp;
	int iters;
	int error;
	objset_t *os, *os2;
	char name[MAXNAMELEN];
	zilog_t *zilog;
	int i;

	(void) rw_enter(&zs->zs_name_lock, RW_READER);

	(void) snprintf(name, MAXNAMELEN, "%s/temp_%llu",
	    zs->zs_pool, (u_longlong_t)id);

	/*
	 * If this dataset exists from a previous run, process its replay log
	 * half of the time.  If we don't replay it, then dmu_objset_destroy()
	 * (invoked from ztest_objset_destroy_cb()) should just throw it away.
	 */
	if (ztest_random(2) == 0 &&
	    dmu_objset_own(name, DMU_OST_OTHER, B_FALSE, FTAG, &os) == 0) {
		ztest_zd_init(&zdtmp, os);
		zil_replay(os, &zdtmp, ztest_replay_vector);
		ztest_zd_fini(&zdtmp);
		dmu_objset_disown(os, FTAG);
	}

	/*
	 * There may be an old instance of the dataset we're about to
	 * create lying around from a previous run.  If so, destroy it
	 * and all of its snapshots.
	 */
	(void) dmu_objset_find(name, ztest_objset_destroy_cb, NULL,
	    DS_FIND_CHILDREN | DS_FIND_SNAPSHOTS);

	/*
	 * Verify that the destroyed dataset is no longer in the namespace.
	 */
	VERIFY3U(ENOENT, ==, dmu_objset_hold(name, FTAG, &os));

	/*
	 * Verify that we can create a new dataset.
	 */
	error = ztest_dataset_create(name);
	if (error) {
		if (error == ENOSPC) {
			ztest_record_enospc(FTAG);
			(void) rw_exit(&zs->zs_name_lock);
			return;
		}
		fatal(0, "dmu_objset_create(%s) = %d", name, error);
	}

	VERIFY3U(0, ==,
	    dmu_objset_own(name, DMU_OST_OTHER, B_FALSE, FTAG, &os));

	ztest_zd_init(&zdtmp, os);

	/*
	 * Open the intent log for it.
	 */
	zilog = zil_open(os, ztest_get_data);

	/*
	 * Put some objects in there, do a little I/O to them,
	 * and randomly take a couple of snapshots along the way.
	 */
	iters = ztest_random(5);
	for (i = 0; i < iters; i++) {
		ztest_dmu_object_alloc_free(&zdtmp, id);
		if (ztest_random(iters) == 0)
			(void) ztest_snapshot_create(name, i);
	}

	/*
	 * Verify that we cannot create an existing dataset.
	 */
	VERIFY3U(EEXIST, ==,
	    dmu_objset_create(name, DMU_OST_OTHER, 0, NULL, NULL));

	/*
	 * Verify that we can hold an objset that is also owned.
	 */
	VERIFY3U(0, ==, dmu_objset_hold(name, FTAG, &os2));
	dmu_objset_rele(os2, FTAG);

	/*
	 * Verify that we cannot own an objset that is already owned.
	 */
	VERIFY3U(EBUSY, ==,
	    dmu_objset_own(name, DMU_OST_OTHER, B_FALSE, FTAG, &os2));

	zil_close(zilog);
	dmu_objset_disown(os, FTAG);
	ztest_zd_fini(&zdtmp);

	(void) rw_exit(&zs->zs_name_lock);
}

/*
 * Verify that dmu_snapshot_{create,destroy,open,close} work as expected.
 */
void
ztest_dmu_snapshot_create_destroy(ztest_ds_t *zd, uint64_t id)
{
	ztest_shared_t *zs = ztest_shared;

	(void) rw_enter(&zs->zs_name_lock, RW_READER);
	(void) ztest_snapshot_destroy(zd->zd_name, id);
	(void) ztest_snapshot_create(zd->zd_name, id);
	(void) rw_exit(&zs->zs_name_lock);
}

/*
 * Cleanup non-standard snapshots and clones.
 */
void
ztest_dsl_dataset_cleanup(char *osname, uint64_t id)
{
	char snap1name[MAXNAMELEN];
	char clone1name[MAXNAMELEN];
	char snap2name[MAXNAMELEN];
	char clone2name[MAXNAMELEN];
	char snap3name[MAXNAMELEN];
	int error;

	(void) snprintf(snap1name, MAXNAMELEN, "%s@s1_%llu",
	    osname, (u_longlong_t)id);
	(void) snprintf(clone1name, MAXNAMELEN, "%s/c1_%llu",
	    osname, (u_longlong_t)id);
	(void) snprintf(snap2name, MAXNAMELEN, "%s@s2_%llu",
	    clone1name, (u_longlong_t)id);
	(void) snprintf(clone2name, MAXNAMELEN, "%s/c2_%llu",
	    osname, (u_longlong_t)id);
	(void) snprintf(snap3name, MAXNAMELEN, "%s@s3_%llu",
	    clone1name, (u_longlong_t)id);

	error = dmu_objset_destroy(clone2name, B_FALSE);
	if (error && error != ENOENT)
		fatal(0, "dmu_objset_destroy(%s) = %d", clone2name, error);
	error = dmu_objset_destroy(snap3name, B_FALSE);
	if (error && error != ENOENT)
		fatal(0, "dmu_objset_destroy(%s) = %d", snap3name, error);
	error = dmu_objset_destroy(snap2name, B_FALSE);
	if (error && error != ENOENT)
		fatal(0, "dmu_objset_destroy(%s) = %d", snap2name, error);
	error = dmu_objset_destroy(clone1name, B_FALSE);
	if (error && error != ENOENT)
		fatal(0, "dmu_objset_destroy(%s) = %d", clone1name, error);
	error = dmu_objset_destroy(snap1name, B_FALSE);
	if (error && error != ENOENT)
		fatal(0, "dmu_objset_destroy(%s) = %d", snap1name, error);
}

/*
 * Verify dsl_dataset_promote handles EBUSY
 */
void
ztest_dsl_dataset_promote_busy(ztest_ds_t *zd, uint64_t id)
{
	ztest_shared_t *zs = ztest_shared;
	objset_t *clone;
	dsl_dataset_t *ds;
	char snap1name[MAXNAMELEN];
	char clone1name[MAXNAMELEN];
	char snap2name[MAXNAMELEN];
	char clone2name[MAXNAMELEN];
	char snap3name[MAXNAMELEN];
	char *osname = zd->zd_name;
	int error;

	(void) rw_enter(&zs->zs_name_lock, RW_READER);

	ztest_dsl_dataset_cleanup(osname, id);

	(void) snprintf(snap1name, MAXNAMELEN, "%s@s1_%llu",
	    osname, (u_longlong_t)id);
	(void) snprintf(clone1name, MAXNAMELEN, "%s/c1_%llu",
	    osname, (u_longlong_t)id);
	(void) snprintf(snap2name, MAXNAMELEN, "%s@s2_%llu",
	    clone1name, (u_longlong_t)id);
	(void) snprintf(clone2name, MAXNAMELEN, "%s/c2_%llu",
	    osname, (u_longlong_t)id);
	(void) snprintf(snap3name, MAXNAMELEN, "%s@s3_%llu",
	    clone1name, (u_longlong_t)id);

	error = dmu_objset_snapshot(osname, strchr(snap1name, '@')+1,
	    NULL, B_FALSE);
	if (error && error != EEXIST) {
		if (error == ENOSPC) {
			ztest_record_enospc(FTAG);
			goto out;
		}
		fatal(0, "dmu_take_snapshot(%s) = %d", snap1name, error);
	}

	error = dmu_objset_hold(snap1name, FTAG, &clone);
	if (error)
		fatal(0, "dmu_open_snapshot(%s) = %d", snap1name, error);

	error = dmu_objset_clone(clone1name, dmu_objset_ds(clone), 0);
	dmu_objset_rele(clone, FTAG);
	if (error) {
		if (error == ENOSPC) {
			ztest_record_enospc(FTAG);
			goto out;
		}
		fatal(0, "dmu_objset_create(%s) = %d", clone1name, error);
	}

	error = dmu_objset_snapshot(clone1name, strchr(snap2name, '@')+1,
	    NULL, B_FALSE);
	if (error && error != EEXIST) {
		if (error == ENOSPC) {
			ztest_record_enospc(FTAG);
			goto out;
		}
		fatal(0, "dmu_open_snapshot(%s) = %d", snap2name, error);
	}

	error = dmu_objset_snapshot(clone1name, strchr(snap3name, '@')+1,
	    NULL, B_FALSE);
	if (error && error != EEXIST) {
		if (error == ENOSPC) {
			ztest_record_enospc(FTAG);
			goto out;
		}
		fatal(0, "dmu_open_snapshot(%s) = %d", snap3name, error);
	}

	error = dmu_objset_hold(snap3name, FTAG, &clone);
	if (error)
		fatal(0, "dmu_open_snapshot(%s) = %d", snap3name, error);

	error = dmu_objset_clone(clone2name, dmu_objset_ds(clone), 0);
	dmu_objset_rele(clone, FTAG);
	if (error) {
		if (error == ENOSPC) {
			ztest_record_enospc(FTAG);
			goto out;
		}
		fatal(0, "dmu_objset_create(%s) = %d", clone2name, error);
	}

	error = dsl_dataset_own(snap2name, B_FALSE, FTAG, &ds);
	if (error)
		fatal(0, "dsl_dataset_own(%s) = %d", snap2name, error);
	error = dsl_dataset_promote(clone2name, NULL);
	if (error != EBUSY)
		fatal(0, "dsl_dataset_promote(%s), %d, not EBUSY", clone2name,
		    error);
	dsl_dataset_disown(ds, FTAG);

out:
	ztest_dsl_dataset_cleanup(osname, id);

	(void) rw_exit(&zs->zs_name_lock);
}

/*
 * Verify that dmu_object_{alloc,free} work as expected.
 */
void
ztest_dmu_object_alloc_free(ztest_ds_t *zd, uint64_t id)
{
	ztest_od_t od[4];
	int batchsize = sizeof (od) / sizeof (od[0]);
	int b;

	for (b = 0; b < batchsize; b++)
		ztest_od_init(&od[b], id, FTAG, b, DMU_OT_UINT64_OTHER, 0, 0);

	/*
	 * Destroy the previous batch of objects, create a new batch,
	 * and do some I/O on the new objects.
	 */
	if (ztest_object_init(zd, od, sizeof (od), B_TRUE) != 0)
		return;

	while (ztest_random(4 * batchsize) != 0)
		ztest_io(zd, od[ztest_random(batchsize)].od_object,
		    ztest_random(ZTEST_RANGE_LOCKS) << SPA_MAXBLOCKSHIFT);
}

/*
 * Verify that dmu_{read,write} work as expected.
 */
void
ztest_dmu_read_write(ztest_ds_t *zd, uint64_t id)
{
	objset_t *os = zd->zd_os;
	ztest_od_t od[2];
	dmu_tx_t *tx;
	int i, freeit, error;
	uint64_t n, s, txg;
	bufwad_t *packbuf, *bigbuf, *pack, *bigH, *bigT;
	uint64_t packobj, packoff, packsize, bigobj, bigoff, bigsize;
	uint64_t chunksize = (1000 + ztest_random(1000)) * sizeof (uint64_t);
	uint64_t regions = 997;
	uint64_t stride = 123456789ULL;
	uint64_t width = 40;
	int free_percent = 5;

	/*
	 * This test uses two objects, packobj and bigobj, that are always
	 * updated together (i.e. in the same tx) so that their contents are
	 * in sync and can be compared.  Their contents relate to each other
	 * in a simple way: packobj is a dense array of 'bufwad' structures,
	 * while bigobj is a sparse array of the same bufwads.  Specifically,
	 * for any index n, there are three bufwads that should be identical:
	 *
	 *	packobj, at offset n * sizeof (bufwad_t)
	 *	bigobj, at the head of the nth chunk
	 *	bigobj, at the tail of the nth chunk
	 *
	 * The chunk size is arbitrary. It doesn't have to be a power of two,
	 * and it doesn't have any relation to the object blocksize.
	 * The only requirement is that it can hold at least two bufwads.
	 *
	 * Normally, we write the bufwad to each of these locations.
	 * However, free_percent of the time we instead write zeroes to
	 * packobj and perform a dmu_free_range() on bigobj.  By comparing
	 * bigobj to packobj, we can verify that the DMU is correctly
	 * tracking which parts of an object are allocated and free,
	 * and that the contents of the allocated blocks are correct.
	 */

	/*
	 * Read the directory info.  If it's the first time, set things up.
	 */
	ztest_od_init(&od[0], id, FTAG, 0, DMU_OT_UINT64_OTHER, 0, chunksize);
	ztest_od_init(&od[1], id, FTAG, 1, DMU_OT_UINT64_OTHER, 0, chunksize);

	if (ztest_object_init(zd, od, sizeof (od), B_FALSE) != 0)
		return;

	bigobj = od[0].od_object;
	packobj = od[1].od_object;
	chunksize = od[0].od_gen;
	ASSERT(chunksize == od[1].od_gen);

	/*
	 * Prefetch a random chunk of the big object.
	 * Our aim here is to get some async reads in flight
	 * for blocks that we may free below; the DMU should
	 * handle this race correctly.
	 */
	n = ztest_random(regions) * stride + ztest_random(width);
	s = 1 + ztest_random(2 * width - 1);
	dmu_prefetch(os, bigobj, n * chunksize, s * chunksize);

	/*
	 * Pick a random index and compute the offsets into packobj and bigobj.
	 */
	n = ztest_random(regions) * stride + ztest_random(width);
	s = 1 + ztest_random(width - 1);

	packoff = n * sizeof (bufwad_t);
	packsize = s * sizeof (bufwad_t);

	bigoff = n * chunksize;
	bigsize = s * chunksize;

	packbuf = umem_alloc(packsize, UMEM_NOFAIL);
	bigbuf = umem_alloc(bigsize, UMEM_NOFAIL);

	/*
	 * free_percent of the time, free a range of bigobj rather than
	 * overwriting it.
	 */
	freeit = (ztest_random(100) < free_percent);

	/*
	 * Read the current contents of our objects.
	 */
	error = dmu_read(os, packobj, packoff, packsize, packbuf,
	    DMU_READ_PREFETCH);
	ASSERT3U(error, ==, 0);
	error = dmu_read(os, bigobj, bigoff, bigsize, bigbuf,
	    DMU_READ_PREFETCH);
	ASSERT3U(error, ==, 0);

	/*
	 * Get a tx for the mods to both packobj and bigobj.
	 */
	tx = dmu_tx_create(os);

	dmu_tx_hold_write(tx, packobj, packoff, packsize);

	if (freeit)
		dmu_tx_hold_free(tx, bigobj, bigoff, bigsize);
	else
		dmu_tx_hold_write(tx, bigobj, bigoff, bigsize);

	txg = ztest_tx_assign(tx, TXG_MIGHTWAIT, FTAG);
	if (txg == 0) {
		umem_free(packbuf, packsize);
		umem_free(bigbuf, bigsize);
		return;
	}

	dmu_object_set_checksum(os, bigobj,
	    (enum zio_checksum)ztest_random_dsl_prop(ZFS_PROP_CHECKSUM), tx);

	dmu_object_set_compress(os, bigobj,
	    (enum zio_compress)ztest_random_dsl_prop(ZFS_PROP_COMPRESSION), tx);

	/*
	 * For each index from n to n + s, verify that the existing bufwad
	 * in packobj matches the bufwads at the head and tail of the
	 * corresponding chunk in bigobj.  Then update all three bufwads
	 * with the new values we want to write out.
	 */
	for (i = 0; i < s; i++) {
		/* LINTED */
		pack = (bufwad_t *)((char *)packbuf + i * sizeof (bufwad_t));
		/* LINTED */
		bigH = (bufwad_t *)((char *)bigbuf + i * chunksize);
		/* LINTED */
		bigT = (bufwad_t *)((char *)bigH + chunksize) - 1;

		ASSERT((uintptr_t)bigH - (uintptr_t)bigbuf < bigsize);
		ASSERT((uintptr_t)bigT - (uintptr_t)bigbuf < bigsize);

		if (pack->bw_txg > txg)
			fatal(0, "future leak: got %llx, open txg is %llx",
			    pack->bw_txg, txg);

		if (pack->bw_data != 0 && pack->bw_index != n + i)
			fatal(0, "wrong index: got %llx, wanted %llx+%llx",
			    pack->bw_index, n, i);

		if (bcmp(pack, bigH, sizeof (bufwad_t)) != 0)
			fatal(0, "pack/bigH mismatch in %p/%p", pack, bigH);

		if (bcmp(pack, bigT, sizeof (bufwad_t)) != 0)
			fatal(0, "pack/bigT mismatch in %p/%p", pack, bigT);

		if (freeit) {
			bzero(pack, sizeof (bufwad_t));
		} else {
			pack->bw_index = n + i;
			pack->bw_txg = txg;
			pack->bw_data = 1 + ztest_random(-2ULL);
		}
		*bigH = *pack;
		*bigT = *pack;
	}

	/*
	 * We've verified all the old bufwads, and made new ones.
	 * Now write them out.
	 */
	dmu_write(os, packobj, packoff, packsize, packbuf, tx);

	if (freeit) {
		if (zopt_verbose >= 7) {
			(void) printf("freeing offset %llx size %llx"
			    " txg %llx\n",
			    (u_longlong_t)bigoff,
			    (u_longlong_t)bigsize,
			    (u_longlong_t)txg);
		}
		VERIFY(0 == dmu_free_range(os, bigobj, bigoff, bigsize, tx));
	} else {
		if (zopt_verbose >= 7) {
			(void) printf("writing offset %llx size %llx"
			    " txg %llx\n",
			    (u_longlong_t)bigoff,
			    (u_longlong_t)bigsize,
			    (u_longlong_t)txg);
		}
		dmu_write(os, bigobj, bigoff, bigsize, bigbuf, tx);
	}

	dmu_tx_commit(tx);

	/*
	 * Sanity check the stuff we just wrote.
	 */
	{
		void *packcheck = umem_alloc(packsize, UMEM_NOFAIL);
		void *bigcheck = umem_alloc(bigsize, UMEM_NOFAIL);

		VERIFY(0 == dmu_read(os, packobj, packoff,
		    packsize, packcheck, DMU_READ_PREFETCH));
		VERIFY(0 == dmu_read(os, bigobj, bigoff,
		    bigsize, bigcheck, DMU_READ_PREFETCH));

		ASSERT(bcmp(packbuf, packcheck, packsize) == 0);
		ASSERT(bcmp(bigbuf, bigcheck, bigsize) == 0);

		umem_free(packcheck, packsize);
		umem_free(bigcheck, bigsize);
	}

	umem_free(packbuf, packsize);
	umem_free(bigbuf, bigsize);
}

void
compare_and_update_pbbufs(uint64_t s, bufwad_t *packbuf, bufwad_t *bigbuf,
    uint64_t bigsize, uint64_t n, uint64_t chunksize, uint64_t txg)
{
	uint64_t i;
	bufwad_t *pack;
	bufwad_t *bigH;
	bufwad_t *bigT;

	/*
	 * For each index from n to n + s, verify that the existing bufwad
	 * in packobj matches the bufwads at the head and tail of the
	 * corresponding chunk in bigobj.  Then update all three bufwads
	 * with the new values we want to write out.
	 */
	for (i = 0; i < s; i++) {
		/* LINTED */
		pack = (bufwad_t *)((char *)packbuf + i * sizeof (bufwad_t));
		/* LINTED */
		bigH = (bufwad_t *)((char *)bigbuf + i * chunksize);
		/* LINTED */
		bigT = (bufwad_t *)((char *)bigH + chunksize) - 1;

		ASSERT((uintptr_t)bigH - (uintptr_t)bigbuf < bigsize);
		ASSERT((uintptr_t)bigT - (uintptr_t)bigbuf < bigsize);

		if (pack->bw_txg > txg)
			fatal(0, "future leak: got %llx, open txg is %llx",
			    pack->bw_txg, txg);

		if (pack->bw_data != 0 && pack->bw_index != n + i)
			fatal(0, "wrong index: got %llx, wanted %llx+%llx",
			    pack->bw_index, n, i);

		if (bcmp(pack, bigH, sizeof (bufwad_t)) != 0)
			fatal(0, "pack/bigH mismatch in %p/%p", pack, bigH);

		if (bcmp(pack, bigT, sizeof (bufwad_t)) != 0)
			fatal(0, "pack/bigT mismatch in %p/%p", pack, bigT);

		pack->bw_index = n + i;
		pack->bw_txg = txg;
		pack->bw_data = 1 + ztest_random(-2ULL);

		*bigH = *pack;
		*bigT = *pack;
	}
}

void
ztest_dmu_read_write_zcopy(ztest_ds_t *zd, uint64_t id)
{
	objset_t *os = zd->zd_os;
	ztest_od_t od[2];
	dmu_tx_t *tx;
	uint64_t i;
	int error;
	uint64_t n, s, txg;
	bufwad_t *packbuf, *bigbuf;
	uint64_t packobj, packoff, packsize, bigobj, bigoff, bigsize;
	uint64_t blocksize = ztest_random_blocksize();
	uint64_t chunksize = blocksize;
	uint64_t regions = 997;
	uint64_t stride = 123456789ULL;
	uint64_t width = 9;
	dmu_buf_t *bonus_db;
	arc_buf_t **bigbuf_arcbufs;
	dmu_object_info_t doi;

	/*
	 * This test uses two objects, packobj and bigobj, that are always
	 * updated together (i.e. in the same tx) so that their contents are
	 * in sync and can be compared.  Their contents relate to each other
	 * in a simple way: packobj is a dense array of 'bufwad' structures,
	 * while bigobj is a sparse array of the same bufwads.  Specifically,
	 * for any index n, there are three bufwads that should be identical:
	 *
	 *	packobj, at offset n * sizeof (bufwad_t)
	 *	bigobj, at the head of the nth chunk
	 *	bigobj, at the tail of the nth chunk
	 *
	 * The chunk size is set equal to bigobj block size so that
	 * dmu_assign_arcbuf() can be tested for object updates.
	 */

	/*
	 * Read the directory info.  If it's the first time, set things up.
	 */
	ztest_od_init(&od[0], id, FTAG, 0, DMU_OT_UINT64_OTHER, blocksize, 0);
	ztest_od_init(&od[1], id, FTAG, 1, DMU_OT_UINT64_OTHER, 0, chunksize);

	if (ztest_object_init(zd, od, sizeof (od), B_FALSE) != 0)
		return;

	bigobj = od[0].od_object;
	packobj = od[1].od_object;
	blocksize = od[0].od_blocksize;
	chunksize = blocksize;
	ASSERT(chunksize == od[1].od_gen);

	VERIFY(dmu_object_info(os, bigobj, &doi) == 0);
	VERIFY(ISP2(doi.doi_data_block_size));
	VERIFY(chunksize == doi.doi_data_block_size);
	VERIFY(chunksize >= 2 * sizeof (bufwad_t));

	/*
	 * Pick a random index and compute the offsets into packobj and bigobj.
	 */
	n = ztest_random(regions) * stride + ztest_random(width);
	s = 1 + ztest_random(width - 1);

	packoff = n * sizeof (bufwad_t);
	packsize = s * sizeof (bufwad_t);

	bigoff = n * chunksize;
	bigsize = s * chunksize;

	packbuf = umem_zalloc(packsize, UMEM_NOFAIL);
	bigbuf = umem_zalloc(bigsize, UMEM_NOFAIL);

	VERIFY3U(0, ==, dmu_bonus_hold(os, bigobj, FTAG, &bonus_db));

	bigbuf_arcbufs = umem_zalloc(2 * s * sizeof (arc_buf_t *), UMEM_NOFAIL);

	/*
	 * Iteration 0 test zcopy for DB_UNCACHED dbufs.
	 * Iteration 1 test zcopy to already referenced dbufs.
	 * Iteration 2 test zcopy to dirty dbuf in the same txg.
	 * Iteration 3 test zcopy to dbuf dirty in previous txg.
	 * Iteration 4 test zcopy when dbuf is no longer dirty.
	 * Iteration 5 test zcopy when it can't be done.
	 * Iteration 6 one more zcopy write.
	 */
	for (i = 0; i < 7; i++) {
		uint64_t j;
		uint64_t off;

		/*
		 * In iteration 5 (i == 5) use arcbufs
		 * that don't match bigobj blksz to test
		 * dmu_assign_arcbuf() when it can't directly
		 * assign an arcbuf to a dbuf.
		 */
		for (j = 0; j < s; j++) {
			if (i != 5) {
				bigbuf_arcbufs[j] =
				    dmu_request_arcbuf(bonus_db, chunksize);
			} else {
				bigbuf_arcbufs[2 * j] =
				    dmu_request_arcbuf(bonus_db, chunksize / 2);
				bigbuf_arcbufs[2 * j + 1] =
				    dmu_request_arcbuf(bonus_db, chunksize / 2);
			}
		}

		/*
		 * Get a tx for the mods to both packobj and bigobj.
		 */
		tx = dmu_tx_create(os);

		dmu_tx_hold_write(tx, packobj, packoff, packsize);
		dmu_tx_hold_write(tx, bigobj, bigoff, bigsize);

		txg = ztest_tx_assign(tx, TXG_MIGHTWAIT, FTAG);
		if (txg == 0) {
			umem_free(packbuf, packsize);
			umem_free(bigbuf, bigsize);
			for (j = 0; j < s; j++) {
				if (i != 5) {
					dmu_return_arcbuf(bigbuf_arcbufs[j]);
				} else {
					dmu_return_arcbuf(
					    bigbuf_arcbufs[2 * j]);
					dmu_return_arcbuf(
					    bigbuf_arcbufs[2 * j + 1]);
				}
			}
			umem_free(bigbuf_arcbufs, 2 * s * sizeof (arc_buf_t *));
			dmu_buf_rele(bonus_db, FTAG);
			return;
		}

		/*
		 * 50% of the time don't read objects in the 1st iteration to
		 * test dmu_assign_arcbuf() for the case when there're no
		 * existing dbufs for the specified offsets.
		 */
		if (i != 0 || ztest_random(2) != 0) {
			error = dmu_read(os, packobj, packoff,
			    packsize, packbuf, DMU_READ_PREFETCH);
			ASSERT3U(error, ==, 0);
			error = dmu_read(os, bigobj, bigoff, bigsize,
			    bigbuf, DMU_READ_PREFETCH);
			ASSERT3U(error, ==, 0);
		}
		compare_and_update_pbbufs(s, packbuf, bigbuf, bigsize,
		    n, chunksize, txg);

		/*
		 * We've verified all the old bufwads, and made new ones.
		 * Now write them out.
		 */
		dmu_write(os, packobj, packoff, packsize, packbuf, tx);
		if (zopt_verbose >= 7) {
			(void) printf("writing offset %llx size %llx"
			    " txg %llx\n",
			    (u_longlong_t)bigoff,
			    (u_longlong_t)bigsize,
			    (u_longlong_t)txg);
		}
		for (off = bigoff, j = 0; j < s; j++, off += chunksize) {
			dmu_buf_t *dbt;
			if (i != 5) {
				bcopy((caddr_t)bigbuf + (off - bigoff),
				    bigbuf_arcbufs[j]->b_data, chunksize);
			} else {
				bcopy((caddr_t)bigbuf + (off - bigoff),
				    bigbuf_arcbufs[2 * j]->b_data,
				    chunksize / 2);
				bcopy((caddr_t)bigbuf + (off - bigoff) +
				    chunksize / 2,
				    bigbuf_arcbufs[2 * j + 1]->b_data,
				    chunksize / 2);
			}

			if (i == 1) {
				VERIFY(dmu_buf_hold(os, bigobj, off,
				    FTAG, &dbt, DMU_READ_NO_PREFETCH) == 0);
			}
			if (i != 5) {
				dmu_assign_arcbuf(bonus_db, off,
				    bigbuf_arcbufs[j], tx);
			} else {
				dmu_assign_arcbuf(bonus_db, off,
				    bigbuf_arcbufs[2 * j], tx);
				dmu_assign_arcbuf(bonus_db,
				    off + chunksize / 2,
				    bigbuf_arcbufs[2 * j + 1], tx);
			}
			if (i == 1) {
				dmu_buf_rele(dbt, FTAG);
			}
		}
		dmu_tx_commit(tx);

		/*
		 * Sanity check the stuff we just wrote.
		 */
		{
			void *packcheck = umem_alloc(packsize, UMEM_NOFAIL);
			void *bigcheck = umem_alloc(bigsize, UMEM_NOFAIL);

			VERIFY(0 == dmu_read(os, packobj, packoff,
			    packsize, packcheck, DMU_READ_PREFETCH));
			VERIFY(0 == dmu_read(os, bigobj, bigoff,
			    bigsize, bigcheck, DMU_READ_PREFETCH));

			ASSERT(bcmp(packbuf, packcheck, packsize) == 0);
			ASSERT(bcmp(bigbuf, bigcheck, bigsize) == 0);

			umem_free(packcheck, packsize);
			umem_free(bigcheck, bigsize);
		}
		if (i == 2) {
			txg_wait_open(dmu_objset_pool(os), 0);
		} else if (i == 3) {
			txg_wait_synced(dmu_objset_pool(os), 0);
		}
	}

	dmu_buf_rele(bonus_db, FTAG);
	umem_free(packbuf, packsize);
	umem_free(bigbuf, bigsize);
	umem_free(bigbuf_arcbufs, 2 * s * sizeof (arc_buf_t *));
}

/* ARGSUSED */
void
ztest_dmu_write_parallel(ztest_ds_t *zd, uint64_t id)
{
	ztest_od_t od[1];
	uint64_t offset = (1ULL << (ztest_random(20) + 43)) +
	    (ztest_random(ZTEST_RANGE_LOCKS) << SPA_MAXBLOCKSHIFT);

	/*
	 * Have multiple threads write to large offsets in an object
	 * to verify that parallel writes to an object -- even to the
	 * same blocks within the object -- doesn't cause any trouble.
	 */
	ztest_od_init(&od[0], ID_PARALLEL, FTAG, 0, DMU_OT_UINT64_OTHER, 0, 0);

	if (ztest_object_init(zd, od, sizeof (od), B_FALSE) != 0)
		return;

	while (ztest_random(10) != 0)
		ztest_io(zd, od[0].od_object, offset);
}

void
ztest_dmu_prealloc(ztest_ds_t *zd, uint64_t id)
{
	ztest_od_t od[1];
	uint64_t offset = (1ULL << (ztest_random(4) + SPA_MAXBLOCKSHIFT)) +
	    (ztest_random(ZTEST_RANGE_LOCKS) << SPA_MAXBLOCKSHIFT);
	uint64_t count = ztest_random(20) + 1;
	uint64_t blocksize = ztest_random_blocksize();
	void *data;

	ztest_od_init(&od[0], id, FTAG, 0, DMU_OT_UINT64_OTHER, blocksize, 0);

	if (ztest_object_init(zd, od, sizeof (od), !ztest_random(2)) != 0)
		return;

	if (ztest_truncate(zd, od[0].od_object, offset, count * blocksize) != 0)
		return;

	ztest_prealloc(zd, od[0].od_object, offset, count * blocksize);

	data = umem_zalloc(blocksize, UMEM_NOFAIL);

	while (ztest_random(count) != 0) {
		uint64_t randoff = offset + (ztest_random(count) * blocksize);
		if (ztest_write(zd, od[0].od_object, randoff, blocksize,
		    data) != 0)
			break;
		while (ztest_random(4) != 0)
			ztest_io(zd, od[0].od_object, randoff);
	}

	umem_free(data, blocksize);
}

/*
 * Verify that zap_{create,destroy,add,remove,update} work as expected.
 */
#define	ZTEST_ZAP_MIN_INTS	1
#define	ZTEST_ZAP_MAX_INTS	4
#define	ZTEST_ZAP_MAX_PROPS	1000

void
ztest_zap(ztest_ds_t *zd, uint64_t id)
{
	objset_t *os = zd->zd_os;
	ztest_od_t od[1];
	uint64_t object;
	uint64_t txg, last_txg;
	uint64_t value[ZTEST_ZAP_MAX_INTS];
	uint64_t zl_ints, zl_intsize, prop;
	int i, ints;
	dmu_tx_t *tx;
	char propname[100], txgname[100];
	int error;
	char *hc[2] = { "s.acl.h", ".s.open.h.hyLZlg" };

	ztest_od_init(&od[0], id, FTAG, 0, DMU_OT_ZAP_OTHER, 0, 0);

	if (ztest_object_init(zd, od, sizeof (od), !ztest_random(2)) != 0)
		return;

	object = od[0].od_object;

	/*
	 * Generate a known hash collision, and verify that
	 * we can lookup and remove both entries.
	 */
	tx = dmu_tx_create(os);
	dmu_tx_hold_zap(tx, object, B_TRUE, NULL);
	txg = ztest_tx_assign(tx, TXG_MIGHTWAIT, FTAG);
	if (txg == 0)
		return;
	for (i = 0; i < 2; i++) {
		value[i] = i;
		VERIFY3U(0, ==, zap_add(os, object, hc[i], sizeof (uint64_t),
		    1, &value[i], tx));
	}
	for (i = 0; i < 2; i++) {
		VERIFY3U(EEXIST, ==, zap_add(os, object, hc[i],
		    sizeof (uint64_t), 1, &value[i], tx));
		VERIFY3U(0, ==,
		    zap_length(os, object, hc[i], &zl_intsize, &zl_ints));
		ASSERT3U(zl_intsize, ==, sizeof (uint64_t));
		ASSERT3U(zl_ints, ==, 1);
	}
	for (i = 0; i < 2; i++) {
		VERIFY3U(0, ==, zap_remove(os, object, hc[i], tx));
	}
	dmu_tx_commit(tx);

	/*
	 * Generate a buch of random entries.
	 */
	ints = MAX(ZTEST_ZAP_MIN_INTS, object % ZTEST_ZAP_MAX_INTS);

	prop = ztest_random(ZTEST_ZAP_MAX_PROPS);
	(void) sprintf(propname, "prop_%llu", (u_longlong_t)prop);
	(void) sprintf(txgname, "txg_%llu", (u_longlong_t)prop);
	bzero(value, sizeof (value));
	last_txg = 0;

	/*
	 * If these zap entries already exist, validate their contents.
	 */
	error = zap_length(os, object, txgname, &zl_intsize, &zl_ints);
	if (error == 0) {
		ASSERT3U(zl_intsize, ==, sizeof (uint64_t));
		ASSERT3U(zl_ints, ==, 1);

		VERIFY(zap_lookup(os, object, txgname, zl_intsize,
		    zl_ints, &last_txg) == 0);

		VERIFY(zap_length(os, object, propname, &zl_intsize,
		    &zl_ints) == 0);

		ASSERT3U(zl_intsize, ==, sizeof (uint64_t));
		ASSERT3U(zl_ints, ==, ints);

		VERIFY(zap_lookup(os, object, propname, zl_intsize,
		    zl_ints, value) == 0);

		for (i = 0; i < ints; i++) {
			ASSERT3U(value[i], ==, last_txg + object + i);
		}
	} else {
		ASSERT3U(error, ==, ENOENT);
	}

	/*
	 * Atomically update two entries in our zap object.
	 * The first is named txg_%llu, and contains the txg
	 * in which the property was last updated.  The second
	 * is named prop_%llu, and the nth element of its value
	 * should be txg + object + n.
	 */
	tx = dmu_tx_create(os);
	dmu_tx_hold_zap(tx, object, B_TRUE, NULL);
	txg = ztest_tx_assign(tx, TXG_MIGHTWAIT, FTAG);
	if (txg == 0)
		return;

	if (last_txg > txg)
		fatal(0, "zap future leak: old %llu new %llu", last_txg, txg);

	for (i = 0; i < ints; i++)
		value[i] = txg + object + i;

	VERIFY3U(0, ==, zap_update(os, object, txgname, sizeof (uint64_t),
	    1, &txg, tx));
	VERIFY3U(0, ==, zap_update(os, object, propname, sizeof (uint64_t),
	    ints, value, tx));

	dmu_tx_commit(tx);

	/*
	 * Remove a random pair of entries.
	 */
	prop = ztest_random(ZTEST_ZAP_MAX_PROPS);
	(void) sprintf(propname, "prop_%llu", (u_longlong_t)prop);
	(void) sprintf(txgname, "txg_%llu", (u_longlong_t)prop);

	error = zap_length(os, object, txgname, &zl_intsize, &zl_ints);

	if (error == ENOENT)
		return;

	ASSERT3U(error, ==, 0);

	tx = dmu_tx_create(os);
	dmu_tx_hold_zap(tx, object, B_TRUE, NULL);
	txg = ztest_tx_assign(tx, TXG_MIGHTWAIT, FTAG);
	if (txg == 0)
		return;
	VERIFY3U(0, ==, zap_remove(os, object, txgname, tx));
	VERIFY3U(0, ==, zap_remove(os, object, propname, tx));
	dmu_tx_commit(tx);
}

/*
 * Testcase to test the upgrading of a microzap to fatzap.
 */
void
ztest_fzap(ztest_ds_t *zd, uint64_t id)
{
	objset_t *os = zd->zd_os;
	ztest_od_t od[1];
	uint64_t object, txg;
	int i;

	ztest_od_init(&od[0], id, FTAG, 0, DMU_OT_ZAP_OTHER, 0, 0);

	if (ztest_object_init(zd, od, sizeof (od), !ztest_random(2)) != 0)
		return;

	object = od[0].od_object;

	/*
	 * Add entries to this ZAP and make sure it spills over
	 * and gets upgraded to a fatzap. Also, since we are adding
	 * 2050 entries we should see ptrtbl growth and leaf-block split.
	 */
	for (i = 0; i < 2050; i++) {
		char name[MAXNAMELEN];
		uint64_t value = i;
		dmu_tx_t *tx;
		int error;

		(void) snprintf(name, sizeof (name), "fzap-%llu-%llu",
		    (u_longlong_t)id, (u_longlong_t)value);

		tx = dmu_tx_create(os);
		dmu_tx_hold_zap(tx, object, B_TRUE, name);
		txg = ztest_tx_assign(tx, TXG_MIGHTWAIT, FTAG);
		if (txg == 0)
			return;
		error = zap_add(os, object, name, sizeof (uint64_t), 1,
		    &value, tx);
		ASSERT(error == 0 || error == EEXIST);
		dmu_tx_commit(tx);
	}
}

/* ARGSUSED */
void
ztest_zap_parallel(ztest_ds_t *zd, uint64_t id)
{
	objset_t *os = zd->zd_os;
	ztest_od_t od[1];
	uint64_t txg, object, count, wsize, wc, zl_wsize, zl_wc;
	dmu_tx_t *tx;
	int i, namelen, error;
	int micro = ztest_random(2);
	char name[20], string_value[20];
	void *data;

	ztest_od_init(&od[0], ID_PARALLEL, FTAG, micro, DMU_OT_ZAP_OTHER, 0, 0);

	if (ztest_object_init(zd, od, sizeof (od), B_FALSE) != 0)
		return;

	object = od[0].od_object;

	/*
	 * Generate a random name of the form 'xxx.....' where each
	 * x is a random printable character and the dots are dots.
	 * There are 94 such characters, and the name length goes from
	 * 6 to 20, so there are 94^3 * 15 = 12,458,760 possible names.
	 */
	namelen = ztest_random(sizeof (name) - 5) + 5 + 1;

	for (i = 0; i < 3; i++)
		name[i] = '!' + ztest_random('~' - '!' + 1);
	for (; i < namelen - 1; i++)
		name[i] = '.';
	name[i] = '\0';

	if ((namelen & 1) || micro) {
		wsize = sizeof (txg);
		wc = 1;
		data = &txg;
	} else {
		wsize = 1;
		wc = namelen;
		data = string_value;
	}

	count = -1ULL;
	VERIFY(zap_count(os, object, &count) == 0);
	ASSERT(count != -1ULL);

	/*
	 * Select an operation: length, lookup, add, update, remove.
	 */
	i = ztest_random(5);

	if (i >= 2) {
		tx = dmu_tx_create(os);
		dmu_tx_hold_zap(tx, object, B_TRUE, NULL);
		txg = ztest_tx_assign(tx, TXG_MIGHTWAIT, FTAG);
		if (txg == 0)
			return;
		bcopy(name, string_value, namelen);
	} else {
		tx = NULL;
		txg = 0;
		bzero(string_value, namelen);
	}

	switch (i) {

	case 0:
		error = zap_length(os, object, name, &zl_wsize, &zl_wc);
		if (error == 0) {
			ASSERT3U(wsize, ==, zl_wsize);
			ASSERT3U(wc, ==, zl_wc);
		} else {
			ASSERT3U(error, ==, ENOENT);
		}
		break;

	case 1:
		error = zap_lookup(os, object, name, wsize, wc, data);
		if (error == 0) {
			if (data == string_value &&
			    bcmp(name, data, namelen) != 0)
				fatal(0, "name '%s' != val '%s' len %d",
				    name, data, namelen);
		} else {
			ASSERT3U(error, ==, ENOENT);
		}
		break;

	case 2:
		error = zap_add(os, object, name, wsize, wc, data, tx);
		ASSERT(error == 0 || error == EEXIST);
		break;

	case 3:
		VERIFY(zap_update(os, object, name, wsize, wc, data, tx) == 0);
		break;

	case 4:
		error = zap_remove(os, object, name, tx);
		ASSERT(error == 0 || error == ENOENT);
		break;
	}

	if (tx != NULL)
		dmu_tx_commit(tx);
}

/*
 * Commit callback data.
 */
typedef struct ztest_cb_data {
	list_node_t		zcd_node;
	uint64_t		zcd_txg;
	int			zcd_expected_err;
	boolean_t		zcd_added;
	boolean_t		zcd_called;
	spa_t			*zcd_spa;
} ztest_cb_data_t;

/* This is the actual commit callback function */
static void
ztest_commit_callback(void *arg, int error)
{
	ztest_cb_data_t *data = arg;
	uint64_t synced_txg;

	VERIFY(data != NULL);
	VERIFY3S(data->zcd_expected_err, ==, error);
	VERIFY(!data->zcd_called);

	synced_txg = spa_last_synced_txg(data->zcd_spa);
	if (data->zcd_txg > synced_txg)
		fatal(0, "commit callback of txg %" PRIu64 " called prematurely"
		    ", last synced txg = %" PRIu64 "\n", data->zcd_txg,
		    synced_txg);

	data->zcd_called = B_TRUE;

	if (error == ECANCELED) {
		ASSERT3U(data->zcd_txg, ==, 0);
		ASSERT(!data->zcd_added);

		/*
		 * The private callback data should be destroyed here, but
		 * since we are going to check the zcd_called field after
		 * dmu_tx_abort(), we will destroy it there.
		 */
		return;
	}

	/* Was this callback added to the global callback list? */
	if (!data->zcd_added)
		goto out;

	ASSERT3U(data->zcd_txg, !=, 0);

	/* Remove our callback from the list */
	(void) mutex_enter(&zcl.zcl_callbacks_lock);
	list_remove(&zcl.zcl_callbacks, data);
	(void) mutex_exit(&zcl.zcl_callbacks_lock);

out:
	umem_free(data, sizeof (ztest_cb_data_t));
}

/* Allocate and initialize callback data structure */
static ztest_cb_data_t *
ztest_create_cb_data(objset_t *os, uint64_t txg)
{
	ztest_cb_data_t *cb_data;

	cb_data = umem_zalloc(sizeof (ztest_cb_data_t), UMEM_NOFAIL);

	cb_data->zcd_txg = txg;
	cb_data->zcd_spa = dmu_objset_spa(os);
	list_link_init(&cb_data->zcd_node);

	return (cb_data);
}

/*
 * If a number of txgs equal to this threshold have been created after a commit
 * callback has been registered but not called, then we assume there is an
 * implementation bug.
 */
#define	ZTEST_COMMIT_CALLBACK_THRESH	(TXG_CONCURRENT_STATES + 2)

/*
 * Commit callback test.
 */
void
ztest_dmu_commit_callbacks(ztest_ds_t *zd, uint64_t id)
{
	objset_t *os = zd->zd_os;
	ztest_od_t od[1];
	dmu_tx_t *tx;
	ztest_cb_data_t *cb_data[3], *tmp_cb;
	uint64_t old_txg, txg;
	int i, error;

	ztest_od_init(&od[0], id, FTAG, 0, DMU_OT_UINT64_OTHER, 0, 0);

	if (ztest_object_init(zd, od, sizeof (od), B_FALSE) != 0)
		return;

	tx = dmu_tx_create(os);

	cb_data[0] = ztest_create_cb_data(os, 0);
	dmu_tx_callback_register(tx, ztest_commit_callback, cb_data[0]);

	dmu_tx_hold_write(tx, od[0].od_object, 0, sizeof (uint64_t));

	/* Every once in a while, abort the transaction on purpose */
	if (ztest_random(100) == 0)
		error = -1;

	if (!error)
		error = dmu_tx_assign(tx, TXG_NOWAIT);

	txg = error ? 0 : dmu_tx_get_txg(tx);

	cb_data[0]->zcd_txg = txg;
	cb_data[1] = ztest_create_cb_data(os, txg);
	dmu_tx_callback_register(tx, ztest_commit_callback, cb_data[1]);

	if (error) {
		/*
		 * It's not a strict requirement to call the registered
		 * callbacks from inside dmu_tx_abort(), but that's what
		 * it's supposed to happen in the current implementation
		 * so we will check for that.
		 */
		for (i = 0; i < 2; i++) {
			cb_data[i]->zcd_expected_err = ECANCELED;
			VERIFY(!cb_data[i]->zcd_called);
		}

		dmu_tx_abort(tx);

		for (i = 0; i < 2; i++) {
			VERIFY(cb_data[i]->zcd_called);
			umem_free(cb_data[i], sizeof (ztest_cb_data_t));
		}

		return;
	}

	cb_data[2] = ztest_create_cb_data(os, txg);
	dmu_tx_callback_register(tx, ztest_commit_callback, cb_data[2]);

	/*
	 * Read existing data to make sure there isn't a future leak.
	 */
	VERIFY(0 == dmu_read(os, od[0].od_object, 0, sizeof (uint64_t),
	    &old_txg, DMU_READ_PREFETCH));

	if (old_txg > txg)
		fatal(0, "future leak: got %" PRIu64 ", open txg is %" PRIu64,
		    old_txg, txg);

	dmu_write(os, od[0].od_object, 0, sizeof (uint64_t), &txg, tx);

	(void) mutex_enter(&zcl.zcl_callbacks_lock);

	/*
	 * Since commit callbacks don't have any ordering requirement and since
	 * it is theoretically possible for a commit callback to be called
	 * after an arbitrary amount of time has elapsed since its txg has been
	 * synced, it is difficult to reliably determine whether a commit
	 * callback hasn't been called due to high load or due to a flawed
	 * implementation.
	 *
	 * In practice, we will assume that if after a certain number of txgs a
	 * commit callback hasn't been called, then most likely there's an
	 * implementation bug..
	 */
	tmp_cb = list_head(&zcl.zcl_callbacks);
	if (tmp_cb != NULL &&
	    tmp_cb->zcd_txg > txg - ZTEST_COMMIT_CALLBACK_THRESH) {
		fatal(0, "Commit callback threshold exceeded, oldest txg: %"
		    PRIu64 ", open txg: %" PRIu64 "\n", tmp_cb->zcd_txg, txg);
	}

	/*
	 * Let's find the place to insert our callbacks.
	 *
	 * Even though the list is ordered by txg, it is possible for the
	 * insertion point to not be the end because our txg may already be
	 * quiescing at this point and other callbacks in the open txg
	 * (from other objsets) may have sneaked in.
	 */
	tmp_cb = list_tail(&zcl.zcl_callbacks);
	while (tmp_cb != NULL && tmp_cb->zcd_txg > txg)
		tmp_cb = list_prev(&zcl.zcl_callbacks, tmp_cb);

	/* Add the 3 callbacks to the list */
	for (i = 0; i < 3; i++) {
		if (tmp_cb == NULL)
			list_insert_head(&zcl.zcl_callbacks, cb_data[i]);
		else
			list_insert_after(&zcl.zcl_callbacks, tmp_cb,
			    cb_data[i]);

		cb_data[i]->zcd_added = B_TRUE;
		VERIFY(!cb_data[i]->zcd_called);

		tmp_cb = cb_data[i];
	}

	(void) mutex_exit(&zcl.zcl_callbacks_lock);

	dmu_tx_commit(tx);
}

/* ARGSUSED */
void
ztest_dsl_prop_get_set(ztest_ds_t *zd, uint64_t id)
{
	zfs_prop_t proplist[] = {
		ZFS_PROP_CHECKSUM,
		ZFS_PROP_COMPRESSION,
		ZFS_PROP_COPIES,
		ZFS_PROP_DEDUP
	};
	ztest_shared_t *zs = ztest_shared;
	int p;

	(void) rw_enter(&zs->zs_name_lock, RW_READER);

	for (p = 0; p < sizeof (proplist) / sizeof (proplist[0]); p++)
		(void) ztest_dsl_prop_set_uint64(zd->zd_name, proplist[p],
		    ztest_random_dsl_prop(proplist[p]), (int)ztest_random(2));

	(void) rw_exit(&zs->zs_name_lock);
}

/* ARGSUSED */
void
ztest_spa_prop_get_set(ztest_ds_t *zd, uint64_t id)
{
	ztest_shared_t *zs = ztest_shared;
	nvlist_t *props = NULL;

	(void) rw_enter(&zs->zs_name_lock, RW_READER);

	(void) ztest_spa_prop_set_uint64(zs, ZPOOL_PROP_DEDUPDITTO,
	    ZIO_DEDUPDITTO_MIN + ztest_random(ZIO_DEDUPDITTO_MIN));

	VERIFY3U(spa_prop_get(zs->zs_spa, &props), ==, 0);

	if (zopt_verbose >= 6)
		dump_nvlist(props, 4);

	nvlist_free(props);

	(void) rw_exit(&zs->zs_name_lock);
}

/*
 * Test snapshot hold/release and deferred destroy.
 */
void
ztest_dmu_snapshot_hold(ztest_ds_t *zd, uint64_t id)
{
	int error;
	objset_t *os = zd->zd_os;
	objset_t *origin;
	char snapname[100];
	char fullname[100];
	char clonename[100];
	char tag[100];
	char osname[MAXNAMELEN];

	(void) rw_enter(&ztest_shared->zs_name_lock, RW_READER);

	dmu_objset_name(os, osname);

	(void) snprintf(snapname, 100, "sh1_%llu", (u_longlong_t)id);
	(void) snprintf(fullname, 100, "%s@%s", osname, snapname);
	(void) snprintf(clonename, 100, "%s/ch1_%llu",osname,(u_longlong_t)id);
	(void) snprintf(tag, 100, "tag_%llu", (u_longlong_t)id);

	/*
	 * Clean up from any previous run.
	 */
	(void) dmu_objset_destroy(clonename, B_FALSE);
	(void) dsl_dataset_user_release(osname, snapname, tag, B_FALSE);
	(void) dmu_objset_destroy(fullname, B_FALSE);

	/*
	 * Create snapshot, clone it, mark snap for deferred destroy,
	 * destroy clone, verify snap was also destroyed.
	 */
	error = dmu_objset_snapshot(osname, snapname, NULL, FALSE);
	if (error) {
		if (error == ENOSPC) {
			ztest_record_enospc("dmu_objset_snapshot");
			goto out;
		}
		fatal(0, "dmu_objset_snapshot(%s) = %d", fullname, error);
	}

	error = dmu_objset_hold(fullname, FTAG, &origin);
	if (error)
		fatal(0, "dmu_objset_hold(%s) = %d", fullname, error);

	error = dmu_objset_clone(clonename, dmu_objset_ds(origin), 0);
	dmu_objset_rele(origin, FTAG);
	if (error) {
		if (error == ENOSPC) {
			ztest_record_enospc("dmu_objset_clone");
			goto out;
		}
		fatal(0, "dmu_objset_clone(%s) = %d", clonename, error);
	}

	error = dmu_objset_destroy(fullname, B_TRUE);
	if (error) {
		fatal(0, "dmu_objset_destroy(%s, B_TRUE) = %d",
		    fullname, error);
	}

	error = dmu_objset_destroy(clonename, B_FALSE);
	if (error)
		fatal(0, "dmu_objset_destroy(%s) = %d", clonename, error);

	error = dmu_objset_hold(fullname, FTAG, &origin);
	if (error != ENOENT)
		fatal(0, "dmu_objset_hold(%s) = %d", fullname, error);

	/*
	 * Create snapshot, add temporary hold, verify that we can't
	 * destroy a held snapshot, mark for deferred destroy,
	 * release hold, verify snapshot was destroyed.
	 */
	error = dmu_objset_snapshot(osname, snapname, NULL, FALSE);
	if (error) {
		if (error == ENOSPC) {
			ztest_record_enospc("dmu_objset_snapshot");
			goto out;
		}
		fatal(0, "dmu_objset_snapshot(%s) = %d", fullname, error);
	}

	error = dsl_dataset_user_hold(osname, snapname, tag, B_FALSE, B_TRUE);
	if (error)
		fatal(0, "dsl_dataset_user_hold(%s)", fullname, tag);

	error = dmu_objset_destroy(fullname, B_FALSE);
	if (error != EBUSY) {
		fatal(0, "dmu_objset_destroy(%s, B_FALSE) = %d",
		    fullname, error);
	}

	error = dmu_objset_destroy(fullname, B_TRUE);
	if (error) {
		fatal(0, "dmu_objset_destroy(%s, B_TRUE) = %d",
		    fullname, error);
	}

	error = dsl_dataset_user_release(osname, snapname, tag, B_FALSE);
	if (error)
		fatal(0, "dsl_dataset_user_release(%s)", fullname, tag);

	VERIFY(dmu_objset_hold(fullname, FTAG, &origin) == ENOENT);

out:
	(void) rw_exit(&ztest_shared->zs_name_lock);
}

/*
 * Inject random faults into the on-disk data.
 */
/* ARGSUSED */
void
ztest_fault_inject(ztest_ds_t *zd, uint64_t id)
{
	ztest_shared_t *zs = ztest_shared;
	spa_t *spa = zs->zs_spa;
	int fd;
	uint64_t offset;
	uint64_t leaves;
	uint64_t bad = 0x1990c0ffeedecadeull;
	uint64_t top, leaf;
	char path0[MAXPATHLEN];
	char pathrand[MAXPATHLEN];
	size_t fsize;
	int bshift = SPA_MAXBLOCKSHIFT + 2;	/* don't scrog all labels */
	int iters = 1000;
	int maxfaults;
	int mirror_save;
	vdev_t *vd0 = NULL;
	uint64_t guid0 = 0;
	boolean_t islog = B_FALSE;

	mutex_enter(&zs->zs_vdev_lock);
	maxfaults = MAXFAULTS();
	leaves = MAX(zs->zs_mirrors, 1) * zopt_raidz;
	mirror_save = zs->zs_mirrors;
	mutex_exit(&zs->zs_vdev_lock);

	ASSERT(leaves >= 1);

	/*
	 * We need SCL_STATE here because we're going to look at vd0->vdev_tsd.
	 */
	spa_config_enter(spa, SCL_STATE, FTAG, RW_READER);

	if (ztest_random(2) == 0) {
		/*
		 * Inject errors on a normal data device or slog device.
		 */
		top = ztest_random_vdev_top(spa, B_TRUE);
		leaf = ztest_random(leaves) + zs->zs_splits;

		/*
		 * Generate paths to the first leaf in this top-level vdev,
		 * and to the random leaf we selected.  We'll induce transient
		 * write failures and random online/offline activity on leaf 0,
		 * and we'll write random garbage to the randomly chosen leaf.
		 */
		(void) snprintf(path0, sizeof (path0), ztest_dev_template,
		    zopt_dir, zopt_pool, top * leaves + zs->zs_splits);
		(void) snprintf(pathrand, sizeof (pathrand), ztest_dev_template,
		    zopt_dir, zopt_pool, top * leaves + leaf);

		vd0 = vdev_lookup_by_path(spa->spa_root_vdev, path0);
		if (vd0 != NULL && vd0->vdev_top->vdev_islog)
			islog = B_TRUE;

		if (vd0 != NULL && maxfaults != 1) {
			/*
			 * Make vd0 explicitly claim to be unreadable,
			 * or unwriteable, or reach behind its back
			 * and close the underlying fd.  We can do this if
			 * maxfaults == 0 because we'll fail and reexecute,
			 * and we can do it if maxfaults >= 2 because we'll
			 * have enough redundancy.  If maxfaults == 1, the
			 * combination of this with injection of random data
			 * corruption below exceeds the pool's fault tolerance.
			 */
			vdev_file_t *vf = vd0->vdev_tsd;

			if (vf != NULL && ztest_random(3) == 0) {
				(void) close(vf->vf_vnode->v_fd);
				vf->vf_vnode->v_fd = -1;
			} else if (ztest_random(2) == 0) {
				vd0->vdev_cant_read = B_TRUE;
			} else {
				vd0->vdev_cant_write = B_TRUE;
			}
			guid0 = vd0->vdev_guid;
		}
	} else {
		/*
		 * Inject errors on an l2cache device.
		 */
		spa_aux_vdev_t *sav = &spa->spa_l2cache;

		if (sav->sav_count == 0) {
			spa_config_exit(spa, SCL_STATE, FTAG);
			return;
		}
		vd0 = sav->sav_vdevs[ztest_random(sav->sav_count)];
		guid0 = vd0->vdev_guid;
		(void) strcpy(path0, vd0->vdev_path);
		(void) strcpy(pathrand, vd0->vdev_path);

		leaf = 0;
		leaves = 1;
		maxfaults = INT_MAX;	/* no limit on cache devices */
	}

	spa_config_exit(spa, SCL_STATE, FTAG);

	/*
	 * If we can tolerate two or more faults, or we're dealing
	 * with a slog, randomly online/offline vd0.
	 */
	if ((maxfaults >= 2 || islog) && guid0 != 0) {
		if (ztest_random(10) < 6) {
			int flags = (ztest_random(2) == 0 ?
			    ZFS_OFFLINE_TEMPORARY : 0);

			/*
			 * We have to grab the zs_name_lock as writer to
			 * prevent a race between offlining a slog and
			 * destroying a dataset. Offlining the slog will
			 * grab a reference on the dataset which may cause
			 * dmu_objset_destroy() to fail with EBUSY thus
			 * leaving the dataset in an inconsistent state.
			 */
			if (islog)
				(void) rw_enter(&ztest_shared->zs_name_lock,
				    RW_WRITER);

			VERIFY(vdev_offline(spa, guid0, flags) != EBUSY);

			if (islog)
				(void) rw_exit(&ztest_shared->zs_name_lock);
		} else {
			(void) vdev_online(spa, guid0, 0, NULL);
		}
	}

	if (maxfaults == 0)
		return;

	/*
	 * We have at least single-fault tolerance, so inject data corruption.
	 */
	fd = open(pathrand, O_RDWR);

	if (fd == -1)	/* we hit a gap in the device namespace */
		return;

	fsize = lseek(fd, 0, SEEK_END);

	while (--iters != 0) {
		offset = ztest_random(fsize / (leaves << bshift)) *
		    (leaves << bshift) + (leaf << bshift) +
		    (ztest_random(1ULL << (bshift - 1)) & -8ULL);

		if (offset >= fsize)
			continue;

		mutex_enter(&zs->zs_vdev_lock);
		if (mirror_save != zs->zs_mirrors) {
			mutex_exit(&zs->zs_vdev_lock);
			(void) close(fd);
			return;
		}

		if (pwrite(fd, &bad, sizeof (bad), offset) != sizeof (bad))
			fatal(1, "can't inject bad word at 0x%llx in %s",
			    offset, pathrand);

		mutex_exit(&zs->zs_vdev_lock);

		if (zopt_verbose >= 7)
			(void) printf("injected bad word into %s,"
			    " offset 0x%llx\n", pathrand, (u_longlong_t)offset);
	}

	(void) close(fd);
}

/*
 * Verify that DDT repair works as expected.
 */
void
ztest_ddt_repair(ztest_ds_t *zd, uint64_t id)
{
	ztest_shared_t *zs = ztest_shared;
	spa_t *spa = zs->zs_spa;
	objset_t *os = zd->zd_os;
	ztest_od_t od[1];
	uint64_t object, blocksize, txg, pattern, psize;
	enum zio_checksum checksum = spa_dedup_checksum(spa);
	dmu_buf_t *db;
	dmu_tx_t *tx;
	void *buf;
	blkptr_t blk;
	int copies = 2 * ZIO_DEDUPDITTO_MIN;
	int i;

	blocksize = ztest_random_blocksize();
	blocksize = MIN(blocksize, 2048);	/* because we write so many */

	ztest_od_init(&od[0], id, FTAG, 0, DMU_OT_UINT64_OTHER, blocksize, 0);

	if (ztest_object_init(zd, od, sizeof (od), B_FALSE) != 0)
		return;

	/*
	 * Take the name lock as writer to prevent anyone else from changing
	 * the pool and dataset properies we need to maintain during this test.
	 */
	(void) rw_enter(&zs->zs_name_lock, RW_WRITER);

	if (ztest_dsl_prop_set_uint64(zd->zd_name, ZFS_PROP_DEDUP, checksum,
	    B_FALSE) != 0 ||
	    ztest_dsl_prop_set_uint64(zd->zd_name, ZFS_PROP_COPIES, 1,
	    B_FALSE) != 0) {
		(void) rw_exit(&zs->zs_name_lock);
		return;
	}

	object = od[0].od_object;
	blocksize = od[0].od_blocksize;
	pattern = spa_guid(spa) ^ dmu_objset_fsid_guid(os);

	ASSERT(object != 0);

	tx = dmu_tx_create(os);
	dmu_tx_hold_write(tx, object, 0, copies * blocksize);
	txg = ztest_tx_assign(tx, TXG_WAIT, FTAG);
	if (txg == 0) {
		(void) rw_exit(&zs->zs_name_lock);
		return;
	}

	/*
	 * Write all the copies of our block.
	 */
	for (i = 0; i < copies; i++) {
		uint64_t offset = i * blocksize;
		VERIFY(dmu_buf_hold(os, object, offset, FTAG, &db,
		    DMU_READ_NO_PREFETCH) == 0);
		ASSERT(db->db_offset == offset);
		ASSERT(db->db_size == blocksize);
		ASSERT(ztest_pattern_match(db->db_data, db->db_size, pattern) ||
		    ztest_pattern_match(db->db_data, db->db_size, 0ULL));
		dmu_buf_will_fill(db, tx);
		ztest_pattern_set(db->db_data, db->db_size, pattern);
		dmu_buf_rele(db, FTAG);
	}

	dmu_tx_commit(tx);
	txg_wait_synced(spa_get_dsl(spa), txg);

	/*
	 * Find out what block we got.
	 */
	VERIFY(dmu_buf_hold(os, object, 0, FTAG, &db,
	    DMU_READ_NO_PREFETCH) == 0);
	blk = *((dmu_buf_impl_t *)db)->db_blkptr;
	dmu_buf_rele(db, FTAG);

	/*
	 * Damage the block.  Dedup-ditto will save us when we read it later.
	 */
	psize = BP_GET_PSIZE(&blk);
	buf = zio_buf_alloc(psize);
	ztest_pattern_set(buf, psize, ~pattern);

	(void) zio_wait(zio_rewrite(NULL, spa, 0, &blk,
	    buf, psize, NULL, NULL, ZIO_PRIORITY_SYNC_WRITE,
	    ZIO_FLAG_CANFAIL | ZIO_FLAG_INDUCE_DAMAGE, NULL));

	zio_buf_free(buf, psize);

	(void) rw_exit(&zs->zs_name_lock);
}

/*
 * Scrub the pool.
 */
/* ARGSUSED */
void
ztest_scrub(ztest_ds_t *zd, uint64_t id)
{
	ztest_shared_t *zs = ztest_shared;
	spa_t *spa = zs->zs_spa;

	(void) spa_scan(spa, POOL_SCAN_SCRUB);
	(void) poll(NULL, 0, 100); /* wait a moment, then force a restart */
	(void) spa_scan(spa, POOL_SCAN_SCRUB);
}

/*
 * Rename the pool to a different name and then rename it back.
 */
/* ARGSUSED */
void
ztest_spa_rename(ztest_ds_t *zd, uint64_t id)
{
	ztest_shared_t *zs = ztest_shared;
	char *oldname, *newname;
	spa_t *spa;

	(void) rw_enter(&zs->zs_name_lock, RW_WRITER);

	oldname = zs->zs_pool;
	newname = umem_alloc(strlen(oldname) + 5, UMEM_NOFAIL);
	(void) strcpy(newname, oldname);
	(void) strcat(newname, "_tmp");

	/*
	 * Do the rename
	 */
	VERIFY3U(0, ==, spa_rename(oldname, newname));

	/*
	 * Try to open it under the old name, which shouldn't exist
	 */
	VERIFY3U(ENOENT, ==, spa_open(oldname, &spa, FTAG));

	/*
	 * Open it under the new name and make sure it's still the same spa_t.
	 */
	VERIFY3U(0, ==, spa_open(newname, &spa, FTAG));

	ASSERT(spa == zs->zs_spa);
	spa_close(spa, FTAG);

	/*
	 * Rename it back to the original
	 */
	VERIFY3U(0, ==, spa_rename(newname, oldname));

	/*
	 * Make sure it can still be opened
	 */
	VERIFY3U(0, ==, spa_open(oldname, &spa, FTAG));

	ASSERT(spa == zs->zs_spa);
	spa_close(spa, FTAG);

	umem_free(newname, strlen(newname) + 1);

	(void) rw_exit(&zs->zs_name_lock);
}

/*
 * Verify pool integrity by running zdb.
 */
static void
ztest_run_zdb(char *pool)
{
	int status;
	char zdb[MAXPATHLEN + MAXNAMELEN + 20];
	char zbuf[1024];
	char *bin;
	char *ztest;
	char *isa;
	int isalen;
	FILE *fp;

	(void) realpath(getexecname(), zdb);

	/* zdb lives in /usr/sbin, while ztest lives in /usr/bin */
	bin = strstr(zdb, "/usr/bin/");
	ztest = strstr(bin, "/ztest");
	isa = bin + 8;
	isalen = ztest - isa;
	isa = strdup(isa);
	/* LINTED */
	(void) sprintf(bin,
	    "/usr/sbin%.*s/zdb -bcc%s%s -U %s %s",
	    isalen,
	    isa,
	    zopt_verbose >= 3 ? "s" : "",
	    zopt_verbose >= 4 ? "v" : "",
	    spa_config_path,
	    pool);
	free(isa);

	if (zopt_verbose >= 5)
		(void) printf("Executing %s\n", strstr(zdb, "zdb "));

	fp = popen(zdb, "r");

	while (fgets(zbuf, sizeof (zbuf), fp) != NULL)
		if (zopt_verbose >= 3)
			(void) printf("%s", zbuf);

	status = pclose(fp);

	if (status == 0)
		return;

	ztest_dump_core = 0;
	if (WIFEXITED(status))
		fatal(0, "'%s' exit code %d", zdb, WEXITSTATUS(status));
	else
		fatal(0, "'%s' died with signal %d", zdb, WTERMSIG(status));
}

static void
ztest_walk_pool_directory(char *header)
{
	spa_t *spa = NULL;

	if (zopt_verbose >= 6)
		(void) printf("%s\n", header);

	mutex_enter(&spa_namespace_lock);
	while ((spa = spa_next(spa)) != NULL)
		if (zopt_verbose >= 6)
			(void) printf("\t%s\n", spa_name(spa));
	mutex_exit(&spa_namespace_lock);
}

static void
ztest_spa_import_export(char *oldname, char *newname)
{
	nvlist_t *config, *newconfig;
	uint64_t pool_guid;
	spa_t *spa;

	if (zopt_verbose >= 4) {
		(void) printf("import/export: old = %s, new = %s\n",
		    oldname, newname);
	}

	/*
	 * Clean up from previous runs.
	 */
	(void) spa_destroy(newname);

	/*
	 * Get the pool's configuration and guid.
	 */
	VERIFY3U(0, ==, spa_open(oldname, &spa, FTAG));

	/*
	 * Kick off a scrub to tickle scrub/export races.
	 */
	if (ztest_random(2) == 0)
		(void) spa_scan(spa, POOL_SCAN_SCRUB);

	pool_guid = spa_guid(spa);
	spa_close(spa, FTAG);

	ztest_walk_pool_directory("pools before export");

	/*
	 * Export it.
	 */
	VERIFY3U(0, ==, spa_export(oldname, &config, B_FALSE, B_FALSE));

	ztest_walk_pool_directory("pools after export");

	/*
	 * Try to import it.
	 */
	newconfig = spa_tryimport(config);
	ASSERT(newconfig != NULL);
	nvlist_free(newconfig);

	/*
	 * Import it under the new name.
	 */
	VERIFY3U(0, ==, spa_import(newname, config, NULL));

	ztest_walk_pool_directory("pools after import");

	/*
	 * Try to import it again -- should fail with EEXIST.
	 */
	VERIFY3U(EEXIST, ==, spa_import(newname, config, NULL));

	/*
	 * Try to import it under a different name -- should fail with EEXIST.
	 */
	VERIFY3U(EEXIST, ==, spa_import(oldname, config, NULL));

	/*
	 * Verify that the pool is no longer visible under the old name.
	 */
	VERIFY3U(ENOENT, ==, spa_open(oldname, &spa, FTAG));

	/*
	 * Verify that we can open and close the pool using the new name.
	 */
	VERIFY3U(0, ==, spa_open(newname, &spa, FTAG));
	ASSERT(pool_guid == spa_guid(spa));
	spa_close(spa, FTAG);

	nvlist_free(config);
}

static void
ztest_resume(spa_t *spa)
{
	if (spa_suspended(spa) && zopt_verbose >= 6)
		(void) printf("resuming from suspended state\n");
	spa_vdev_state_enter(spa, SCL_NONE);
	vdev_clear(spa, NULL);
	(void) spa_vdev_state_exit(spa, NULL, 0);
	(void) zio_resume(spa);
}

static void *
ztest_resume_thread(void *arg)
{
	spa_t *spa = arg;

	while (!ztest_exiting) {
		if (spa_suspended(spa))
			ztest_resume(spa);
		(void) poll(NULL, 0, 100);
	}

	thread_exit();

	return (NULL);
}

#define GRACE	300

static void
ztest_deadman_alarm(int sig)
{
	fatal(0, "failed to complete within %d seconds of deadline", GRACE);
}

static void
ztest_execute(ztest_info_t *zi, uint64_t id)
{
	ztest_shared_t *zs = ztest_shared;
	ztest_ds_t *zd = &zs->zs_zd[id % zopt_datasets];
	hrtime_t functime = gethrtime();
	int i;

	for (i = 0; i < zi->zi_iters; i++)
		zi->zi_func(zd, id);

	functime = gethrtime() - functime;

	atomic_add_64(&zi->zi_call_count, 1);
	atomic_add_64(&zi->zi_call_time, functime);

	if (zopt_verbose >= 4) {
		Dl_info dli;
		(void) dladdr((void *)zi->zi_func, &dli);
		(void) printf("%6.2f sec in %s\n",
		    (double)functime / NANOSEC, dli.dli_sname);
	}
}

static void *
ztest_thread(void *arg)
{
	uint64_t id = (uintptr_t)arg;
	ztest_shared_t *zs = ztest_shared;
	uint64_t call_next;
	hrtime_t now;
	ztest_info_t *zi;

	while ((now = gethrtime()) < zs->zs_thread_stop) {
		/*
		 * See if it's time to force a crash.
		 */
		if (now > zs->zs_thread_kill)
			ztest_kill(zs);

		/*
		 * If we're getting ENOSPC with some regularity, stop.
		 */
		if (zs->zs_enospc_count > 10)
			break;

		/*
		 * Pick a random function to execute.
		 */
		zi = &zs->zs_info[ztest_random(ZTEST_FUNCS)];
		call_next = zi->zi_call_next;

		if (now >= call_next &&
		    atomic_cas_64(&zi->zi_call_next, call_next, call_next +
		    ztest_random(2 * zi->zi_interval[0] + 1)) == call_next)
			ztest_execute(zi, id);
	}

	thread_exit();

	return (NULL);
}

static void
ztest_dataset_name(char *dsname, char *pool, int d)
{
	(void) snprintf(dsname, MAXNAMELEN, "%s/ds_%d", pool, d);
}

static void
ztest_dataset_destroy(ztest_shared_t *zs, int d)
{
	char name[MAXNAMELEN];
	int t;

	ztest_dataset_name(name, zs->zs_pool, d);

	if (zopt_verbose >= 3)
		(void) printf("Destroying %s to free up space\n", name);

	/*
	 * Cleanup any non-standard clones and snapshots.  In general,
	 * ztest thread t operates on dataset (t % zopt_datasets),
	 * so there may be more than one thing to clean up.
	 */
	for (t = d; t < zopt_threads; t += zopt_datasets)
		ztest_dsl_dataset_cleanup(name, t);

	(void) dmu_objset_find(name, ztest_objset_destroy_cb, NULL,
	    DS_FIND_SNAPSHOTS | DS_FIND_CHILDREN);
}

static void
ztest_dataset_dirobj_verify(ztest_ds_t *zd)
{
	uint64_t usedobjs, dirobjs, scratch;

	/*
	 * ZTEST_DIROBJ is the object directory for the entire dataset.
	 * Therefore, the number of objects in use should equal the
	 * number of ZTEST_DIROBJ entries, +1 for ZTEST_DIROBJ itself.
	 * If not, we have an object leak.
	 *
	 * Note that we can only check this in ztest_dataset_open(),
	 * when the open-context and syncing-context values agree.
	 * That's because zap_count() returns the open-context value,
	 * while dmu_objset_space() returns the rootbp fill count.
	 */
	VERIFY3U(0, ==, zap_count(zd->zd_os, ZTEST_DIROBJ, &dirobjs));
	dmu_objset_space(zd->zd_os, &scratch, &scratch, &usedobjs, &scratch);
	ASSERT3U(dirobjs + 1, ==, usedobjs);
}

static int
ztest_dataset_open(ztest_shared_t *zs, int d)
{
	ztest_ds_t *zd = &zs->zs_zd[d];
	uint64_t committed_seq = zd->zd_seq;
	objset_t *os;
	zilog_t *zilog;
	char name[MAXNAMELEN];
	int error;

	ztest_dataset_name(name, zs->zs_pool, d);

	(void) rw_enter(&zs->zs_name_lock, RW_READER);

	error = ztest_dataset_create(name);
	if (error == ENOSPC) {
		(void) rw_exit(&zs->zs_name_lock);
		ztest_record_enospc(FTAG);
		return (error);
	}
	ASSERT(error == 0 || error == EEXIST);

	VERIFY3U(dmu_objset_hold(name, zd, &os), ==, 0);
	(void) rw_exit(&zs->zs_name_lock);

	ztest_zd_init(zd, os);

	zilog = zd->zd_zilog;

	if (zilog->zl_header->zh_claim_lr_seq != 0 &&
	    zilog->zl_header->zh_claim_lr_seq < committed_seq)
		fatal(0, "missing log records: claimed %llu < committed %llu",
		    zilog->zl_header->zh_claim_lr_seq, committed_seq);

	ztest_dataset_dirobj_verify(zd);

	zil_replay(os, zd, ztest_replay_vector);

	ztest_dataset_dirobj_verify(zd);

	if (zopt_verbose >= 6)
		(void) printf("%s replay %llu blocks, %llu records, seq %llu\n",
		    zd->zd_name,
		    (u_longlong_t)zilog->zl_parse_blk_count,
		    (u_longlong_t)zilog->zl_parse_lr_count,
		    (u_longlong_t)zilog->zl_replaying_seq);

	zilog = zil_open(os, ztest_get_data);

	if (zilog->zl_replaying_seq != 0 &&
	    zilog->zl_replaying_seq < committed_seq)
		fatal(0, "missing log records: replayed %llu < committed %llu",
		    zilog->zl_replaying_seq, committed_seq);

	return (0);
}

static void
ztest_dataset_close(ztest_shared_t *zs, int d)
{
	ztest_ds_t *zd = &zs->zs_zd[d];

	zil_close(zd->zd_zilog);
	dmu_objset_rele(zd->zd_os, zd);

	ztest_zd_fini(zd);
}

/*
 * Kick off threads to run tests on all datasets in parallel.
 */
static void
ztest_run(ztest_shared_t *zs)
{
	kt_did_t *tid;
	spa_t *spa;
	kthread_t *resume_thread;
	uint64_t object;
	int error;
	int t, d;

	ztest_exiting = B_FALSE;

	/*
	 * Initialize parent/child shared state.
	 */
	mutex_init(&zs->zs_vdev_lock, NULL, MUTEX_DEFAULT, NULL);
	rw_init(&zs->zs_name_lock, NULL, RW_DEFAULT, NULL);

	zs->zs_thread_start = gethrtime();
	zs->zs_thread_stop = zs->zs_thread_start + zopt_passtime * NANOSEC;
	zs->zs_thread_stop = MIN(zs->zs_thread_stop, zs->zs_proc_stop);
	zs->zs_thread_kill = zs->zs_thread_stop;
	if (ztest_random(100) < zopt_killrate)
		zs->zs_thread_kill -= ztest_random(zopt_passtime * NANOSEC);

	mutex_init(&zcl.zcl_callbacks_lock, NULL, MUTEX_DEFAULT, NULL);

	list_create(&zcl.zcl_callbacks, sizeof (ztest_cb_data_t),
	    offsetof(ztest_cb_data_t, zcd_node));

	/*
	 * Open our pool.
	 */
	kernel_init(FREAD | FWRITE);
	VERIFY(spa_open(zs->zs_pool, &spa, FTAG) == 0);
	zs->zs_spa = spa;

	spa->spa_dedup_ditto = 2 * ZIO_DEDUPDITTO_MIN;

	/*
	 * We don't expect the pool to suspend unless maxfaults == 0,
	 * in which case ztest_fault_inject() temporarily takes away
	 * the only valid replica.
	 */
	if (MAXFAULTS() == 0)
		spa->spa_failmode = ZIO_FAILURE_MODE_WAIT;
	else
		spa->spa_failmode = ZIO_FAILURE_MODE_PANIC;

	/*
	 * Create a thread to periodically resume suspended I/O.
	 */
	VERIFY3P((resume_thread = thread_create(NULL, 0, ztest_resume_thread,
	    spa, TS_RUN, NULL, 0, 0)), !=, NULL);

	/*
	 * Set a deadman alarm to abort() if we hang.
	 */
	signal(SIGALRM, ztest_deadman_alarm);
	alarm((zs->zs_thread_stop - zs->zs_thread_start) / NANOSEC + GRACE);

	/*
	 * Verify that we can safely inquire about about any object,
	 * whether it's allocated or not.  To make it interesting,
	 * we probe a 5-wide window around each power of two.
	 * This hits all edge cases, including zero and the max.
	 */
	for (t = 0; t < 64; t++) {
		for (d = -5; d <= 5; d++) {
			error = dmu_object_info(spa->spa_meta_objset,
			    (1ULL << t) + d, NULL);
			ASSERT(error == 0 || error == ENOENT ||
			    error == EINVAL);
		}
	}

	/*
	 * If we got any ENOSPC errors on the previous run, destroy something.
	 */
	if (zs->zs_enospc_count != 0) {
		int d = ztest_random(zopt_datasets);
		ztest_dataset_destroy(zs, d);
	}
	zs->zs_enospc_count = 0;

	tid = umem_zalloc(zopt_threads * sizeof (kt_did_t), UMEM_NOFAIL);

	if (zopt_verbose >= 4)
		(void) printf("starting main threads...\n");

	/*
	 * Kick off all the tests that run in parallel.
	 */
<<<<<<< HEAD
	for (t = 0; t < zopt_threads; t++) {
=======
	for (int t = 0; t < zopt_threads; t++) {
		kthread_t *thread;

>>>>>>> c3681c9f
		if (t < zopt_datasets && ztest_dataset_open(zs, t) != 0)
			return;

		VERIFY3P(thread = thread_create(NULL, 0, ztest_thread,
		    (void *)(uintptr_t)t, TS_RUN, NULL, 0, 0), !=, NULL);
		tid[t] = thread->t_tid;
	}

	/*
	 * Wait for all of the tests to complete.  We go in reverse order
	 * so we don't close datasets while threads are still using them.
	 */
<<<<<<< HEAD
	for (t = zopt_threads - 1; t >= 0; t--) {
		thread_join(tid[t]->t_tid);
=======
	for (int t = zopt_threads - 1; t >= 0; t--) {
		thread_join(tid[t]);
>>>>>>> c3681c9f
		if (t < zopt_datasets)
			ztest_dataset_close(zs, t);
	}

	txg_wait_synced(spa_get_dsl(spa), 0);

	zs->zs_alloc = metaslab_class_get_alloc(spa_normal_class(spa));
	zs->zs_space = metaslab_class_get_space(spa_normal_class(spa));

	umem_free(tid, zopt_threads * sizeof (kt_did_t));

	/* Kill the resume thread */
	ztest_exiting = B_TRUE;
	thread_join(resume_thread->t_tid);
	ztest_resume(spa);

	/*
	 * Right before closing the pool, kick off a bunch of async I/O;
	 * spa_close() should wait for it to complete.
	 */
	for (object = 1; object < 50; object++)
		dmu_prefetch(spa->spa_meta_objset, object, 0, 1ULL << 20);

	spa_close(spa, FTAG);

	/*
	 * Verify that we can loop over all pools.
	 */
	mutex_enter(&spa_namespace_lock);
	for (spa = spa_next(NULL); spa != NULL; spa = spa_next(spa))
		if (zopt_verbose > 3)
			(void) printf("spa_next: found %s\n", spa_name(spa));
	mutex_exit(&spa_namespace_lock);

	/*
	 * Verify that we can export the pool and reimport it under a
	 * different name.
	 */
	if (ztest_random(2) == 0) {
		char name[MAXNAMELEN];
		(void) snprintf(name, MAXNAMELEN, "%s_import", zs->zs_pool);
		ztest_spa_import_export(zs->zs_pool, name);
		ztest_spa_import_export(name, zs->zs_pool);
	}

	kernel_fini();
}

static void
ztest_freeze(ztest_shared_t *zs)
{
	ztest_ds_t *zd = &zs->zs_zd[0];
	spa_t *spa;
	int numloops = 0;

	if (zopt_verbose >= 3)
		(void) printf("testing spa_freeze()...\n");

	kernel_init(FREAD | FWRITE);
	VERIFY3U(0, ==, spa_open(zs->zs_pool, &spa, FTAG));
	VERIFY3U(0, ==, ztest_dataset_open(zs, 0));

	/*
	 * Force the first log block to be transactionally allocated.
	 * We have to do this before we freeze the pool -- otherwise
	 * the log chain won't be anchored.
	 */
	while (BP_IS_HOLE(&zd->zd_zilog->zl_header->zh_log)) {
		ztest_dmu_object_alloc_free(zd, 0);
		zil_commit(zd->zd_zilog, UINT64_MAX, 0);
	}

	txg_wait_synced(spa_get_dsl(spa), 0);

	/*
	 * Freeze the pool.  This stops spa_sync() from doing anything,
	 * so that the only way to record changes from now on is the ZIL.
	 */
	spa_freeze(spa);

	/*
	 * Run tests that generate log records but don't alter the pool config
	 * or depend on DSL sync tasks (snapshots, objset create/destroy, etc).
	 * We do a txg_wait_synced() after each iteration to force the txg
	 * to increase well beyond the last synced value in the uberblock.
	 * The ZIL should be OK with that.
	 */
	while (ztest_random(10) != 0 && numloops++ < zopt_maxloops) {
		ztest_dmu_write_parallel(zd, 0);
		ztest_dmu_object_alloc_free(zd, 0);
		txg_wait_synced(spa_get_dsl(spa), 0);
	}

	/*
	 * Commit all of the changes we just generated.
	 */
	zil_commit(zd->zd_zilog, UINT64_MAX, 0);
	txg_wait_synced(spa_get_dsl(spa), 0);

	/*
	 * Close our dataset and close the pool.
	 */
	ztest_dataset_close(zs, 0);
	spa_close(spa, FTAG);
	kernel_fini();

	/*
	 * Open and close the pool and dataset to induce log replay.
	 */
	kernel_init(FREAD | FWRITE);
	VERIFY3U(0, ==, spa_open(zs->zs_pool, &spa, FTAG));
	VERIFY3U(0, ==, ztest_dataset_open(zs, 0));
	ztest_dataset_close(zs, 0);
	spa_close(spa, FTAG);
	kernel_fini();

	list_destroy(&zcl.zcl_callbacks);

	(void) mutex_destroy(&zcl.zcl_callbacks_lock);

	(void) rw_destroy(&zs->zs_name_lock);
	(void) mutex_destroy(&zs->zs_vdev_lock);
}

void
print_time(hrtime_t t, char *timebuf)
{
	hrtime_t s = t / NANOSEC;
	hrtime_t m = s / 60;
	hrtime_t h = m / 60;
	hrtime_t d = h / 24;

	s -= m * 60;
	m -= h * 60;
	h -= d * 24;

	timebuf[0] = '\0';

	if (d)
		(void) sprintf(timebuf,
		    "%llud%02lluh%02llum%02llus", d, h, m, s);
	else if (h)
		(void) sprintf(timebuf, "%lluh%02llum%02llus", h, m, s);
	else if (m)
		(void) sprintf(timebuf, "%llum%02llus", m, s);
	else
		(void) sprintf(timebuf, "%llus", s);
}

static nvlist_t *
make_random_props(void)
{
	nvlist_t *props;

	if (ztest_random(2) == 0)
		return (NULL);

	VERIFY(nvlist_alloc(&props, NV_UNIQUE_NAME, 0) == 0);
	VERIFY(nvlist_add_uint64(props, "autoreplace", 1) == 0);

	(void) printf("props:\n");
	dump_nvlist(props, 4);

	return (props);
}

/*
 * Create a storage pool with the given name and initial vdev size.
 * Then test spa_freeze() functionality.
 */
static void
ztest_init(ztest_shared_t *zs)
{
	spa_t *spa;
	nvlist_t *nvroot, *props;

	mutex_init(&zs->zs_vdev_lock, NULL, MUTEX_DEFAULT, NULL);
	rw_init(&zs->zs_name_lock, NULL, RW_DEFAULT, NULL);

	kernel_init(FREAD | FWRITE);

	/*
	 * Create the storage pool.
	 */
	(void) spa_destroy(zs->zs_pool);
	ztest_shared->zs_vdev_next_leaf = 0;
	zs->zs_splits = 0;
	zs->zs_mirrors = zopt_mirrors;
	nvroot = make_vdev_root(NULL, NULL, zopt_vdev_size, 0,
	    0, zopt_raidz, zs->zs_mirrors, 1);
	props = make_random_props();
	VERIFY3U(0, ==, spa_create(zs->zs_pool, nvroot, props, NULL, NULL));
	nvlist_free(nvroot);

	VERIFY3U(0, ==, spa_open(zs->zs_pool, &spa, FTAG));
	metaslab_sz = 1ULL << spa->spa_root_vdev->vdev_child[0]->vdev_ms_shift;
	spa_close(spa, FTAG);

	kernel_fini();

	ztest_run_zdb(zs->zs_pool);

	ztest_freeze(zs);

	ztest_run_zdb(zs->zs_pool);
}

int
main(int argc, char **argv)
{
	int kills = 0;
	int iters = 0;
	ztest_shared_t *zs;
	size_t shared_size;
	ztest_info_t *zi;
	char timebuf[100];
	char numbuf[6];
	spa_t *spa;
	int i, f;

	(void) setvbuf(stdout, NULL, _IOLBF, 0);

	ztest_random_fd = open("/dev/urandom", O_RDONLY);

	process_options(argc, argv);

	/* Override location of zpool.cache */
	(void) asprintf((char **)&spa_config_path, "%s/zpool.cache", zopt_dir);

	/*
	 * Blow away any existing copy of zpool.cache
	 */
	if (zopt_init != 0)
		(void) remove(spa_config_path);

	shared_size = sizeof (*zs) + zopt_datasets * sizeof (ztest_ds_t);

	zs = ztest_shared = (void *)mmap(0,
	    P2ROUNDUP(shared_size, getpagesize()),
	    PROT_READ | PROT_WRITE, MAP_SHARED | MAP_ANON, -1, 0);

	if (zopt_verbose >= 1) {
		(void) printf("%llu vdevs, %d datasets, %d threads,"
		    " %llu seconds...\n",
		    (u_longlong_t)zopt_vdevs, zopt_datasets, zopt_threads,
		    (u_longlong_t)zopt_time);
	}

	/*
	 * Create and initialize our storage pool.
	 */
	for (i = 1; i <= zopt_init; i++) {
		bzero(zs, sizeof (ztest_shared_t));
		if (zopt_verbose >= 3 && zopt_init != 1)
			(void) printf("ztest_init(), pass %d\n", i);
		zs->zs_pool = zopt_pool;
		ztest_init(zs);
	}

	zs->zs_pool = zopt_pool;
	zs->zs_proc_start = gethrtime();
	zs->zs_proc_stop = zs->zs_proc_start + zopt_time * NANOSEC;

	for (f = 0; f < ZTEST_FUNCS; f++) {
		zi = &zs->zs_info[f];
		*zi = ztest_info[f];
		if (zs->zs_proc_start + zi->zi_interval[0] > zs->zs_proc_stop)
			zi->zi_call_next = UINT64_MAX;
		else
			zi->zi_call_next = zs->zs_proc_start +
			    ztest_random(2 * zi->zi_interval[0] + 1);
	}

	/*
	 * Run the tests in a loop.  These tests include fault injection
	 * to verify that self-healing data works, and forced crashes
	 * to verify that we never lose on-disk consistency.
	 */
	while (gethrtime() < zs->zs_proc_stop) {
		int status;
		pid_t pid;

		/*
		 * Initialize the workload counters for each function.
		 */
		for (f = 0; f < ZTEST_FUNCS; f++) {
			zi = &zs->zs_info[f];
			zi->zi_call_count = 0;
			zi->zi_call_time = 0;
		}

		/* Set the allocation switch size */
		metaslab_df_alloc_threshold = ztest_random(metaslab_sz / 4) + 1;

		pid = fork();

		if (pid == -1)
			fatal(1, "fork failed");

		if (pid == 0) {	/* child */
			struct rlimit rl = { 1024, 1024 };
			(void) setrlimit(RLIMIT_NOFILE, &rl);
			(void) enable_extended_FILE_stdio(-1, -1);
			ztest_run(zs);
			exit(0);
		}

		while (waitpid(pid, &status, 0) != pid)
			continue;

		if (WIFEXITED(status)) {
			if (WEXITSTATUS(status) != 0) {
				(void) fprintf(stderr,
				    "child exited with code %d\n",
				    WEXITSTATUS(status));
				exit(2);
			}
		} else if (WIFSIGNALED(status)) {
			if (WTERMSIG(status) != SIGKILL) {
				(void) fprintf(stderr,
				    "child died with signal %d\n",
				    WTERMSIG(status));
				exit(3);
			}
			kills++;
		} else {
			(void) fprintf(stderr, "something strange happened "
			    "to child\n");
			exit(4);
		}

		iters++;

		if (zopt_verbose >= 1) {
			hrtime_t now = gethrtime();

			now = MIN(now, zs->zs_proc_stop);
			print_time(zs->zs_proc_stop - now, timebuf);
			nicenum(zs->zs_space, numbuf);

			(void) printf("Pass %3d, %8s, %3llu ENOSPC, "
			    "%4.1f%% of %5s used, %3.0f%% done, %8s to go\n",
			    iters,
			    WIFEXITED(status) ? "Complete" : "SIGKILL",
			    (u_longlong_t)zs->zs_enospc_count,
			    100.0 * zs->zs_alloc / zs->zs_space,
			    numbuf,
			    100.0 * (now - zs->zs_proc_start) /
			    (zopt_time * NANOSEC), timebuf);
		}

		if (zopt_verbose >= 2) {
			(void) printf("\nWorkload summary:\n\n");
			(void) printf("%7s %9s   %s\n",
			    "Calls", "Time", "Function");
			(void) printf("%7s %9s   %s\n",
			    "-----", "----", "--------");
			for (f = 0; f < ZTEST_FUNCS; f++) {
				Dl_info dli;

				zi = &zs->zs_info[f];
				print_time(zi->zi_call_time, timebuf);
				(void) dladdr((void *)zi->zi_func, &dli);
				(void) printf("%7llu %9s   %s\n",
				    (u_longlong_t)zi->zi_call_count, timebuf,
				    dli.dli_sname);
			}
			(void) printf("\n");
		}

		/*
		 * It's possible that we killed a child during a rename test,
		 * in which case we'll have a 'ztest_tmp' pool lying around
		 * instead of 'ztest'.  Do a blind rename in case this happened.
		 */
		kernel_init(FREAD);
		if (spa_open(zopt_pool, &spa, FTAG) == 0) {
			spa_close(spa, FTAG);
		} else {
			char tmpname[MAXNAMELEN];
			kernel_fini();
			kernel_init(FREAD | FWRITE);
			(void) snprintf(tmpname, sizeof (tmpname), "%s_tmp",
			    zopt_pool);
			(void) spa_rename(tmpname, zopt_pool);
		}
		kernel_fini();

		ztest_run_zdb(zopt_pool);
	}

	if (zopt_verbose >= 1) {
		(void) printf("%d killed, %d completed, %.0f%% kill rate\n",
		    kills, iters - kills, (100.0 * kills) / MAX(1, iters));
	}

	return (0);
}<|MERGE_RESOLUTION|>--- conflicted
+++ resolved
@@ -5215,13 +5215,9 @@
 	/*
 	 * Kick off all the tests that run in parallel.
 	 */
-<<<<<<< HEAD
 	for (t = 0; t < zopt_threads; t++) {
-=======
-	for (int t = 0; t < zopt_threads; t++) {
 		kthread_t *thread;
 
->>>>>>> c3681c9f
 		if (t < zopt_datasets && ztest_dataset_open(zs, t) != 0)
 			return;
 
@@ -5234,13 +5230,8 @@
 	 * Wait for all of the tests to complete.  We go in reverse order
 	 * so we don't close datasets while threads are still using them.
 	 */
-<<<<<<< HEAD
 	for (t = zopt_threads - 1; t >= 0; t--) {
-		thread_join(tid[t]->t_tid);
-=======
-	for (int t = zopt_threads - 1; t >= 0; t--) {
 		thread_join(tid[t]);
->>>>>>> c3681c9f
 		if (t < zopt_datasets)
 			ztest_dataset_close(zs, t);
 	}
