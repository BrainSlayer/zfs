/*
 * CDDL HEADER START
 *
 * The contents of this file are subject to the terms of the
 * Common Development and Distribution License (the "License").
 * You may not use this file except in compliance with the License.
 *
 * You can obtain a copy of the license at usr/src/OPENSOLARIS.LICENSE
 * or http://www.opensolaris.org/os/licensing.
 * See the License for the specific language governing permissions
 * and limitations under the License.
 *
 * When distributing Covered Code, include this CDDL HEADER in each
 * file and include the License file at usr/src/OPENSOLARIS.LICENSE.
 * If applicable, add the following below this CDDL HEADER, with the
 * fields enclosed by brackets "[]" replaced with your own identifying
 * information: Portions Copyright [yyyy] [name of copyright owner]
 *
 * CDDL HEADER END
 */

/*
 * Copyright 2009 Sun Microsystems, Inc.  All rights reserved.
 * Use is subject to license terms.
 */

#include <assert.h>
#include <ctype.h>
#include <errno.h>
#include <libgen.h>
#include <libintl.h>
#include <libuutil.h>
#include <libnvpair.h>
#include <locale.h>
#include <stddef.h>
#include <stdio.h>
#include <stdlib.h>
#include <strings.h>
#include <unistd.h>
#include <fcntl.h>
#include <zone.h>
#include <grp.h>
#include <pwd.h>
#include <sys/mkdev.h>
#include <sys/mntent.h>
#include <sys/mnttab.h>
#include <sys/mount.h>
#include <sys/stat.h>
#include <sys/fs/zfs.h>

#include <libzfs.h>
#include <libuutil.h>

#include "zfs_iter.h"
#include "zfs_util.h"

libzfs_handle_t *g_zfs;

static FILE *mnttab_file;
static char history_str[HIS_MAX_RECORD_LEN];
const char *pypath = "/usr/lib/zfs/pyzfs.py";

static int zfs_do_clone(int argc, char **argv);
static int zfs_do_create(int argc, char **argv);
static int zfs_do_destroy(int argc, char **argv);
static int zfs_do_get(int argc, char **argv);
static int zfs_do_inherit(int argc, char **argv);
static int zfs_do_list(int argc, char **argv);
static int zfs_do_mount(int argc, char **argv);
static int zfs_do_rename(int argc, char **argv);
static int zfs_do_rollback(int argc, char **argv);
static int zfs_do_set(int argc, char **argv);
static int zfs_do_upgrade(int argc, char **argv);
static int zfs_do_snapshot(int argc, char **argv);
static int zfs_do_unmount(int argc, char **argv);
static int zfs_do_share(int argc, char **argv);
static int zfs_do_unshare(int argc, char **argv);
static int zfs_do_send(int argc, char **argv);
static int zfs_do_receive(int argc, char **argv);
static int zfs_do_promote(int argc, char **argv);
static int zfs_do_userspace(int argc, char **argv);
static int zfs_do_python(int argc, char **argv);

/*
 * Enable a reasonable set of defaults for libumem debugging on DEBUG builds.
 */

#ifdef DEBUG
const char *
_umem_debug_init(void)
{
	return ("default,verbose"); /* $UMEM_DEBUG setting */
}

const char *
_umem_logging_init(void)
{
	return ("fail,contents"); /* $UMEM_LOGGING setting */
}
#endif

typedef enum {
	HELP_CLONE,
	HELP_CREATE,
	HELP_DESTROY,
	HELP_GET,
	HELP_INHERIT,
	HELP_UPGRADE,
	HELP_LIST,
	HELP_MOUNT,
	HELP_PROMOTE,
	HELP_RECEIVE,
	HELP_RENAME,
	HELP_ROLLBACK,
	HELP_SEND,
	HELP_SET,
	HELP_SHARE,
	HELP_SNAPSHOT,
	HELP_UNMOUNT,
	HELP_UNSHARE,
	HELP_ALLOW,
	HELP_UNALLOW,
	HELP_USERSPACE,
	HELP_GROUPSPACE
} zfs_help_t;

typedef struct zfs_command {
	const char	*name;
	int		(*func)(int argc, char **argv);
	zfs_help_t	usage;
} zfs_command_t;

/*
 * Master command table.  Each ZFS command has a name, associated function, and
 * usage message.  The usage messages need to be internationalized, so we have
 * to have a function to return the usage message based on a command index.
 *
 * These commands are organized according to how they are displayed in the usage
 * message.  An empty command (one with a NULL name) indicates an empty line in
 * the generic usage message.
 */
static zfs_command_t command_table[] = {
	{ "create",	zfs_do_create,		HELP_CREATE		},
	{ "destroy",	zfs_do_destroy,		HELP_DESTROY		},
	{ NULL },
	{ "snapshot",	zfs_do_snapshot,	HELP_SNAPSHOT		},
	{ "rollback",	zfs_do_rollback,	HELP_ROLLBACK		},
	{ "clone",	zfs_do_clone,		HELP_CLONE		},
	{ "promote",	zfs_do_promote,		HELP_PROMOTE		},
	{ "rename",	zfs_do_rename,		HELP_RENAME		},
	{ NULL },
	{ "list",	zfs_do_list,		HELP_LIST		},
	{ NULL },
	{ "set",	zfs_do_set,		HELP_SET		},
	{ "get", 	zfs_do_get,		HELP_GET		},
	{ "inherit",	zfs_do_inherit,		HELP_INHERIT		},
	{ "upgrade",	zfs_do_upgrade,		HELP_UPGRADE		},
	{ "userspace",	zfs_do_userspace,	HELP_USERSPACE		},
	{ "groupspace",	zfs_do_userspace,	HELP_GROUPSPACE		},
	{ NULL },
	{ "mount",	zfs_do_mount,		HELP_MOUNT		},
	{ "unmount",	zfs_do_unmount,		HELP_UNMOUNT		},
	{ "share",	zfs_do_share,		HELP_SHARE		},
	{ "unshare",	zfs_do_unshare,		HELP_UNSHARE		},
	{ NULL },
	{ "send",	zfs_do_send,		HELP_SEND		},
	{ "receive",	zfs_do_receive,		HELP_RECEIVE		},
	{ NULL },
	{ "allow",	zfs_do_python,		HELP_ALLOW		},
	{ NULL },
	{ "unallow",	zfs_do_python,		HELP_UNALLOW		},
};

#define	NCOMMAND	(sizeof (command_table) / sizeof (command_table[0]))

zfs_command_t *current_command;

static const char *
get_usage(zfs_help_t idx)
{
	switch (idx) {
	case HELP_CLONE:
		return (gettext("\tclone [-p] [-o property=value] ... "
		    "<snapshot> <filesystem|volume>\n"));
	case HELP_CREATE:
		return (gettext("\tcreate [-p] [-o property=value] ... "
		    "<filesystem>\n"
		    "\tcreate [-ps] [-b blocksize] [-o property=value] ... "
		    "-V <size> <volume>\n"));
	case HELP_DESTROY:
		return (gettext("\tdestroy [-rRf] "
		    "<filesystem|volume|snapshot>\n"));
	case HELP_GET:
		return (gettext("\tget [-rHp] [-d max] "
		    "[-o field[,...]] [-s source[,...]]\n"
		    "\t    <\"all\" | property[,...]> "
		    "[filesystem|volume|snapshot] ...\n"));
	case HELP_INHERIT:
		return (gettext("\tinherit [-r] <property> "
		    "<filesystem|volume|snapshot> ...\n"));
	case HELP_UPGRADE:
		return (gettext("\tupgrade [-v]\n"
		    "\tupgrade [-r] [-V version] <-a | filesystem ...>\n"));
	case HELP_LIST:
		return (gettext("\tlist [-rH][-d max] "
		    "[-o property[,...]] [-t type[,...]] [-s property] ...\n"
		    "\t    [-S property] ... "
		    "[filesystem|volume|snapshot] ...\n"));
	case HELP_MOUNT:
		return (gettext("\tmount\n"
		    "\tmount [-vO] [-o opts] <-a | filesystem>\n"));
	case HELP_PROMOTE:
		return (gettext("\tpromote <clone-filesystem>\n"));
	case HELP_RECEIVE:
		return (gettext("\treceive [-vnF] <filesystem|volume|"
		"snapshot>\n"
		"\treceive [-vnF] -d <filesystem>\n"));
	case HELP_RENAME:
		return (gettext("\trename <filesystem|volume|snapshot> "
		    "<filesystem|volume|snapshot>\n"
		    "\trename -p <filesystem|volume> <filesystem|volume>\n"
		    "\trename -r <snapshot> <snapshot>"));
	case HELP_ROLLBACK:
		return (gettext("\trollback [-rRf] <snapshot>\n"));
	case HELP_SEND:
		return (gettext("\tsend [-R] [-[iI] snapshot] <snapshot>\n"));
	case HELP_SET:
		return (gettext("\tset <property=value> "
		    "<filesystem|volume|snapshot> ...\n"));
	case HELP_SHARE:
		return (gettext("\tshare <-a | filesystem>\n"));
	case HELP_SNAPSHOT:
		return (gettext("\tsnapshot [-r] [-o property=value] ... "
		    "<filesystem@snapname|volume@snapname>\n"));
	case HELP_UNMOUNT:
		return (gettext("\tunmount [-f] "
		    "<-a | filesystem|mountpoint>\n"));
	case HELP_UNSHARE:
		return (gettext("\tunshare [-f] "
		    "<-a | filesystem|mountpoint>\n"));
	case HELP_ALLOW:
		return (gettext("\tallow <filesystem|volume>\n"
		    "\tallow [-ldug] "
		    "<\"everyone\"|user|group>[,...] <perm|@setname>[,...]\n"
		    "\t    <filesystem|volume>\n"
		    "\tallow [-ld] -e <perm|@setname>[,...] "
		    "<filesystem|volume>\n"
		    "\tallow -c <perm|@setname>[,...] <filesystem|volume>\n"
		    "\tallow -s @setname <perm|@setname>[,...] "
		    "<filesystem|volume>\n"));
	case HELP_UNALLOW:
		return (gettext("\tunallow [-rldug] "
		    "<\"everyone\"|user|group>[,...]\n"
		    "\t    [<perm|@setname>[,...]] <filesystem|volume>\n"
		    "\tunallow [-rld] -e [<perm|@setname>[,...]] "
		    "<filesystem|volume>\n"
		    "\tunallow [-r] -c [<perm|@setname>[,...]] "
		    "<filesystem|volume>\n"
		    "\tunallow [-r] -s @setname [<perm|@setname>[,...]] "
		    "<filesystem|volume>\n"));
	case HELP_USERSPACE:
		return (gettext("\tuserspace [-hniHp] [-o field[,...]] "
		    "[-sS field] ... [-t type[,...]]\n"
		    "\t    <filesystem|snapshot>\n"));
	case HELP_GROUPSPACE:
		return (gettext("\tgroupspace [-hniHpU] [-o field[,...]] "
		    "[-sS field] ... [-t type[,...]]\n"
		    "\t    <filesystem|snapshot>\n"));
	}

	abort();
	/* NOTREACHED */
}

/*
 * Utility function to guarantee malloc() success.
 */
void *
safe_malloc(size_t size)
{
	void *data;

	if ((data = calloc(1, size)) == NULL) {
		(void) fprintf(stderr, "internal error: out of memory\n");
		exit(1);
	}

	return (data);
}

/*
 * Callback routine that will print out information for each of
 * the properties.
 */
static int
usage_prop_cb(int prop, void *cb)
{
	FILE *fp = cb;

	(void) fprintf(fp, "\t%-15s ", zfs_prop_to_name(prop));

	if (zfs_prop_readonly(prop))
		(void) fprintf(fp, " NO    ");
	else
		(void) fprintf(fp, "YES    ");

	if (zfs_prop_inheritable(prop))
		(void) fprintf(fp, "  YES   ");
	else
		(void) fprintf(fp, "   NO   ");

	if (zfs_prop_values(prop) == NULL)
		(void) fprintf(fp, "-\n");
	else
		(void) fprintf(fp, "%s\n", zfs_prop_values(prop));

	return (ZPROP_CONT);
}

/*
 * Display usage message.  If we're inside a command, display only the usage for
 * that command.  Otherwise, iterate over the entire command table and display
 * a complete usage message.
 */
static void
usage(boolean_t requested)
{
	int i;
	boolean_t show_properties = B_FALSE;
	FILE *fp = requested ? stdout : stderr;

	if (current_command == NULL) {

		(void) fprintf(fp, gettext("usage: zfs command args ...\n"));
		(void) fprintf(fp,
		    gettext("where 'command' is one of the following:\n\n"));

		for (i = 0; i < NCOMMAND; i++) {
			if (command_table[i].name == NULL)
				(void) fprintf(fp, "\n");
			else
				(void) fprintf(fp, "%s",
				    get_usage(command_table[i].usage));
		}

		(void) fprintf(fp, gettext("\nEach dataset is of the form: "
		    "pool/[dataset/]*dataset[@name]\n"));
	} else {
		(void) fprintf(fp, gettext("usage:\n"));
		(void) fprintf(fp, "%s", get_usage(current_command->usage));
	}

	if (current_command != NULL &&
	    (strcmp(current_command->name, "set") == 0 ||
	    strcmp(current_command->name, "get") == 0 ||
	    strcmp(current_command->name, "inherit") == 0 ||
	    strcmp(current_command->name, "list") == 0))
		show_properties = B_TRUE;

	if (show_properties) {
		(void) fprintf(fp,
		    gettext("\nThe following properties are supported:\n"));

		(void) fprintf(fp, "\n\t%-14s %s  %s   %s\n\n",
		    "PROPERTY", "EDIT", "INHERIT", "VALUES");

		/* Iterate over all properties */
		(void) zprop_iter(usage_prop_cb, fp, B_FALSE, B_TRUE,
		    ZFS_TYPE_DATASET);

		(void) fprintf(fp, "\t%-15s ", "userused@...");
		(void) fprintf(fp, " NO       NO   <size>\n");
		(void) fprintf(fp, "\t%-15s ", "groupused@...");
		(void) fprintf(fp, " NO       NO   <size>\n");
		(void) fprintf(fp, "\t%-15s ", "userquota@...");
		(void) fprintf(fp, "YES       NO   <size> | none\n");
		(void) fprintf(fp, "\t%-15s ", "groupquota@...");
		(void) fprintf(fp, "YES       NO   <size> | none\n");

		(void) fprintf(fp, gettext("\nSizes are specified in bytes "
		    "with standard units such as K, M, G, etc.\n"));
		(void) fprintf(fp, gettext("\nUser-defined properties can "
		    "be specified by using a name containing a colon (:).\n"));
		(void) fprintf(fp, gettext("\nThe {user|group}{used|quota}@ "
		    "properties must be appended with\n"
		    "a user or group specifier of one of these forms:\n"
		    "    POSIX name      (eg: \"matt\")\n"
		    "    POSIX id        (eg: \"126829\")\n"
		    "    SMB name@domain (eg: \"matt@sun\")\n"
		    "    SMB SID         (eg: \"S-1-234-567-89\")\n"));
	} else {
		(void) fprintf(fp,
		    gettext("\nFor the property list, run: %s\n"),
		    "zfs set|get");
		(void) fprintf(fp,
		    gettext("\nFor the delegated permission list, run: %s\n"),
		    "zfs allow|unallow");
	}

	/*
	 * See comments at end of main().
	 */
	if (getenv("ZFS_ABORT") != NULL) {
		(void) printf("dumping core by request\n");
		abort();
	}

	exit(requested ? 0 : 2);
}

static int
parseprop(nvlist_t *props)
{
	char *propname = optarg;
	char *propval, *strval;

	if ((propval = strchr(propname, '=')) == NULL) {
		(void) fprintf(stderr, gettext("missing "
		    "'=' for -o option\n"));
		return (-1);
	}
	*propval = '\0';
	propval++;
	if (nvlist_lookup_string(props, propname, &strval) == 0) {
		(void) fprintf(stderr, gettext("property '%s' "
		    "specified multiple times\n"), propname);
		return (-1);
	}
	if (nvlist_add_string(props, propname, propval) != 0) {
		(void) fprintf(stderr, gettext("internal "
		    "error: out of memory\n"));
		return (-1);
	}
	return (0);
}

static int
parse_depth(char *opt, int *flags)
{
	char *tmp;
	int depth;

	depth = (int)strtol(opt, &tmp, 0);
	if (*tmp) {
		(void) fprintf(stderr,
		    gettext("%s is not an integer\n"), optarg);
		usage(B_FALSE);
	}
	if (depth < 0) {
		(void) fprintf(stderr,
		    gettext("Depth can not be negative.\n"));
		usage(B_FALSE);
	}
	*flags |= (ZFS_ITER_DEPTH_LIMIT|ZFS_ITER_RECURSE);
	return (depth);
}

/*
 * zfs clone [-p] [-o prop=value] ... <snap> <fs | vol>
 *
 * Given an existing dataset, create a writable copy whose initial contents
 * are the same as the source.  The newly created dataset maintains a
 * dependency on the original; the original cannot be destroyed so long as
 * the clone exists.
 *
 * The '-p' flag creates all the non-existing ancestors of the target first.
 */
static int
zfs_do_clone(int argc, char **argv)
{
	zfs_handle_t *zhp = NULL;
	boolean_t parents = B_FALSE;
	nvlist_t *props;
	int ret;
	int c;

	if (nvlist_alloc(&props, NV_UNIQUE_NAME, 0) != 0) {
		(void) fprintf(stderr, gettext("internal error: "
		    "out of memory\n"));
		return (1);
	}

	/* check options */
	while ((c = getopt(argc, argv, "o:p")) != -1) {
		switch (c) {
		case 'o':
			if (parseprop(props))
				return (1);
			break;
		case 'p':
			parents = B_TRUE;
			break;
		case '?':
			(void) fprintf(stderr, gettext("invalid option '%c'\n"),
			    optopt);
			goto usage;
		}
	}

	argc -= optind;
	argv += optind;

	/* check number of arguments */
	if (argc < 1) {
		(void) fprintf(stderr, gettext("missing source dataset "
		    "argument\n"));
		goto usage;
	}
	if (argc < 2) {
		(void) fprintf(stderr, gettext("missing target dataset "
		    "argument\n"));
		goto usage;
	}
	if (argc > 2) {
		(void) fprintf(stderr, gettext("too many arguments\n"));
		goto usage;
	}

	/* open the source dataset */
	if ((zhp = zfs_open(g_zfs, argv[0], ZFS_TYPE_SNAPSHOT)) == NULL)
		return (1);

	if (parents && zfs_name_valid(argv[1], ZFS_TYPE_FILESYSTEM |
	    ZFS_TYPE_VOLUME)) {
		/*
		 * Now create the ancestors of the target dataset.  If the
		 * target already exists and '-p' option was used we should not
		 * complain.
		 */
		if (zfs_dataset_exists(g_zfs, argv[1], ZFS_TYPE_FILESYSTEM |
		    ZFS_TYPE_VOLUME))
			return (0);
		if (zfs_create_ancestors(g_zfs, argv[1]) != 0)
			return (1);
	}

	/* pass to libzfs */
	ret = zfs_clone(zhp, argv[1], props);

	/* create the mountpoint if necessary */
	if (ret == 0) {
		zfs_handle_t *clone;

		clone = zfs_open(g_zfs, argv[1], ZFS_TYPE_DATASET);
		if (clone != NULL) {
			if ((ret = zfs_mount(clone, NULL, 0)) == 0)
				ret = zfs_share(clone);
			zfs_close(clone);
		}
	}

	zfs_close(zhp);
	nvlist_free(props);

	return (!!ret);

usage:
	if (zhp)
		zfs_close(zhp);
	nvlist_free(props);
	usage(B_FALSE);
	return (-1);
}

/*
 * zfs create [-p] [-o prop=value] ... fs
 * zfs create [-ps] [-b blocksize] [-o prop=value] ... -V vol size
 *
 * Create a new dataset.  This command can be used to create filesystems
 * and volumes.  Snapshot creation is handled by 'zfs snapshot'.
 * For volumes, the user must specify a size to be used.
 *
 * The '-s' flag applies only to volumes, and indicates that we should not try
 * to set the reservation for this volume.  By default we set a reservation
 * equal to the size for any volume.  For pools with SPA_VERSION >=
 * SPA_VERSION_REFRESERVATION, we set a refreservation instead.
 *
 * The '-p' flag creates all the non-existing ancestors of the target first.
 */
static int
zfs_do_create(int argc, char **argv)
{
	zfs_type_t type = ZFS_TYPE_FILESYSTEM;
	zfs_handle_t *zhp = NULL;
	uint64_t volsize = 0;
	int c;
	boolean_t noreserve = B_FALSE;
	boolean_t bflag = B_FALSE;
	boolean_t parents = B_FALSE;
	int ret = 1;
	nvlist_t *props;
	uint64_t intval;
	int canmount;

	if (nvlist_alloc(&props, NV_UNIQUE_NAME, 0) != 0) {
		(void) fprintf(stderr, gettext("internal error: "
		    "out of memory\n"));
		return (1);
	}

	/* check options */
	while ((c = getopt(argc, argv, ":V:b:so:p")) != -1) {
		switch (c) {
		case 'V':
			type = ZFS_TYPE_VOLUME;
			if (zfs_nicestrtonum(g_zfs, optarg, &intval) != 0) {
				(void) fprintf(stderr, gettext("bad volume "
				    "size '%s': %s\n"), optarg,
				    libzfs_error_description(g_zfs));
				goto error;
			}

			if (nvlist_add_uint64(props,
			    zfs_prop_to_name(ZFS_PROP_VOLSIZE),
			    intval) != 0) {
				(void) fprintf(stderr, gettext("internal "
				    "error: out of memory\n"));
				goto error;
			}
			volsize = intval;
			break;
		case 'p':
			parents = B_TRUE;
			break;
		case 'b':
			bflag = B_TRUE;
			if (zfs_nicestrtonum(g_zfs, optarg, &intval) != 0) {
				(void) fprintf(stderr, gettext("bad volume "
				    "block size '%s': %s\n"), optarg,
				    libzfs_error_description(g_zfs));
				goto error;
			}

			if (nvlist_add_uint64(props,
			    zfs_prop_to_name(ZFS_PROP_VOLBLOCKSIZE),
			    intval) != 0) {
				(void) fprintf(stderr, gettext("internal "
				    "error: out of memory\n"));
				goto error;
			}
			break;
		case 'o':
			if (parseprop(props))
				goto error;
			break;
		case 's':
			noreserve = B_TRUE;
			break;
		case ':':
			(void) fprintf(stderr, gettext("missing size "
			    "argument\n"));
			goto badusage;
			break;
		case '?':
			(void) fprintf(stderr, gettext("invalid option '%c'\n"),
			    optopt);
			goto badusage;
		}
	}

	if ((bflag || noreserve) && type != ZFS_TYPE_VOLUME) {
		(void) fprintf(stderr, gettext("'-s' and '-b' can only be "
		    "used when creating a volume\n"));
		goto badusage;
	}

	argc -= optind;
	argv += optind;

	/* check number of arguments */
	if (argc == 0) {
		(void) fprintf(stderr, gettext("missing %s argument\n"),
		    zfs_type_to_name(type));
		goto badusage;
	}
	if (argc > 1) {
		(void) fprintf(stderr, gettext("too many arguments\n"));
		goto badusage;
	}

	if (type == ZFS_TYPE_VOLUME && !noreserve) {
		zpool_handle_t *zpool_handle;
		uint64_t spa_version;
		char *p;
		zfs_prop_t resv_prop;
		char *strval;

		if ((p = strchr(argv[0], '/')))
			*p = '\0';
		zpool_handle = zpool_open(g_zfs, argv[0]);
		if (p != NULL)
			*p = '/';
		if (zpool_handle == NULL)
			goto error;
		spa_version = zpool_get_prop_int(zpool_handle,
		    ZPOOL_PROP_VERSION, NULL);
		zpool_close(zpool_handle);
		if (spa_version >= SPA_VERSION_REFRESERVATION)
			resv_prop = ZFS_PROP_REFRESERVATION;
		else
			resv_prop = ZFS_PROP_RESERVATION;

		if (nvlist_lookup_string(props, zfs_prop_to_name(resv_prop),
		    &strval) != 0) {
			if (nvlist_add_uint64(props,
			    zfs_prop_to_name(resv_prop), volsize) != 0) {
				(void) fprintf(stderr, gettext("internal "
				    "error: out of memory\n"));
				nvlist_free(props);
				return (1);
			}
		}
	}

	if (parents && zfs_name_valid(argv[0], type)) {
		/*
		 * Now create the ancestors of target dataset.  If the target
		 * already exists and '-p' option was used we should not
		 * complain.
		 */
		if (zfs_dataset_exists(g_zfs, argv[0], type)) {
			ret = 0;
			goto error;
		}
		if (zfs_create_ancestors(g_zfs, argv[0]) != 0)
			goto error;
	}

	/* pass to libzfs */
	if (zfs_create(g_zfs, argv[0], type, props) != 0)
		goto error;

	if ((zhp = zfs_open(g_zfs, argv[0], ZFS_TYPE_DATASET)) == NULL)
		goto error;
	/*
	 * if the user doesn't want the dataset automatically mounted,
	 * then skip the mount/share step
	 */

	canmount = zfs_prop_get_int(zhp, ZFS_PROP_CANMOUNT);

	/*
	 * Mount and/or share the new filesystem as appropriate.  We provide a
	 * verbose error message to let the user know that their filesystem was
	 * in fact created, even if we failed to mount or share it.
	 */
	ret = 0;
	if (canmount == ZFS_CANMOUNT_ON) {
		if (zfs_mount(zhp, NULL, 0) != 0) {
			(void) fprintf(stderr, gettext("filesystem "
			    "successfully created, but not mounted\n"));
			ret = 1;
		} else if (zfs_share(zhp) != 0) {
			(void) fprintf(stderr, gettext("filesystem "
			    "successfully created, but not shared\n"));
			ret = 1;
		}
	}

error:
	if (zhp)
		zfs_close(zhp);
	nvlist_free(props);
	return (ret);
badusage:
	nvlist_free(props);
	usage(B_FALSE);
	return (2);
}

/*
 * zfs destroy [-rf] <fs, snap, vol>
 *
 * 	-r	Recursively destroy all children
 * 	-R	Recursively destroy all dependents, including clones
 * 	-f	Force unmounting of any dependents
 *
 * Destroys the given dataset.  By default, it will unmount any filesystems,
 * and refuse to destroy a dataset that has any dependents.  A dependent can
 * either be a child, or a clone of a child.
 */
typedef struct destroy_cbdata {
	boolean_t	cb_first;
	int		cb_force;
	int		cb_recurse;
	int		cb_error;
	int		cb_needforce;
	int		cb_doclones;
	boolean_t	cb_closezhp;
	zfs_handle_t	*cb_target;
	char		*cb_snapname;
} destroy_cbdata_t;

/*
 * Check for any dependents based on the '-r' or '-R' flags.
 */
static int
destroy_check_dependent(zfs_handle_t *zhp, void *data)
{
	destroy_cbdata_t *cbp = data;
	const char *tname = zfs_get_name(cbp->cb_target);
	const char *name = zfs_get_name(zhp);

	if (strncmp(tname, name, strlen(tname)) == 0 &&
	    (name[strlen(tname)] == '/' || name[strlen(tname)] == '@')) {
		/*
		 * This is a direct descendant, not a clone somewhere else in
		 * the hierarchy.
		 */
		if (cbp->cb_recurse)
			goto out;

		if (cbp->cb_first) {
			(void) fprintf(stderr, gettext("cannot destroy '%s': "
			    "%s has children\n"),
			    zfs_get_name(cbp->cb_target),
			    zfs_type_to_name(zfs_get_type(cbp->cb_target)));
			(void) fprintf(stderr, gettext("use '-r' to destroy "
			    "the following datasets:\n"));
			cbp->cb_first = B_FALSE;
			cbp->cb_error = 1;
		}

		(void) fprintf(stderr, "%s\n", zfs_get_name(zhp));
	} else {
		/*
		 * This is a clone.  We only want to report this if the '-r'
		 * wasn't specified, or the target is a snapshot.
		 */
		if (!cbp->cb_recurse &&
		    zfs_get_type(cbp->cb_target) != ZFS_TYPE_SNAPSHOT)
			goto out;

		if (cbp->cb_first) {
			(void) fprintf(stderr, gettext("cannot destroy '%s': "
			    "%s has dependent clones\n"),
			    zfs_get_name(cbp->cb_target),
			    zfs_type_to_name(zfs_get_type(cbp->cb_target)));
			(void) fprintf(stderr, gettext("use '-R' to destroy "
			    "the following datasets:\n"));
			cbp->cb_first = B_FALSE;
			cbp->cb_error = 1;
		}

		(void) fprintf(stderr, "%s\n", zfs_get_name(zhp));
	}

out:
	zfs_close(zhp);
	return (0);
}

static int
destroy_callback(zfs_handle_t *zhp, void *data)
{
	destroy_cbdata_t *cbp = data;

	/*
	 * Ignore pools (which we've already flagged as an error before getting
	 * here.
	 */
	if (strchr(zfs_get_name(zhp), '/') == NULL &&
	    zfs_get_type(zhp) == ZFS_TYPE_FILESYSTEM) {
		zfs_close(zhp);
		return (0);
	}

	/*
	 * Bail out on the first error.
	 */
	if (zfs_unmount(zhp, NULL, cbp->cb_force ? MS_FORCE : 0) != 0 ||
	    zfs_destroy(zhp) != 0) {
		zfs_close(zhp);
		return (-1);
	}

	zfs_close(zhp);
	return (0);
}

static int
destroy_snap_clones(zfs_handle_t *zhp, void *arg)
{
	destroy_cbdata_t *cbp = arg;
	char thissnap[MAXPATHLEN];
	zfs_handle_t *szhp;
	boolean_t closezhp = cbp->cb_closezhp;
	int rv;

	(void) snprintf(thissnap, sizeof (thissnap),
	    "%s@%s", zfs_get_name(zhp), cbp->cb_snapname);

	libzfs_print_on_error(g_zfs, B_FALSE);
	szhp = zfs_open(g_zfs, thissnap, ZFS_TYPE_SNAPSHOT);
	libzfs_print_on_error(g_zfs, B_TRUE);
	if (szhp) {
		/*
		 * Destroy any clones of this snapshot
		 */
		if (zfs_iter_dependents(szhp, B_FALSE, destroy_callback,
		    cbp) != 0) {
			zfs_close(szhp);
			if (closezhp)
				zfs_close(zhp);
			return (-1);
		}
		zfs_close(szhp);
	}

	cbp->cb_closezhp = B_TRUE;
	rv = zfs_iter_filesystems(zhp, destroy_snap_clones, arg);
	if (closezhp)
		zfs_close(zhp);
	return (rv);
}

static int
zfs_do_destroy(int argc, char **argv)
{
	destroy_cbdata_t cb = { 0 };
	int c;
	zfs_handle_t *zhp;
	char *cp;

	/* check options */
	while ((c = getopt(argc, argv, "frR")) != -1) {
		switch (c) {
		case 'f':
			cb.cb_force = 1;
			break;
		case 'r':
			cb.cb_recurse = 1;
			break;
		case 'R':
			cb.cb_recurse = 1;
			cb.cb_doclones = 1;
			break;
		case '?':
		default:
			(void) fprintf(stderr, gettext("invalid option '%c'\n"),
			    optopt);
			usage(B_FALSE);
		}
	}

	argc -= optind;
	argv += optind;

	/* check number of arguments */
	if (argc == 0) {
		(void) fprintf(stderr, gettext("missing path argument\n"));
		usage(B_FALSE);
	}
	if (argc > 1) {
		(void) fprintf(stderr, gettext("too many arguments\n"));
		usage(B_FALSE);
	}

	/*
	 * If we are doing recursive destroy of a snapshot, then the
	 * named snapshot may not exist.  Go straight to libzfs.
	 */
	if (cb.cb_recurse && (cp = strchr(argv[0], '@'))) {
		int ret;

		*cp = '\0';
		if ((zhp = zfs_open(g_zfs, argv[0], ZFS_TYPE_DATASET)) == NULL)
			return (1);
		*cp = '@';
		cp++;

		if (cb.cb_doclones) {
			cb.cb_snapname = cp;
			if (destroy_snap_clones(zhp, &cb) != 0) {
				zfs_close(zhp);
				return (1);
			}
		}

		ret = zfs_destroy_snaps(zhp, cp);
		zfs_close(zhp);
		if (ret) {
			(void) fprintf(stderr,
			    gettext("no snapshots destroyed\n"));
		}
		return (ret != 0);
	}


	/* Open the given dataset */
	if ((zhp = zfs_open(g_zfs, argv[0], ZFS_TYPE_DATASET)) == NULL)
		return (1);

	cb.cb_target = zhp;

	/*
	 * Perform an explicit check for pools before going any further.
	 */
	if (!cb.cb_recurse && strchr(zfs_get_name(zhp), '/') == NULL &&
	    zfs_get_type(zhp) == ZFS_TYPE_FILESYSTEM) {
		(void) fprintf(stderr, gettext("cannot destroy '%s': "
		    "operation does not apply to pools\n"),
		    zfs_get_name(zhp));
		(void) fprintf(stderr, gettext("use 'zfs destroy -r "
		    "%s' to destroy all datasets in the pool\n"),
		    zfs_get_name(zhp));
		(void) fprintf(stderr, gettext("use 'zpool destroy %s' "
		    "to destroy the pool itself\n"), zfs_get_name(zhp));
		zfs_close(zhp);
		return (1);
	}

	/*
	 * Check for any dependents and/or clones.
	 */
	cb.cb_first = B_TRUE;
	if (!cb.cb_doclones &&
	    zfs_iter_dependents(zhp, B_TRUE, destroy_check_dependent,
	    &cb) != 0) {
		zfs_close(zhp);
		return (1);
	}

	if (cb.cb_error ||
	    zfs_iter_dependents(zhp, B_FALSE, destroy_callback, &cb) != 0) {
		zfs_close(zhp);
		return (1);
	}

	/*
	 * Do the real thing.  The callback will close the handle regardless of
	 * whether it succeeds or not.
	 */

	if (destroy_callback(zhp, &cb) != 0)
		return (1);


	return (0);
}

/*
 * zfs get [-rHp] [-o field[,field]...] [-s source[,source]...]
 * 	< all | property[,property]... > < fs | snap | vol > ...
 *
 *	-r	recurse over any child datasets
 *	-H	scripted mode.  Headers are stripped, and fields are separated
 *		by tabs instead of spaces.
 *	-o	Set of fields to display.  One of "name,property,value,source".
 *		Default is all four.
 *	-s	Set of sources to allow.  One of
 *		"local,default,inherited,temporary,none".  Default is all
 *		five.
 *	-p	Display values in parsable (literal) format.
 *
 *  Prints properties for the given datasets.  The user can control which
 *  columns to display as well as which property types to allow.
 */

/*
 * Invoked to display the properties for a single dataset.
 */
static int
get_callback(zfs_handle_t *zhp, void *data)
{
	char buf[ZFS_MAXPROPLEN];
	zprop_source_t sourcetype;
	char source[ZFS_MAXNAMELEN];
	zprop_get_cbdata_t *cbp = data;
	nvlist_t *userprop = zfs_get_user_props(zhp);
	zprop_list_t *pl = cbp->cb_proplist;
	nvlist_t *propval;
	char *strval;
	char *sourceval;

	for (; pl != NULL; pl = pl->pl_next) {
		/*
		 * Skip the special fake placeholder.  This will also skip over
		 * the name property when 'all' is specified.
		 */
		if (pl->pl_prop == ZFS_PROP_NAME &&
		    pl == cbp->cb_proplist)
			continue;

		if (pl->pl_prop != ZPROP_INVAL) {
			if (zfs_prop_get(zhp, pl->pl_prop, buf,
			    sizeof (buf), &sourcetype, source,
			    sizeof (source),
			    cbp->cb_literal) != 0) {
				if (pl->pl_all)
					continue;
				if (!zfs_prop_valid_for_type(pl->pl_prop,
				    ZFS_TYPE_DATASET)) {
					(void) fprintf(stderr,
					    gettext("No such property '%s'\n"),
					    zfs_prop_to_name(pl->pl_prop));
					continue;
				}
				sourcetype = ZPROP_SRC_NONE;
				(void) strlcpy(buf, "-", sizeof (buf));
			}

			zprop_print_one_property(zfs_get_name(zhp), cbp,
			    zfs_prop_to_name(pl->pl_prop),
			    buf, sourcetype, source);
		} else if (zfs_prop_userquota(pl->pl_user_prop)) {
			sourcetype = ZPROP_SRC_LOCAL;

			if (zfs_prop_get_userquota(zhp, pl->pl_user_prop,
			    buf, sizeof (buf), cbp->cb_literal) != 0) {
				sourcetype = ZPROP_SRC_NONE;
				(void) strlcpy(buf, "-", sizeof (buf));
			}

			zprop_print_one_property(zfs_get_name(zhp), cbp,
			    pl->pl_user_prop, buf, sourcetype, source);
		} else {
			if (nvlist_lookup_nvlist(userprop,
			    pl->pl_user_prop, &propval) != 0) {
				if (pl->pl_all)
					continue;
				sourcetype = ZPROP_SRC_NONE;
				strval = "-";
			} else {
				verify(nvlist_lookup_string(propval,
				    ZPROP_VALUE, &strval) == 0);
				verify(nvlist_lookup_string(propval,
				    ZPROP_SOURCE, &sourceval) == 0);

				if (strcmp(sourceval,
				    zfs_get_name(zhp)) == 0) {
					sourcetype = ZPROP_SRC_LOCAL;
				} else {
					sourcetype = ZPROP_SRC_INHERITED;
					(void) strlcpy(source,
					    sourceval, sizeof (source));
				}
			}

			zprop_print_one_property(zfs_get_name(zhp), cbp,
			    pl->pl_user_prop, strval, sourcetype,
			    source);
		}
	}

	return (0);
}

static int
zfs_do_get(int argc, char **argv)
{
	zprop_get_cbdata_t cb = { 0 };
	int i, c, flags = 0;
	char *value, *fields;
	int ret;
	int limit = 0;
	zprop_list_t fake_name = { 0 };

	/*
	 * Set up default columns and sources.
	 */
	cb.cb_sources = ZPROP_SRC_ALL;
	cb.cb_columns[0] = GET_COL_NAME;
	cb.cb_columns[1] = GET_COL_PROPERTY;
	cb.cb_columns[2] = GET_COL_VALUE;
	cb.cb_columns[3] = GET_COL_SOURCE;
	cb.cb_type = ZFS_TYPE_DATASET;

	/* check options */
	while ((c = getopt(argc, argv, ":d:o:s:rHp")) != -1) {
		switch (c) {
		case 'p':
			cb.cb_literal = B_TRUE;
			break;
		case 'd':
			limit = parse_depth(optarg, &flags);
			break;
		case 'r':
			flags |= ZFS_ITER_RECURSE;
			break;
		case 'H':
			cb.cb_scripted = B_TRUE;
			break;
		case ':':
			(void) fprintf(stderr, gettext("missing argument for "
			    "'%c' option\n"), optopt);
			usage(B_FALSE);
			break;
		case 'o':
			/*
			 * Process the set of columns to display.  We zero out
			 * the structure to give us a blank slate.
			 */
			bzero(&cb.cb_columns, sizeof (cb.cb_columns));
			i = 0;
			while (*optarg != '\0') {
				static char *col_subopts[] =
				    { "name", "property", "value", "source",
				    NULL };

				if (i == 4) {
					(void) fprintf(stderr, gettext("too "
					    "many fields given to -o "
					    "option\n"));
					usage(B_FALSE);
				}

				switch (getsubopt(&optarg, col_subopts,
				    &value)) {
				case 0:
					cb.cb_columns[i++] = GET_COL_NAME;
					break;
				case 1:
					cb.cb_columns[i++] = GET_COL_PROPERTY;
					break;
				case 2:
					cb.cb_columns[i++] = GET_COL_VALUE;
					break;
				case 3:
					cb.cb_columns[i++] = GET_COL_SOURCE;
					break;
				default:
					(void) fprintf(stderr,
					    gettext("invalid column name "
					    "'%s'\n"), value);
					usage(B_FALSE);
				}
			}
			break;

		case 's':
			cb.cb_sources = 0;
			while (*optarg != '\0') {
				static char *source_subopts[] = {
					"local", "default", "inherited",
					"temporary", "none", NULL };

				switch (getsubopt(&optarg, source_subopts,
				    &value)) {
				case 0:
					cb.cb_sources |= ZPROP_SRC_LOCAL;
					break;
				case 1:
					cb.cb_sources |= ZPROP_SRC_DEFAULT;
					break;
				case 2:
					cb.cb_sources |= ZPROP_SRC_INHERITED;
					break;
				case 3:
					cb.cb_sources |= ZPROP_SRC_TEMPORARY;
					break;
				case 4:
					cb.cb_sources |= ZPROP_SRC_NONE;
					break;
				default:
					(void) fprintf(stderr,
					    gettext("invalid source "
					    "'%s'\n"), value);
					usage(B_FALSE);
				}
			}
			break;

		case '?':
			(void) fprintf(stderr, gettext("invalid option '%c'\n"),
			    optopt);
			usage(B_FALSE);
		}
	}

	argc -= optind;
	argv += optind;

	if (argc < 1) {
		(void) fprintf(stderr, gettext("missing property "
		    "argument\n"));
		usage(B_FALSE);
	}

	fields = argv[0];

	if (zprop_get_list(g_zfs, fields, &cb.cb_proplist, ZFS_TYPE_DATASET)
	    != 0)
		usage(B_FALSE);

	argc--;
	argv++;

	/*
	 * As part of zfs_expand_proplist(), we keep track of the maximum column
	 * width for each property.  For the 'NAME' (and 'SOURCE') columns, we
	 * need to know the maximum name length.  However, the user likely did
	 * not specify 'name' as one of the properties to fetch, so we need to
	 * make sure we always include at least this property for
	 * print_get_headers() to work properly.
	 */
	if (cb.cb_proplist != NULL) {
		fake_name.pl_prop = ZFS_PROP_NAME;
		fake_name.pl_width = strlen(gettext("NAME"));
		fake_name.pl_next = cb.cb_proplist;
		cb.cb_proplist = &fake_name;
	}

	cb.cb_first = B_TRUE;

	/* run for each object */
	ret = zfs_for_each(argc, argv, flags, ZFS_TYPE_DATASET, NULL,
	    &cb.cb_proplist, limit, get_callback, &cb);

	if (cb.cb_proplist == &fake_name)
		zprop_free_list(fake_name.pl_next);
	else
		zprop_free_list(cb.cb_proplist);

	return (ret);
}

/*
 * inherit [-r] <property> <fs|vol> ...
 *
 * 	-r	Recurse over all children
 *
 * For each dataset specified on the command line, inherit the given property
 * from its parent.  Inheriting a property at the pool level will cause it to
 * use the default value.  The '-r' flag will recurse over all children, and is
 * useful for setting a property on a hierarchy-wide basis, regardless of any
 * local modifications for each dataset.
 */

static int
inherit_recurse_cb(zfs_handle_t *zhp, void *data)
{
	char *propname = data;
	zfs_prop_t prop = zfs_name_to_prop(propname);

	/*
	 * If we're doing it recursively, then ignore properties that
	 * are not valid for this type of dataset.
	 */
	if (prop != ZPROP_INVAL &&
	    !zfs_prop_valid_for_type(prop, zfs_get_type(zhp)))
		return (0);

	return (zfs_prop_inherit(zhp, propname) != 0);
}

static int
inherit_cb(zfs_handle_t *zhp, void *data)
{
	char *propname = data;

	return (zfs_prop_inherit(zhp, propname) != 0);
}

static int
zfs_do_inherit(int argc, char **argv)
{
	int c;
	zfs_prop_t prop;
	char *propname;
	int ret;
	int flags = 0;

	/* check options */
	while ((c = getopt(argc, argv, "r")) != -1) {
		switch (c) {
		case 'r':
			flags |= ZFS_ITER_RECURSE;
			break;
		case '?':
		default:
			(void) fprintf(stderr, gettext("invalid option '%c'\n"),
			    optopt);
			usage(B_FALSE);
		}
	}

	argc -= optind;
	argv += optind;

	/* check number of arguments */
	if (argc < 1) {
		(void) fprintf(stderr, gettext("missing property argument\n"));
		usage(B_FALSE);
	}
	if (argc < 2) {
		(void) fprintf(stderr, gettext("missing dataset argument\n"));
		usage(B_FALSE);
	}

	propname = argv[0];
	argc--;
	argv++;

	if ((prop = zfs_name_to_prop(propname)) != ZPROP_INVAL) {
		if (zfs_prop_readonly(prop)) {
			(void) fprintf(stderr, gettext(
			    "%s property is read-only\n"),
			    propname);
			return (1);
		}
		if (!zfs_prop_inheritable(prop)) {
			(void) fprintf(stderr, gettext("'%s' property cannot "
			    "be inherited\n"), propname);
			if (prop == ZFS_PROP_QUOTA ||
			    prop == ZFS_PROP_RESERVATION ||
			    prop == ZFS_PROP_REFQUOTA ||
			    prop == ZFS_PROP_REFRESERVATION)
				(void) fprintf(stderr, gettext("use 'zfs set "
				    "%s=none' to clear\n"), propname);
			return (1);
		}
	} else if (!zfs_prop_user(propname)) {
		(void) fprintf(stderr, gettext("invalid property '%s'\n"),
		    propname);
		usage(B_FALSE);
	}

	if (flags & ZFS_ITER_RECURSE) {
		ret = zfs_for_each(argc, argv, flags, ZFS_TYPE_DATASET,
		    NULL, NULL, 0, inherit_recurse_cb, propname);
	} else {
		ret = zfs_for_each(argc, argv, flags, ZFS_TYPE_DATASET,
		    NULL, NULL, 0, inherit_cb, propname);
	}

	return (ret);
}

typedef struct upgrade_cbdata {
	uint64_t cb_numupgraded;
	uint64_t cb_numsamegraded;
	uint64_t cb_numfailed;
	uint64_t cb_version;
	boolean_t cb_newer;
	boolean_t cb_foundone;
	char cb_lastfs[ZFS_MAXNAMELEN];
} upgrade_cbdata_t;

static int
same_pool(zfs_handle_t *zhp, const char *name)
{
	int len1 = strcspn(name, "/@");
	const char *zhname = zfs_get_name(zhp);
	int len2 = strcspn(zhname, "/@");

	if (len1 != len2)
		return (B_FALSE);
	return (strncmp(name, zhname, len1) == 0);
}

static int
upgrade_list_callback(zfs_handle_t *zhp, void *data)
{
	upgrade_cbdata_t *cb = data;
	int version = zfs_prop_get_int(zhp, ZFS_PROP_VERSION);

	/* list if it's old/new */
	if ((!cb->cb_newer && version < ZPL_VERSION) ||
	    (cb->cb_newer && version > ZPL_VERSION)) {
		char *str;
		if (cb->cb_newer) {
			str = gettext("The following filesystems are "
			    "formatted using a newer software version and\n"
			    "cannot be accessed on the current system.\n\n");
		} else {
			str = gettext("The following filesystems are "
			    "out of date, and can be upgraded.  After being\n"
			    "upgraded, these filesystems (and any 'zfs send' "
			    "streams generated from\n"
			    "subsequent snapshots) will no longer be "
			    "accessible by older software versions.\n\n");
		}

		if (!cb->cb_foundone) {
			(void) puts(str);
			(void) printf(gettext("VER  FILESYSTEM\n"));
			(void) printf(gettext("---  ------------\n"));
			cb->cb_foundone = B_TRUE;
		}

		(void) printf("%2u   %s\n", version, zfs_get_name(zhp));
	}

	return (0);
}

static int
upgrade_set_callback(zfs_handle_t *zhp, void *data)
{
	upgrade_cbdata_t *cb = data;
	int version = zfs_prop_get_int(zhp, ZFS_PROP_VERSION);
<<<<<<< HEAD

	if (cb->cb_version >= ZPL_VERSION_FUID) {
		int spa_version;

		if (zfs_spa_version(zhp, &spa_version) < 0)
			return (-1);

		if (spa_version < SPA_VERSION_FUID) {
			/* can't upgrade */
			(void) printf(gettext("%s: can not be upgraded; "
			    "the pool version needs to first be upgraded\nto "
			    "version %llu\n\n"),
			    zfs_get_name(zhp), SPA_VERSION_FUID);
			cb->cb_numfailed++;
			return (0);
=======
	int i;
	static struct { int zplver; int spaver; } table[] = {
		{ZPL_VERSION_FUID, SPA_VERSION_FUID},
		{ZPL_VERSION_USERSPACE, SPA_VERSION_USERSPACE},
		{0, 0}
	};


	for (i = 0; table[i].zplver; i++) {
		if (cb->cb_version >= table[i].zplver) {
			int spa_version;

			if (zfs_spa_version(zhp, &spa_version) < 0)
				return (-1);

			if (spa_version < table[i].spaver) {
				/* can't upgrade */
				(void) printf(gettext("%s: can not be "
				    "upgraded; the pool version needs to first "
				    "be upgraded\nto version %d\n\n"),
				    zfs_get_name(zhp), table[i].spaver);
				cb->cb_numfailed++;
				return (0);
			}
>>>>>>> e9f14862
		}
	}

	/* upgrade */
	if (version < cb->cb_version) {
		char verstr[16];
		(void) snprintf(verstr, sizeof (verstr),
		    "%llu", (u_longlong_t)cb->cb_version);
		if (cb->cb_lastfs[0] && !same_pool(zhp, cb->cb_lastfs)) {
			/*
			 * If they did "zfs upgrade -a", then we could
			 * be doing ioctls to different pools.  We need
			 * to log this history once to each pool.
			 */
			verify(zpool_stage_history(g_zfs, history_str) == 0);
		}
		if (zfs_prop_set(zhp, "version", verstr) == 0)
			cb->cb_numupgraded++;
		else
			cb->cb_numfailed++;
		(void) strcpy(cb->cb_lastfs, zfs_get_name(zhp));
	} else if (version > cb->cb_version) {
		/* can't downgrade */
		(void) printf(gettext("%s: can not be downgraded; "
		    "it is already at version %u\n"),
		    zfs_get_name(zhp), version);
		cb->cb_numfailed++;
	} else {
		cb->cb_numsamegraded++;
	}
	return (0);
}

/*
 * zfs upgrade
 * zfs upgrade -v
 * zfs upgrade [-r] [-V <version>] <-a | filesystem>
 */
static int
zfs_do_upgrade(int argc, char **argv)
{
	boolean_t all = B_FALSE;
	boolean_t showversions = B_FALSE;
	int ret;
	upgrade_cbdata_t cb = { 0 };
	signed char c;
	int flags = ZFS_ITER_ARGS_CAN_BE_PATHS;

	/* check options */
	while ((c = getopt(argc, argv, "rvV:a")) != -1) {
		switch (c) {
		case 'r':
			flags |= ZFS_ITER_RECURSE;
			break;
		case 'v':
			showversions = B_TRUE;
			break;
		case 'V':
			if (zfs_prop_string_to_index(ZFS_PROP_VERSION,
			    optarg, &cb.cb_version) != 0) {
				(void) fprintf(stderr,
				    gettext("invalid version %s\n"), optarg);
				usage(B_FALSE);
			}
			break;
		case 'a':
			all = B_TRUE;
			break;
		case '?':
		default:
			(void) fprintf(stderr, gettext("invalid option '%c'\n"),
			    optopt);
			usage(B_FALSE);
		}
	}

	argc -= optind;
	argv += optind;

	if ((!all && !argc) && ((flags & ZFS_ITER_RECURSE) | cb.cb_version))
		usage(B_FALSE);
	if (showversions && (flags & ZFS_ITER_RECURSE || all ||
	    cb.cb_version || argc))
		usage(B_FALSE);
	if ((all || argc) && (showversions))
		usage(B_FALSE);
	if (all && argc)
		usage(B_FALSE);

	if (showversions) {
		/* Show info on available versions. */
		(void) printf(gettext("The following filesystem versions are "
		    "supported:\n\n"));
		(void) printf(gettext("VER  DESCRIPTION\n"));
		(void) printf("---  -----------------------------------------"
		    "---------------\n");
		(void) printf(gettext(" 1   Initial ZFS filesystem version\n"));
		(void) printf(gettext(" 2   Enhanced directory entries\n"));
		(void) printf(gettext(" 3   Case insensitive and File system "
		    "unique identifer (FUID)\n"));
		(void) printf(gettext(" 4   userquota, groupquota "
		    "properties\n"));
		(void) printf(gettext("\nFor more information on a particular "
		    "version, including supported releases, see:\n\n"));
		(void) printf("http://www.opensolaris.org/os/community/zfs/"
		    "version/zpl/N\n\n");
		(void) printf(gettext("Where 'N' is the version number.\n"));
		ret = 0;
	} else if (argc || all) {
		/* Upgrade filesystems */
		if (cb.cb_version == 0)
			cb.cb_version = ZPL_VERSION;
		ret = zfs_for_each(argc, argv, flags, ZFS_TYPE_FILESYSTEM,
		    NULL, NULL, 0, upgrade_set_callback, &cb);
		(void) printf(gettext("%llu filesystems upgraded\n"),
		    (u_longlong_t)cb.cb_numupgraded);
		if (cb.cb_numsamegraded) {
			(void) printf(gettext("%llu filesystems already at "
			    "this version\n"),
			    (u_longlong_t)cb.cb_numsamegraded);
		}
		if (cb.cb_numfailed != 0)
			ret = 1;
	} else {
		/* List old-version filesytems */
		boolean_t found;
		(void) printf(gettext("This system is currently running "
		    "ZFS filesystem version %llu.\n\n"), ZPL_VERSION);

		flags |= ZFS_ITER_RECURSE;
		ret = zfs_for_each(0, NULL, flags, ZFS_TYPE_FILESYSTEM,
		    NULL, NULL, 0, upgrade_list_callback, &cb);

		found = cb.cb_foundone;
		cb.cb_foundone = B_FALSE;
		cb.cb_newer = B_TRUE;

		ret = zfs_for_each(0, NULL, flags, ZFS_TYPE_FILESYSTEM,
		    NULL, NULL, 0, upgrade_list_callback, &cb);

		if (!cb.cb_foundone && !found) {
			(void) printf(gettext("All filesystems are "
			    "formatted with the current version.\n"));
		}
	}

	return (ret);
}

/*
 * zfs userspace
 */
static int
userspace_cb(void *arg, const char *domain, uid_t rid, uint64_t space)
{
	zfs_userquota_prop_t *typep = arg;
	zfs_userquota_prop_t p = *typep;
	char *name = NULL;
	char *ug, *propname;
	char namebuf[32];
	char sizebuf[32];

	if (domain == NULL || domain[0] == '\0') {
		if (p == ZFS_PROP_GROUPUSED || p == ZFS_PROP_GROUPQUOTA) {
			struct group *g = getgrgid(rid);
			if (g)
				name = g->gr_name;
		} else {
			struct passwd *p = getpwuid(rid);
			if (p)
				name = p->pw_name;
		}
	}

	if (p == ZFS_PROP_GROUPUSED || p == ZFS_PROP_GROUPQUOTA)
		ug = "group";
	else
		ug = "user";

	if (p == ZFS_PROP_USERUSED || p == ZFS_PROP_GROUPUSED)
		propname = "used";
	else
		propname = "quota";

	if (name == NULL) {
		(void) snprintf(namebuf, sizeof (namebuf),
		    "%llu", (longlong_t)rid);
		name = namebuf;
	}
	zfs_nicenum(space, sizebuf, sizeof (sizebuf));

	(void) printf("%s %s %s%c%s %s\n", propname, ug, domain,
	    domain[0] ? '-' : ' ', name, sizebuf);

	return (0);
}

static int
zfs_do_userspace(int argc, char **argv)
{
	zfs_handle_t *zhp;
	zfs_userquota_prop_t p;
	int error;

	/*
	 * Try the python version.  If the execv fails, we'll continue
	 * and do a simplistic implementation.
	 */
	(void) execv(pypath, argv-1);

	(void) printf("internal error: %s not found\n"
	    "falling back on built-in implementation, "
	    "some features will not work\n", pypath);

	if ((zhp = zfs_open(g_zfs, argv[argc-1], ZFS_TYPE_DATASET)) == NULL)
		return (1);

	(void) printf("PROP TYPE NAME VALUE\n");

	for (p = 0; p < ZFS_NUM_USERQUOTA_PROPS; p++) {
		error = zfs_userspace(zhp, p, userspace_cb, &p);
		if (error)
			break;
	}
	return (error);
}

/*
 * list [-r][-d max] [-H] [-o property[,property]...] [-t type[,type]...]
 *      [-s property [-s property]...] [-S property [-S property]...]
 *      <dataset> ...
 *
 * 	-r	Recurse over all children
 * 	-d	Limit recursion by depth.
 * 	-H	Scripted mode; elide headers and separate columns by tabs
 * 	-o	Control which fields to display.
 * 	-t	Control which object types to display.
 *	-s	Specify sort columns, descending order.
 *	-S	Specify sort columns, ascending order.
 *
 * When given no arguments, lists all filesystems in the system.
 * Otherwise, list the specified datasets, optionally recursing down them if
 * '-r' is specified.
 */
typedef struct list_cbdata {
	boolean_t	cb_first;
	boolean_t	cb_scripted;
	zprop_list_t	*cb_proplist;
} list_cbdata_t;

/*
 * Given a list of columns to display, output appropriate headers for each one.
 */
static void
print_header(zprop_list_t *pl)
{
	char headerbuf[ZFS_MAXPROPLEN];
	const char *header;
	int i;
	boolean_t first = B_TRUE;
	boolean_t right_justify;

	for (; pl != NULL; pl = pl->pl_next) {
		if (!first) {
			(void) printf("  ");
		} else {
			first = B_FALSE;
		}

		right_justify = B_FALSE;
		if (pl->pl_prop != ZPROP_INVAL) {
			header = zfs_prop_column_name(pl->pl_prop);
			right_justify = zfs_prop_align_right(pl->pl_prop);
		} else {
			for (i = 0; pl->pl_user_prop[i] != '\0'; i++)
				headerbuf[i] = toupper(pl->pl_user_prop[i]);
			headerbuf[i] = '\0';
			header = headerbuf;
		}

		if (pl->pl_next == NULL && !right_justify)
			(void) printf("%s", header);
		else if (right_justify)
			(void) printf("%*s", (int)pl->pl_width, header);
		else
			(void) printf("%-*s", (int)pl->pl_width, header);
	}

	(void) printf("\n");
}

/*
 * Given a dataset and a list of fields, print out all the properties according
 * to the described layout.
 */
static void
print_dataset(zfs_handle_t *zhp, zprop_list_t *pl, boolean_t scripted)
{
	boolean_t first = B_TRUE;
	char property[ZFS_MAXPROPLEN];
	nvlist_t *userprops = zfs_get_user_props(zhp);
	nvlist_t *propval;
	char *propstr;
	boolean_t right_justify;
	int width;

	for (; pl != NULL; pl = pl->pl_next) {
		if (!first) {
			if (scripted)
				(void) printf("\t");
			else
				(void) printf("  ");
		} else {
			first = B_FALSE;
		}

		if (pl->pl_prop != ZPROP_INVAL) {
			if (zfs_prop_get(zhp, pl->pl_prop, property,
			    sizeof (property), NULL, NULL, 0, B_FALSE) != 0)
				propstr = "-";
			else
				propstr = property;

			right_justify = zfs_prop_align_right(pl->pl_prop);
		} else if (zfs_prop_userquota(pl->pl_user_prop)) {
			if (zfs_prop_get_userquota(zhp, pl->pl_user_prop,
			    property, sizeof (property), B_FALSE) != 0)
				propstr = "-";
			else
				propstr = property;
			right_justify = B_TRUE;
		} else {
			if (nvlist_lookup_nvlist(userprops,
			    pl->pl_user_prop, &propval) != 0)
				propstr = "-";
			else
				verify(nvlist_lookup_string(propval,
				    ZPROP_VALUE, &propstr) == 0);
			right_justify = B_FALSE;
		}

		width = pl->pl_width;

		/*
		 * If this is being called in scripted mode, or if this is the
		 * last column and it is left-justified, don't include a width
		 * format specifier.
		 */
		if (scripted || (pl->pl_next == NULL && !right_justify))
			(void) printf("%s", propstr);
		else if (right_justify)
			(void) printf("%*s", width, propstr);
		else
			(void) printf("%-*s", width, propstr);
	}

	(void) printf("\n");
}

/*
 * Generic callback function to list a dataset or snapshot.
 */
static int
list_callback(zfs_handle_t *zhp, void *data)
{
	list_cbdata_t *cbp = data;

	if (cbp->cb_first) {
		if (!cbp->cb_scripted)
			print_header(cbp->cb_proplist);
		cbp->cb_first = B_FALSE;
	}

	print_dataset(zhp, cbp->cb_proplist, cbp->cb_scripted);

	return (0);
}

static int
zfs_do_list(int argc, char **argv)
{
	int c;
	boolean_t scripted = B_FALSE;
	static char default_fields[] =
	    "name,used,available,referenced,mountpoint";
	int types = ZFS_TYPE_DATASET;
	boolean_t types_specified = B_FALSE;
	char *fields = NULL;
	list_cbdata_t cb = { 0 };
	char *value;
	int limit = 0;
	int ret;
	zfs_sort_column_t *sortcol = NULL;
	int flags = ZFS_ITER_PROP_LISTSNAPS | ZFS_ITER_ARGS_CAN_BE_PATHS;

	/* check options */
	while ((c = getopt(argc, argv, ":d:o:rt:Hs:S:")) != -1) {
		switch (c) {
		case 'o':
			fields = optarg;
			break;
		case 'd':
			limit = parse_depth(optarg, &flags);
			break;
		case 'r':
			flags |= ZFS_ITER_RECURSE;
			break;
		case 'H':
			scripted = B_TRUE;
			break;
		case 's':
			if (zfs_add_sort_column(&sortcol, optarg,
			    B_FALSE) != 0) {
				(void) fprintf(stderr,
				    gettext("invalid property '%s'\n"), optarg);
				usage(B_FALSE);
			}
			break;
		case 'S':
			if (zfs_add_sort_column(&sortcol, optarg,
			    B_TRUE) != 0) {
				(void) fprintf(stderr,
				    gettext("invalid property '%s'\n"), optarg);
				usage(B_FALSE);
			}
			break;
		case 't':
			types = 0;
			types_specified = B_TRUE;
			flags &= ~ZFS_ITER_PROP_LISTSNAPS;
			while (*optarg != '\0') {
				static char *type_subopts[] = { "filesystem",
				    "volume", "snapshot", "all", NULL };

				switch (getsubopt(&optarg, type_subopts,
				    &value)) {
				case 0:
					types |= ZFS_TYPE_FILESYSTEM;
					break;
				case 1:
					types |= ZFS_TYPE_VOLUME;
					break;
				case 2:
					types |= ZFS_TYPE_SNAPSHOT;
					break;
				case 3:
					types = ZFS_TYPE_DATASET;
					break;

				default:
					(void) fprintf(stderr,
					    gettext("invalid type '%s'\n"),
					    value);
					usage(B_FALSE);
				}
			}
			break;
		case ':':
			(void) fprintf(stderr, gettext("missing argument for "
			    "'%c' option\n"), optopt);
			usage(B_FALSE);
			break;
		case '?':
			(void) fprintf(stderr, gettext("invalid option '%c'\n"),
			    optopt);
			usage(B_FALSE);
		}
	}

	argc -= optind;
	argv += optind;

	if (fields == NULL)
		fields = default_fields;

	/*
	 * If "-o space" and no types were specified, don't display snapshots.
	 */
	if (strcmp(fields, "space") == 0 && types_specified == B_FALSE)
		types &= ~ZFS_TYPE_SNAPSHOT;

	/*
	 * If the user specifies '-o all', the zprop_get_list() doesn't
	 * normally include the name of the dataset.  For 'zfs list', we always
	 * want this property to be first.
	 */
	if (zprop_get_list(g_zfs, fields, &cb.cb_proplist, ZFS_TYPE_DATASET)
	    != 0)
		usage(B_FALSE);

	cb.cb_scripted = scripted;
	cb.cb_first = B_TRUE;

	ret = zfs_for_each(argc, argv, flags, types, sortcol, &cb.cb_proplist,
	    limit, list_callback, &cb);

	zprop_free_list(cb.cb_proplist);
	zfs_free_sort_columns(sortcol);

	if (ret == 0 && cb.cb_first && !cb.cb_scripted)
		(void) printf(gettext("no datasets available\n"));

	return (ret);
}

/*
 * zfs rename <fs | snap | vol> <fs | snap | vol>
 * zfs rename -p <fs | vol> <fs | vol>
 * zfs rename -r <snap> <snap>
 *
 * Renames the given dataset to another of the same type.
 *
 * The '-p' flag creates all the non-existing ancestors of the target first.
 */
/* ARGSUSED */
static int
zfs_do_rename(int argc, char **argv)
{
	zfs_handle_t *zhp;
	int c;
	int ret;
	boolean_t recurse = B_FALSE;
	boolean_t parents = B_FALSE;

	/* check options */
	while ((c = getopt(argc, argv, "pr")) != -1) {
		switch (c) {
		case 'p':
			parents = B_TRUE;
			break;
		case 'r':
			recurse = B_TRUE;
			break;
		case '?':
		default:
			(void) fprintf(stderr, gettext("invalid option '%c'\n"),
			    optopt);
			usage(B_FALSE);
		}
	}

	argc -= optind;
	argv += optind;

	/* check number of arguments */
	if (argc < 1) {
		(void) fprintf(stderr, gettext("missing source dataset "
		    "argument\n"));
		usage(B_FALSE);
	}
	if (argc < 2) {
		(void) fprintf(stderr, gettext("missing target dataset "
		    "argument\n"));
		usage(B_FALSE);
	}
	if (argc > 2) {
		(void) fprintf(stderr, gettext("too many arguments\n"));
		usage(B_FALSE);
	}

	if (recurse && parents) {
		(void) fprintf(stderr, gettext("-p and -r options are mutually "
		    "exclusive\n"));
		usage(B_FALSE);
	}

	if (recurse && strchr(argv[0], '@') == 0) {
		(void) fprintf(stderr, gettext("source dataset for recursive "
		    "rename must be a snapshot\n"));
		usage(B_FALSE);
	}

	if ((zhp = zfs_open(g_zfs, argv[0], parents ? ZFS_TYPE_FILESYSTEM |
	    ZFS_TYPE_VOLUME : ZFS_TYPE_DATASET)) == NULL)
		return (1);

	/* If we were asked and the name looks good, try to create ancestors. */
	if (parents && zfs_name_valid(argv[1], zfs_get_type(zhp)) &&
	    zfs_create_ancestors(g_zfs, argv[1]) != 0) {
		zfs_close(zhp);
		return (1);
	}

	ret = (zfs_rename(zhp, argv[1], recurse) != 0);

	zfs_close(zhp);
	return (ret);
}

/*
 * zfs promote <fs>
 *
 * Promotes the given clone fs to be the parent
 */
/* ARGSUSED */
static int
zfs_do_promote(int argc, char **argv)
{
	zfs_handle_t *zhp;
	int ret;

	/* check options */
	if (argc > 1 && argv[1][0] == '-') {
		(void) fprintf(stderr, gettext("invalid option '%c'\n"),
		    argv[1][1]);
		usage(B_FALSE);
	}

	/* check number of arguments */
	if (argc < 2) {
		(void) fprintf(stderr, gettext("missing clone filesystem"
		    " argument\n"));
		usage(B_FALSE);
	}
	if (argc > 2) {
		(void) fprintf(stderr, gettext("too many arguments\n"));
		usage(B_FALSE);
	}

	zhp = zfs_open(g_zfs, argv[1], ZFS_TYPE_FILESYSTEM | ZFS_TYPE_VOLUME);
	if (zhp == NULL)
		return (1);

	ret = (zfs_promote(zhp) != 0);


	zfs_close(zhp);
	return (ret);
}

/*
 * zfs rollback [-rRf] <snapshot>
 *
 * 	-r	Delete any intervening snapshots before doing rollback
 * 	-R	Delete any snapshots and their clones
 * 	-f	ignored for backwards compatability
 *
 * Given a filesystem, rollback to a specific snapshot, discarding any changes
 * since then and making it the active dataset.  If more recent snapshots exist,
 * the command will complain unless the '-r' flag is given.
 */
typedef struct rollback_cbdata {
	uint64_t	cb_create;
	boolean_t	cb_first;
	int		cb_doclones;
	char		*cb_target;
	int		cb_error;
	boolean_t	cb_recurse;
	boolean_t	cb_dependent;
} rollback_cbdata_t;

/*
 * Report any snapshots more recent than the one specified.  Used when '-r' is
 * not specified.  We reuse this same callback for the snapshot dependents - if
 * 'cb_dependent' is set, then this is a dependent and we should report it
 * without checking the transaction group.
 */
static int
rollback_check(zfs_handle_t *zhp, void *data)
{
	rollback_cbdata_t *cbp = data;

	if (cbp->cb_doclones) {
		zfs_close(zhp);
		return (0);
	}

	if (!cbp->cb_dependent) {
		if (strcmp(zfs_get_name(zhp), cbp->cb_target) != 0 &&
		    zfs_get_type(zhp) == ZFS_TYPE_SNAPSHOT &&
		    zfs_prop_get_int(zhp, ZFS_PROP_CREATETXG) >
		    cbp->cb_create) {

			if (cbp->cb_first && !cbp->cb_recurse) {
				(void) fprintf(stderr, gettext("cannot "
				    "rollback to '%s': more recent snapshots "
				    "exist\n"),
				    cbp->cb_target);
				(void) fprintf(stderr, gettext("use '-r' to "
				    "force deletion of the following "
				    "snapshots:\n"));
				cbp->cb_first = 0;
				cbp->cb_error = 1;
			}

			if (cbp->cb_recurse) {
				cbp->cb_dependent = B_TRUE;
				if (zfs_iter_dependents(zhp, B_TRUE,
				    rollback_check, cbp) != 0) {
					zfs_close(zhp);
					return (-1);
				}
				cbp->cb_dependent = B_FALSE;
			} else {
				(void) fprintf(stderr, "%s\n",
				    zfs_get_name(zhp));
			}
		}
	} else {
		if (cbp->cb_first && cbp->cb_recurse) {
			(void) fprintf(stderr, gettext("cannot rollback to "
			    "'%s': clones of previous snapshots exist\n"),
			    cbp->cb_target);
			(void) fprintf(stderr, gettext("use '-R' to "
			    "force deletion of the following clones and "
			    "dependents:\n"));
			cbp->cb_first = 0;
			cbp->cb_error = 1;
		}

		(void) fprintf(stderr, "%s\n", zfs_get_name(zhp));
	}

	zfs_close(zhp);
	return (0);
}

static int
zfs_do_rollback(int argc, char **argv)
{
	int ret;
	int c;
	boolean_t force = B_FALSE;
	rollback_cbdata_t cb = { 0 };
	zfs_handle_t *zhp, *snap;
	char parentname[ZFS_MAXNAMELEN];
	char *delim;

	/* check options */
	while ((c = getopt(argc, argv, "rRf")) != -1) {
		switch (c) {
		case 'r':
			cb.cb_recurse = 1;
			break;
		case 'R':
			cb.cb_recurse = 1;
			cb.cb_doclones = 1;
			break;
		case 'f':
			force = B_TRUE;
			break;
		case '?':
			(void) fprintf(stderr, gettext("invalid option '%c'\n"),
			    optopt);
			usage(B_FALSE);
		}
	}

	argc -= optind;
	argv += optind;

	/* check number of arguments */
	if (argc < 1) {
		(void) fprintf(stderr, gettext("missing dataset argument\n"));
		usage(B_FALSE);
	}
	if (argc > 1) {
		(void) fprintf(stderr, gettext("too many arguments\n"));
		usage(B_FALSE);
	}

	/* open the snapshot */
	if ((snap = zfs_open(g_zfs, argv[0], ZFS_TYPE_SNAPSHOT)) == NULL)
		return (1);

	/* open the parent dataset */
	(void) strlcpy(parentname, argv[0], sizeof (parentname));
	verify((delim = strrchr(parentname, '@')) != NULL);
	*delim = '\0';
	if ((zhp = zfs_open(g_zfs, parentname, ZFS_TYPE_DATASET)) == NULL) {
		zfs_close(snap);
		return (1);
	}

	/*
	 * Check for more recent snapshots and/or clones based on the presence
	 * of '-r' and '-R'.
	 */
	cb.cb_target = argv[0];
	cb.cb_create = zfs_prop_get_int(snap, ZFS_PROP_CREATETXG);
	cb.cb_first = B_TRUE;
	cb.cb_error = 0;
	if ((ret = zfs_iter_children(zhp, rollback_check, &cb)) != 0)
		goto out;

	if ((ret = cb.cb_error) != 0)
		goto out;

	/*
	 * Rollback parent to the given snapshot.
	 */
	ret = zfs_rollback(zhp, snap, force);

out:
	zfs_close(snap);
	zfs_close(zhp);

	if (ret == 0)
		return (0);
	else
		return (1);
}

/*
 * zfs set property=value { fs | snap | vol } ...
 *
 * Sets the given property for all datasets specified on the command line.
 */
typedef struct set_cbdata {
	char		*cb_propname;
	char		*cb_value;
} set_cbdata_t;

static int
set_callback(zfs_handle_t *zhp, void *data)
{
	set_cbdata_t *cbp = data;

	if (zfs_prop_set(zhp, cbp->cb_propname, cbp->cb_value) != 0) {
		switch (libzfs_errno(g_zfs)) {
		case EZFS_MOUNTFAILED:
			(void) fprintf(stderr, gettext("property may be set "
			    "but unable to remount filesystem\n"));
			break;
		case EZFS_SHARENFSFAILED:
			(void) fprintf(stderr, gettext("property may be set "
			    "but unable to reshare filesystem\n"));
			break;
		}
		return (1);
	}
	return (0);
}

static int
zfs_do_set(int argc, char **argv)
{
	set_cbdata_t cb;
	int ret;

	/* check for options */
	if (argc > 1 && argv[1][0] == '-') {
		(void) fprintf(stderr, gettext("invalid option '%c'\n"),
		    argv[1][1]);
		usage(B_FALSE);
	}

	/* check number of arguments */
	if (argc < 2) {
		(void) fprintf(stderr, gettext("missing property=value "
		    "argument\n"));
		usage(B_FALSE);
	}
	if (argc < 3) {
		(void) fprintf(stderr, gettext("missing dataset name\n"));
		usage(B_FALSE);
	}

	/* validate property=value argument */
	cb.cb_propname = argv[1];
	if (((cb.cb_value = strchr(cb.cb_propname, '=')) == NULL) ||
	    (cb.cb_value[1] == '\0')) {
		(void) fprintf(stderr, gettext("missing value in "
		    "property=value argument\n"));
		usage(B_FALSE);
	}

	*cb.cb_value = '\0';
	cb.cb_value++;

	if (*cb.cb_propname == '\0') {
		(void) fprintf(stderr,
		    gettext("missing property in property=value argument\n"));
		usage(B_FALSE);
	}

<<<<<<< HEAD
	ret = zfs_for_each(argc - 2, argv + 2, 0,
	    ZFS_TYPE_DATASET, NULL, NULL, set_callback, &cb);
=======
	ret = zfs_for_each(argc - 2, argv + 2, NULL,
	    ZFS_TYPE_DATASET, NULL, NULL, 0, set_callback, &cb);
>>>>>>> e9f14862

	return (ret);
}

/*
 * zfs snapshot [-r] [-o prop=value] ... <fs@snap>
 *
 * Creates a snapshot with the given name.  While functionally equivalent to
 * 'zfs create', it is a separate command to differentiate intent.
 */
static int
zfs_do_snapshot(int argc, char **argv)
{
	boolean_t recursive = B_FALSE;
	int ret;
	signed char c;
	nvlist_t *props;

	if (nvlist_alloc(&props, NV_UNIQUE_NAME, 0) != 0) {
		(void) fprintf(stderr, gettext("internal error: "
		    "out of memory\n"));
		return (1);
	}

	/* check options */
	while ((c = getopt(argc, argv, "ro:")) != -1) {
		switch (c) {
		case 'o':
			if (parseprop(props))
				return (1);
			break;
		case 'r':
			recursive = B_TRUE;
			break;
		case '?':
			(void) fprintf(stderr, gettext("invalid option '%c'\n"),
			    optopt);
			goto usage;
		}
	}

	argc -= optind;
	argv += optind;

	/* check number of arguments */
	if (argc < 1) {
		(void) fprintf(stderr, gettext("missing snapshot argument\n"));
		goto usage;
	}
	if (argc > 1) {
		(void) fprintf(stderr, gettext("too many arguments\n"));
		goto usage;
	}

	ret = zfs_snapshot(g_zfs, argv[0], recursive, props);
	nvlist_free(props);
	if (ret && recursive)
		(void) fprintf(stderr, gettext("no snapshots were created\n"));
	return (ret != 0);

usage:
	nvlist_free(props);
	usage(B_FALSE);
	return (-1);
}

/*
 * zfs send [-v] -R [-i|-I <@snap>] <fs@snap>
 * zfs send [-v] [-i|-I <@snap>] <fs@snap>
 *
 * Send a backup stream to stdout.
 */
static int
zfs_do_send(int argc, char **argv)
{
	char *fromname = NULL;
	char *toname = NULL;
	char *cp;
	zfs_handle_t *zhp;
	boolean_t doall = B_FALSE;
	boolean_t replicate = B_FALSE;
	boolean_t fromorigin = B_FALSE;
	boolean_t verbose = B_FALSE;
	int c, err;

	/* check options */
	while ((c = getopt(argc, argv, ":i:I:Rv")) != -1) {
		switch (c) {
		case 'i':
			if (fromname)
				usage(B_FALSE);
			fromname = optarg;
			break;
		case 'I':
			if (fromname)
				usage(B_FALSE);
			fromname = optarg;
			doall = B_TRUE;
			break;
		case 'R':
			replicate = B_TRUE;
			break;
		case 'v':
			verbose = B_TRUE;
			break;
		case ':':
			(void) fprintf(stderr, gettext("missing argument for "
			    "'%c' option\n"), optopt);
			usage(B_FALSE);
			break;
		case '?':
			(void) fprintf(stderr, gettext("invalid option '%c'\n"),
			    optopt);
			usage(B_FALSE);
		}
	}

	argc -= optind;
	argv += optind;

	/* check number of arguments */
	if (argc < 1) {
		(void) fprintf(stderr, gettext("missing snapshot argument\n"));
		usage(B_FALSE);
	}
	if (argc > 1) {
		(void) fprintf(stderr, gettext("too many arguments\n"));
		usage(B_FALSE);
	}

	if (isatty(STDOUT_FILENO)) {
		(void) fprintf(stderr,
		    gettext("Error: Stream can not be written to a terminal.\n"
		    "You must redirect standard output.\n"));
		return (1);
	}

	cp = strchr(argv[0], '@');
	if (cp == NULL) {
		(void) fprintf(stderr,
		    gettext("argument must be a snapshot\n"));
		usage(B_FALSE);
	}
	*cp = '\0';
	toname = cp + 1;
	zhp = zfs_open(g_zfs, argv[0], ZFS_TYPE_FILESYSTEM | ZFS_TYPE_VOLUME);
	if (zhp == NULL)
		return (1);

	/*
	 * If they specified the full path to the snapshot, chop off
	 * everything except the short name of the snapshot, but special
	 * case if they specify the origin.
	 */
	if (fromname && (cp = strchr(fromname, '@')) != NULL) {
		char origin[ZFS_MAXNAMELEN];
		zprop_source_t src;

		(void) zfs_prop_get(zhp, ZFS_PROP_ORIGIN,
		    origin, sizeof (origin), &src, NULL, 0, B_FALSE);

		if (strcmp(origin, fromname) == 0) {
			fromname = NULL;
			fromorigin = B_TRUE;
		} else {
			*cp = '\0';
			if (cp != fromname && strcmp(argv[0], fromname)) {
				(void) fprintf(stderr,
				    gettext("incremental source must be "
				    "in same filesystem\n"));
				usage(B_FALSE);
			}
			fromname = cp + 1;
			if (strchr(fromname, '@') || strchr(fromname, '/')) {
				(void) fprintf(stderr,
				    gettext("invalid incremental source\n"));
				usage(B_FALSE);
			}
		}
	}

	if (replicate && fromname == NULL)
		doall = B_TRUE;

	err = zfs_send(zhp, fromname, toname, replicate, doall, fromorigin,
	    verbose, STDOUT_FILENO);
	zfs_close(zhp);

	return (err != 0);
}

/*
 * zfs receive [-dnvF] <fs@snap>
 *
 * Restore a backup stream from stdin.
 */
static int
zfs_do_receive(int argc, char **argv)
{
	int c, err;
	recvflags_t flags;

	bzero(&flags, sizeof (recvflags_t));
	/* check options */
	while ((c = getopt(argc, argv, ":dnuvF")) != -1) {
		switch (c) {
		case 'd':
			flags.isprefix = B_TRUE;
			break;
		case 'n':
			flags.dryrun = B_TRUE;
			break;
		case 'u':
			flags.nomount = B_TRUE;
			break;
		case 'v':
			flags.verbose = B_TRUE;
			break;
		case 'F':
			flags.force = B_TRUE;
			break;
		case ':':
			(void) fprintf(stderr, gettext("missing argument for "
			    "'%c' option\n"), optopt);
			usage(B_FALSE);
			break;
		case '?':
			(void) fprintf(stderr, gettext("invalid option '%c'\n"),
			    optopt);
			usage(B_FALSE);
		}
	}

	argc -= optind;
	argv += optind;

	/* check number of arguments */
	if (argc < 1) {
		(void) fprintf(stderr, gettext("missing snapshot argument\n"));
		usage(B_FALSE);
	}
	if (argc > 1) {
		(void) fprintf(stderr, gettext("too many arguments\n"));
		usage(B_FALSE);
	}

	if (isatty(STDIN_FILENO)) {
		(void) fprintf(stderr,
		    gettext("Error: Backup stream can not be read "
		    "from a terminal.\n"
		    "You must redirect standard input.\n"));
		return (1);
	}

	err = zfs_receive(g_zfs, argv[0], flags, STDIN_FILENO, NULL);

	return (err != 0);
}

typedef struct get_all_cbdata {
	zfs_handle_t	**cb_handles;
	size_t		cb_alloc;
	size_t		cb_used;
	uint_t		cb_types;
	boolean_t	cb_verbose;
} get_all_cbdata_t;

#define	CHECK_SPINNER 30
#define	SPINNER_TIME 3		/* seconds */
#define	MOUNT_TIME 5		/* seconds */

static int
get_one_dataset(zfs_handle_t *zhp, void *data)
{
	static char spin[] = { '-', '\\', '|', '/' };
	static int spinval = 0;
	static int spincheck = 0;
	static time_t last_spin_time = (time_t)0;
	get_all_cbdata_t *cbp = data;
	zfs_type_t type = zfs_get_type(zhp);

	if (cbp->cb_verbose) {
		if (--spincheck < 0) {
			time_t now = time(NULL);
			if (last_spin_time + SPINNER_TIME < now) {
				(void) printf("\b%c", spin[spinval++ % 4]);
				(void) fflush(stdout);
				last_spin_time = now;
			}
			spincheck = CHECK_SPINNER;
		}
	}

	/*
	 * Interate over any nested datasets.
	 */
	if (type == ZFS_TYPE_FILESYSTEM &&
	    zfs_iter_filesystems(zhp, get_one_dataset, data) != 0) {
		zfs_close(zhp);
		return (1);
	}

	/*
	 * Skip any datasets whose type does not match.
	 */
	if ((type & cbp->cb_types) == 0) {
		zfs_close(zhp);
		return (0);
	}

	if (cbp->cb_alloc == cbp->cb_used) {
		zfs_handle_t **handles;

		if (cbp->cb_alloc == 0)
			cbp->cb_alloc = 64;
		else
			cbp->cb_alloc *= 2;

		handles = safe_malloc(cbp->cb_alloc * sizeof (void *));

		if (cbp->cb_handles) {
			bcopy(cbp->cb_handles, handles,
			    cbp->cb_used * sizeof (void *));
			free(cbp->cb_handles);
		}

		cbp->cb_handles = handles;
	}

	cbp->cb_handles[cbp->cb_used++] = zhp;

	return (0);
}

static void
get_all_datasets(uint_t types, zfs_handle_t ***dslist, size_t *count,
    boolean_t verbose)
{
	get_all_cbdata_t cb = { 0 };
	cb.cb_types = types;
	cb.cb_verbose = verbose;

	if (verbose) {
		(void) printf("%s: *", gettext("Reading ZFS config"));
		(void) fflush(stdout);
	}

	(void) zfs_iter_root(g_zfs, get_one_dataset, &cb);

	*dslist = cb.cb_handles;
	*count = cb.cb_used;

	if (verbose) {
		(void) printf("\b%s\n", gettext("done."));
	}
}

static int
dataset_cmp(const void *a, const void *b)
{
	zfs_handle_t **za = (zfs_handle_t **)a;
	zfs_handle_t **zb = (zfs_handle_t **)b;
	char mounta[MAXPATHLEN];
	char mountb[MAXPATHLEN];
	boolean_t gota, gotb;

	if ((gota = (zfs_get_type(*za) == ZFS_TYPE_FILESYSTEM)) != 0)
		verify(zfs_prop_get(*za, ZFS_PROP_MOUNTPOINT, mounta,
		    sizeof (mounta), NULL, NULL, 0, B_FALSE) == 0);
	if ((gotb = (zfs_get_type(*zb) == ZFS_TYPE_FILESYSTEM)) != 0)
		verify(zfs_prop_get(*zb, ZFS_PROP_MOUNTPOINT, mountb,
		    sizeof (mountb), NULL, NULL, 0, B_FALSE) == 0);

	if (gota && gotb)
		return (strcmp(mounta, mountb));

	if (gota)
		return (-1);
	if (gotb)
		return (1);

	return (strcmp(zfs_get_name(a), zfs_get_name(b)));
}

/*
 * Generic callback for sharing or mounting filesystems.  Because the code is so
 * similar, we have a common function with an extra parameter to determine which
 * mode we are using.
 */
#define	OP_SHARE	0x1
#define	OP_MOUNT	0x2

/*
 * Share or mount a dataset.
 */
static int
share_mount_one(zfs_handle_t *zhp, int op, int flags, char *protocol,
    boolean_t explicit, const char *options)
{
	char mountpoint[ZFS_MAXPROPLEN];
	char shareopts[ZFS_MAXPROPLEN];
	char smbshareopts[ZFS_MAXPROPLEN];
	const char *cmdname = op == OP_SHARE ? "share" : "mount";
	struct mnttab mnt;
	uint64_t zoned, canmount;
	zfs_type_t type = zfs_get_type(zhp);
	boolean_t shared_nfs, shared_smb;

	assert(type & (ZFS_TYPE_FILESYSTEM | ZFS_TYPE_VOLUME));

	if (type == ZFS_TYPE_FILESYSTEM) {
		/*
		 * Check to make sure we can mount/share this dataset.  If we
		 * are in the global zone and the filesystem is exported to a
		 * local zone, or if we are in a local zone and the
		 * filesystem is not exported, then it is an error.
		 */
		zoned = zfs_prop_get_int(zhp, ZFS_PROP_ZONED);

		if (zoned && getzoneid() == GLOBAL_ZONEID) {
			if (!explicit)
				return (0);

			(void) fprintf(stderr, gettext("cannot %s '%s': "
			    "dataset is exported to a local zone\n"), cmdname,
			    zfs_get_name(zhp));
			return (1);

		} else if (!zoned && getzoneid() != GLOBAL_ZONEID) {
			if (!explicit)
				return (0);

			(void) fprintf(stderr, gettext("cannot %s '%s': "
			    "permission denied\n"), cmdname,
			    zfs_get_name(zhp));
			return (1);
		}

		/*
		 * Ignore any filesystems which don't apply to us. This
		 * includes those with a legacy mountpoint, or those with
		 * legacy share options.
		 */
		verify(zfs_prop_get(zhp, ZFS_PROP_MOUNTPOINT, mountpoint,
		    sizeof (mountpoint), NULL, NULL, 0, B_FALSE) == 0);
		verify(zfs_prop_get(zhp, ZFS_PROP_SHARENFS, shareopts,
		    sizeof (shareopts), NULL, NULL, 0, B_FALSE) == 0);
		verify(zfs_prop_get(zhp, ZFS_PROP_SHARESMB, smbshareopts,
		    sizeof (smbshareopts), NULL, NULL, 0, B_FALSE) == 0);

		if (op == OP_SHARE && strcmp(shareopts, "off") == 0 &&
		    strcmp(smbshareopts, "off") == 0) {
			if (!explicit)
				return (0);

			(void) fprintf(stderr, gettext("cannot share '%s': "
			    "legacy share\n"), zfs_get_name(zhp));
			(void) fprintf(stderr, gettext("use share(1M) to "
			    "share this filesystem, or set "
			    "sharenfs property on\n"));
			return (1);
		}

		/*
		 * We cannot share or mount legacy filesystems. If the
		 * shareopts is non-legacy but the mountpoint is legacy, we
		 * treat it as a legacy share.
		 */
		if (strcmp(mountpoint, "legacy") == 0) {
			if (!explicit)
				return (0);

			(void) fprintf(stderr, gettext("cannot %s '%s': "
			    "legacy mountpoint\n"), cmdname, zfs_get_name(zhp));
			(void) fprintf(stderr, gettext("use %s(1M) to "
			    "%s this filesystem\n"), cmdname, cmdname);
			return (1);
		}

		if (strcmp(mountpoint, "none") == 0) {
			if (!explicit)
				return (0);

			(void) fprintf(stderr, gettext("cannot %s '%s': no "
			    "mountpoint set\n"), cmdname, zfs_get_name(zhp));
			return (1);
		}

		/*
		 * canmount	explicit	outcome
		 * on		no		pass through
		 * on		yes		pass through
		 * off		no		return 0
		 * off		yes		display error, return 1
		 * noauto	no		return 0
		 * noauto	yes		pass through
		 */
		canmount = zfs_prop_get_int(zhp, ZFS_PROP_CANMOUNT);
		if (canmount == ZFS_CANMOUNT_OFF) {
			if (!explicit)
				return (0);

			(void) fprintf(stderr, gettext("cannot %s '%s': "
			    "'canmount' property is set to 'off'\n"), cmdname,
			    zfs_get_name(zhp));
			return (1);
		} else if (canmount == ZFS_CANMOUNT_NOAUTO && !explicit) {
			return (0);
		}

		/*
		 * At this point, we have verified that the mountpoint and/or
		 * shareopts are appropriate for auto management. If the
		 * filesystem is already mounted or shared, return (failing
		 * for explicit requests); otherwise mount or share the
		 * filesystem.
		 */
		switch (op) {
		case OP_SHARE:

			shared_nfs = zfs_is_shared_nfs(zhp, NULL);
			shared_smb = zfs_is_shared_smb(zhp, NULL);

			if (shared_nfs && shared_smb ||
			    (shared_nfs && strcmp(shareopts, "on") == 0 &&
			    strcmp(smbshareopts, "off") == 0) ||
			    (shared_smb && strcmp(smbshareopts, "on") == 0 &&
			    strcmp(shareopts, "off") == 0)) {
				if (!explicit)
					return (0);

				(void) fprintf(stderr, gettext("cannot share "
				    "'%s': filesystem already shared\n"),
				    zfs_get_name(zhp));
				return (1);
			}

			if (!zfs_is_mounted(zhp, NULL) &&
			    zfs_mount(zhp, NULL, 0) != 0)
				return (1);

			if (protocol == NULL) {
				if (zfs_shareall(zhp) != 0)
					return (1);
			} else if (strcmp(protocol, "nfs") == 0) {
				if (zfs_share_nfs(zhp))
					return (1);
			} else if (strcmp(protocol, "smb") == 0) {
				if (zfs_share_smb(zhp))
					return (1);
			} else {
				(void) fprintf(stderr, gettext("cannot share "
				    "'%s': invalid share type '%s' "
				    "specified\n"),
				    zfs_get_name(zhp), protocol);
				return (1);
			}

			break;

		case OP_MOUNT:
			if (options == NULL)
				mnt.mnt_mntopts = "";
			else
				mnt.mnt_mntopts = (char *)options;

			if (!hasmntopt(&mnt, MNTOPT_REMOUNT) &&
			    zfs_is_mounted(zhp, NULL)) {
				if (!explicit)
					return (0);

				(void) fprintf(stderr, gettext("cannot mount "
				    "'%s': filesystem already mounted\n"),
				    zfs_get_name(zhp));
				return (1);
			}

			if (zfs_mount(zhp, options, flags) != 0)
				return (1);
			break;
		}
	} else {
		assert(op == OP_SHARE);

		/*
		 * Ignore any volumes that aren't shared.
		 */
		verify(zfs_prop_get(zhp, ZFS_PROP_SHAREISCSI, shareopts,
		    sizeof (shareopts), NULL, NULL, 0, B_FALSE) == 0);

		if (strcmp(shareopts, "off") == 0) {
			if (!explicit)
				return (0);

			(void) fprintf(stderr, gettext("cannot share '%s': "
			    "'shareiscsi' property not set\n"),
			    zfs_get_name(zhp));
			(void) fprintf(stderr, gettext("set 'shareiscsi' "
			    "property or use iscsitadm(1M) to share this "
			    "volume\n"));
			return (1);
		}

		if (zfs_is_shared_iscsi(zhp)) {
			if (!explicit)
				return (0);

			(void) fprintf(stderr, gettext("cannot share "
			    "'%s': volume already shared\n"),
			    zfs_get_name(zhp));
			return (1);
		}

		if (zfs_share_iscsi(zhp) != 0)
			return (1);
	}

	return (0);
}

/*
 * Reports progress in the form "(current/total)".  Not thread-safe.
 */
static void
report_mount_progress(int current, int total)
{
	static int len;
	static char *reverse = "\b\b\b\b\b\b\b\b\b\b\b\b\b\b\b\b\b\b\b\b"
	    "\b\b\b\b\b\b\b\b\b\b\b\b\b\b\b\b\b\b\b\b";
	static time_t last_progress_time;
	time_t now = time(NULL);

	/* report 1..n instead of 0..n-1 */
	++current;

	/* display header if we're here for the first time */
	if (current == 1) {
		(void) printf(gettext("Mounting ZFS filesystems: "));
		len = 0;
	} else if (current != total && last_progress_time + MOUNT_TIME >= now) {
		/* too soon to report again */
		return;
	}

	last_progress_time = now;

	/* back up to prepare for overwriting */
	if (len)
		(void) printf("%*.*s", len, len, reverse);

	/* We put a newline at the end if this is the last one.  */
	len = printf("(%d/%d)%s", current, total, current == total ? "\n" : "");
	(void) fflush(stdout);
}

static void
append_options(char *mntopts, char *newopts)
{
	int len = strlen(mntopts);

	/* original length plus new string to append plus 1 for the comma */
	if (len + 1 + strlen(newopts) >= MNT_LINE_MAX) {
		(void) fprintf(stderr, gettext("the opts argument for "
		    "'%s' option is too long (more than %d chars)\n"),
		    "-o", MNT_LINE_MAX);
		usage(B_FALSE);
	}

	if (*mntopts)
		mntopts[len++] = ',';

	(void) strcpy(&mntopts[len], newopts);
}

static int
share_mount(int op, int argc, char **argv)
{
	int do_all = 0;
	boolean_t verbose = B_FALSE;
	int c, ret = 0;
	char *options = NULL;
	int types, flags = 0;

	/* check options */
	while ((c = getopt(argc, argv, op == OP_MOUNT ? ":avo:O" : "a"))
	    != -1) {
		switch (c) {
		case 'a':
			do_all = 1;
			break;
		case 'v':
			verbose = B_TRUE;
			break;
		case 'o':
			if (*optarg == '\0') {
				(void) fprintf(stderr, gettext("empty mount "
				    "options (-o) specified\n"));
				usage(B_FALSE);
			}

			if (options == NULL)
				options = safe_malloc(MNT_LINE_MAX + 1);

			/* option validation is done later */
			append_options(options, optarg);
			break;

		case 'O':
			flags |= MS_OVERLAY;
			break;
		case ':':
			(void) fprintf(stderr, gettext("missing argument for "
			    "'%c' option\n"), optopt);
			usage(B_FALSE);
			break;
		case '?':
			(void) fprintf(stderr, gettext("invalid option '%c'\n"),
			    optopt);
			usage(B_FALSE);
		}
	}

	argc -= optind;
	argv += optind;

	/* check number of arguments */
	if (do_all) {
		zfs_handle_t **dslist = NULL;
		size_t i, count = 0;
		char *protocol = NULL;

		if (op == OP_MOUNT) {
			types = ZFS_TYPE_FILESYSTEM;
		} else if (argc > 0) {
			if (strcmp(argv[0], "nfs") == 0 ||
			    strcmp(argv[0], "smb") == 0) {
				types = ZFS_TYPE_FILESYSTEM;
			} else if (strcmp(argv[0], "iscsi") == 0) {
				types = ZFS_TYPE_VOLUME;
			} else {
				(void) fprintf(stderr, gettext("share type "
				    "must be 'nfs', 'smb' or 'iscsi'\n"));
				usage(B_FALSE);
			}
			protocol = argv[0];
			argc--;
			argv++;
		} else {
			types = ZFS_TYPE_FILESYSTEM | ZFS_TYPE_VOLUME;
		}

		if (argc != 0) {
			(void) fprintf(stderr, gettext("too many arguments\n"));
			usage(B_FALSE);
		}

		get_all_datasets(types, &dslist, &count, verbose);

		if (count == 0)
			return (0);

		qsort(dslist, count, sizeof (void *), dataset_cmp);

		for (i = 0; i < count; i++) {
			if (verbose)
				report_mount_progress(i, count);

			if (share_mount_one(dslist[i], op, flags, protocol,
			    B_FALSE, options) != 0)
				ret = 1;
			zfs_close(dslist[i]);
		}

		free(dslist);
	} else if (argc == 0) {
		struct mnttab entry;

		if ((op == OP_SHARE) || (options != NULL)) {
			(void) fprintf(stderr, gettext("missing filesystem "
			    "argument (specify -a for all)\n"));
			usage(B_FALSE);
		}

		/*
		 * When mount is given no arguments, go through /etc/mnttab and
		 * display any active ZFS mounts.  We hide any snapshots, since
		 * they are controlled automatically.
		 */
		rewind(mnttab_file);
		while (getmntent(mnttab_file, &entry) == 0) {
			if (strcmp(entry.mnt_fstype, MNTTYPE_ZFS) != 0 ||
			    strchr(entry.mnt_special, '@') != NULL)
				continue;

			(void) printf("%-30s  %s\n", entry.mnt_special,
			    entry.mnt_mountp);
		}

	} else {
		zfs_handle_t *zhp;

		types = ZFS_TYPE_FILESYSTEM;
		if (op == OP_SHARE)
			types |= ZFS_TYPE_VOLUME;

		if (argc > 1) {
			(void) fprintf(stderr,
			    gettext("too many arguments\n"));
			usage(B_FALSE);
		}

		if ((zhp = zfs_open(g_zfs, argv[0], types)) == NULL) {
			ret = 1;
		} else {
			ret = share_mount_one(zhp, op, flags, NULL, B_TRUE,
			    options);
			zfs_close(zhp);
		}
	}

	return (ret);
}

/*
 * zfs mount -a [nfs | iscsi]
 * zfs mount filesystem
 *
 * Mount all filesystems, or mount the given filesystem.
 */
static int
zfs_do_mount(int argc, char **argv)
{
	return (share_mount(OP_MOUNT, argc, argv));
}

/*
 * zfs share -a [nfs | iscsi | smb]
 * zfs share filesystem
 *
 * Share all filesystems, or share the given filesystem.
 */
static int
zfs_do_share(int argc, char **argv)
{
	return (share_mount(OP_SHARE, argc, argv));
}

typedef struct unshare_unmount_node {
	zfs_handle_t	*un_zhp;
	char		*un_mountp;
	uu_avl_node_t	un_avlnode;
} unshare_unmount_node_t;

/* ARGSUSED */
static int
unshare_unmount_compare(const void *larg, const void *rarg, void *unused)
{
	const unshare_unmount_node_t *l = larg;
	const unshare_unmount_node_t *r = rarg;

	return (strcmp(l->un_mountp, r->un_mountp));
}

/*
 * Convenience routine used by zfs_do_umount() and manual_unmount().  Given an
 * absolute path, find the entry /etc/mnttab, verify that its a ZFS filesystem,
 * and unmount it appropriately.
 */
static int
unshare_unmount_path(int op, char *path, int flags, boolean_t is_manual)
{
	zfs_handle_t *zhp;
	int ret;
	struct stat64 statbuf;
	struct extmnttab entry;
	const char *cmdname = (op == OP_SHARE) ? "unshare" : "unmount";
	ino_t path_inode;

	/*
	 * Search for the path in /etc/mnttab.  Rather than looking for the
	 * specific path, which can be fooled by non-standard paths (i.e. ".."
	 * or "//"), we stat() the path and search for the corresponding
	 * (major,minor) device pair.
	 */
	if (stat64(path, &statbuf) != 0) {
		(void) fprintf(stderr, gettext("cannot %s '%s': %s\n"),
		    cmdname, path, strerror(errno));
		return (1);
	}
	path_inode = statbuf.st_ino;

	/*
	 * Search for the given (major,minor) pair in the mount table.
	 */
	rewind(mnttab_file);
	while ((ret = getextmntent(mnttab_file, &entry, 0)) == 0) {
		if (entry.mnt_major == major(statbuf.st_dev) &&
		    entry.mnt_minor == minor(statbuf.st_dev))
			break;
	}
	if (ret != 0) {
		if (op == OP_SHARE) {
			(void) fprintf(stderr, gettext("cannot %s '%s': not "
			    "currently mounted\n"), cmdname, path);
			return (1);
		}
		(void) fprintf(stderr, gettext("warning: %s not in mnttab\n"),
		    path);
		if ((ret = umount2(path, flags)) != 0)
			(void) fprintf(stderr, gettext("%s: %s\n"), path,
			    strerror(errno));
		return (ret != 0);
	}

	if (strcmp(entry.mnt_fstype, MNTTYPE_ZFS) != 0) {
		(void) fprintf(stderr, gettext("cannot %s '%s': not a ZFS "
		    "filesystem\n"), cmdname, path);
		return (1);
	}

	if ((zhp = zfs_open(g_zfs, entry.mnt_special,
	    ZFS_TYPE_FILESYSTEM)) == NULL)
		return (1);

	ret = 1;
	if (stat64(entry.mnt_mountp, &statbuf) != 0) {
		(void) fprintf(stderr, gettext("cannot %s '%s': %s\n"),
		    cmdname, path, strerror(errno));
		goto out;
	} else if (statbuf.st_ino != path_inode) {
		(void) fprintf(stderr, gettext("cannot "
		    "%s '%s': not a mountpoint\n"), cmdname, path);
		goto out;
	}

	if (op == OP_SHARE) {
		char nfs_mnt_prop[ZFS_MAXPROPLEN];
		char smbshare_prop[ZFS_MAXPROPLEN];

		verify(zfs_prop_get(zhp, ZFS_PROP_SHARENFS, nfs_mnt_prop,
		    sizeof (nfs_mnt_prop), NULL, NULL, 0, B_FALSE) == 0);
		verify(zfs_prop_get(zhp, ZFS_PROP_SHARESMB, smbshare_prop,
		    sizeof (smbshare_prop), NULL, NULL, 0, B_FALSE) == 0);

		if (strcmp(nfs_mnt_prop, "off") == 0 &&
		    strcmp(smbshare_prop, "off") == 0) {
			(void) fprintf(stderr, gettext("cannot unshare "
			    "'%s': legacy share\n"), path);
			(void) fprintf(stderr, gettext("use "
			    "unshare(1M) to unshare this filesystem\n"));
		} else if (!zfs_is_shared(zhp)) {
			(void) fprintf(stderr, gettext("cannot unshare '%s': "
			    "not currently shared\n"), path);
		} else {
			ret = zfs_unshareall_bypath(zhp, path);
		}
	} else {
		char mtpt_prop[ZFS_MAXPROPLEN];

		verify(zfs_prop_get(zhp, ZFS_PROP_MOUNTPOINT, mtpt_prop,
		    sizeof (mtpt_prop), NULL, NULL, 0, B_FALSE) == 0);

		if (is_manual) {
			ret = zfs_unmount(zhp, NULL, flags);
		} else if (strcmp(mtpt_prop, "legacy") == 0) {
			(void) fprintf(stderr, gettext("cannot unmount "
			    "'%s': legacy mountpoint\n"),
			    zfs_get_name(zhp));
			(void) fprintf(stderr, gettext("use umount(1M) "
			    "to unmount this filesystem\n"));
		} else {
			ret = zfs_unmountall(zhp, flags);
		}
	}

out:
	zfs_close(zhp);

	return (ret != 0);
}

/*
 * Generic callback for unsharing or unmounting a filesystem.
 */
static int
unshare_unmount(int op, int argc, char **argv)
{
	int do_all = 0;
	int flags = 0;
	int ret = 0;
	int types, c;
	zfs_handle_t *zhp;
	char nfsiscsi_mnt_prop[ZFS_MAXPROPLEN];
	char sharesmb[ZFS_MAXPROPLEN];

	/* check options */
	while ((c = getopt(argc, argv, op == OP_SHARE ? "a" : "af")) != -1) {
		switch (c) {
		case 'a':
			do_all = 1;
			break;
		case 'f':
			flags = MS_FORCE;
			break;
		case '?':
			(void) fprintf(stderr, gettext("invalid option '%c'\n"),
			    optopt);
			usage(B_FALSE);
		}
	}

	argc -= optind;
	argv += optind;

	if (do_all) {
		/*
		 * We could make use of zfs_for_each() to walk all datasets in
		 * the system, but this would be very inefficient, especially
		 * since we would have to linearly search /etc/mnttab for each
		 * one.  Instead, do one pass through /etc/mnttab looking for
		 * zfs entries and call zfs_unmount() for each one.
		 *
		 * Things get a little tricky if the administrator has created
		 * mountpoints beneath other ZFS filesystems.  In this case, we
		 * have to unmount the deepest filesystems first.  To accomplish
		 * this, we place all the mountpoints in an AVL tree sorted by
		 * the special type (dataset name), and walk the result in
		 * reverse to make sure to get any snapshots first.
		 */
		struct mnttab entry;
		uu_avl_pool_t *pool;
		uu_avl_t *tree;
		unshare_unmount_node_t *node;
		uu_avl_index_t idx;
		uu_avl_walk_t *walk;

		if (argc != 0) {
			(void) fprintf(stderr, gettext("too many arguments\n"));
			usage(B_FALSE);
		}

		if ((pool = uu_avl_pool_create("unmount_pool",
		    sizeof (unshare_unmount_node_t),
		    offsetof(unshare_unmount_node_t, un_avlnode),
		    unshare_unmount_compare,
		    UU_DEFAULT)) == NULL) {
			(void) fprintf(stderr, gettext("internal error: "
			    "out of memory\n"));
			exit(1);
		}

		if ((tree = uu_avl_create(pool, NULL, UU_DEFAULT)) == NULL) {
			(void) fprintf(stderr, gettext("internal error: "
			    "out of memory\n"));
			exit(1);
		}

		rewind(mnttab_file);
		while (getmntent(mnttab_file, &entry) == 0) {

			/* ignore non-ZFS entries */
			if (strcmp(entry.mnt_fstype, MNTTYPE_ZFS) != 0)
				continue;

			/* ignore snapshots */
			if (strchr(entry.mnt_special, '@') != NULL)
				continue;

			if ((zhp = zfs_open(g_zfs, entry.mnt_special,
			    ZFS_TYPE_FILESYSTEM)) == NULL) {
				ret = 1;
				continue;
			}

			switch (op) {
			case OP_SHARE:
				verify(zfs_prop_get(zhp, ZFS_PROP_SHARENFS,
				    nfsiscsi_mnt_prop,
				    sizeof (nfsiscsi_mnt_prop),
				    NULL, NULL, 0, B_FALSE) == 0);
				if (strcmp(nfsiscsi_mnt_prop, "off") != 0)
					break;
				verify(zfs_prop_get(zhp, ZFS_PROP_SHARESMB,
				    nfsiscsi_mnt_prop,
				    sizeof (nfsiscsi_mnt_prop),
				    NULL, NULL, 0, B_FALSE) == 0);
				if (strcmp(nfsiscsi_mnt_prop, "off") == 0)
					continue;
				break;
			case OP_MOUNT:
				/* Ignore legacy mounts */
				verify(zfs_prop_get(zhp, ZFS_PROP_MOUNTPOINT,
				    nfsiscsi_mnt_prop,
				    sizeof (nfsiscsi_mnt_prop),
				    NULL, NULL, 0, B_FALSE) == 0);
				if (strcmp(nfsiscsi_mnt_prop, "legacy") == 0)
					continue;
				/* Ignore canmount=noauto mounts */
				if (zfs_prop_get_int(zhp, ZFS_PROP_CANMOUNT) ==
				    ZFS_CANMOUNT_NOAUTO)
					continue;
			default:
				break;
			}

			node = safe_malloc(sizeof (unshare_unmount_node_t));
			node->un_zhp = zhp;

			if ((node->un_mountp = strdup(entry.mnt_mountp)) ==
			    NULL) {
				(void) fprintf(stderr, gettext("internal error:"
				    " out of memory\n"));
				exit(1);
			}

			uu_avl_node_init(node, &node->un_avlnode, pool);

			if (uu_avl_find(tree, node, NULL, &idx) == NULL) {
				uu_avl_insert(tree, node, idx);
			} else {
				zfs_close(node->un_zhp);
				free(node->un_mountp);
				free(node);
			}
		}

		/*
		 * Walk the AVL tree in reverse, unmounting each filesystem and
		 * removing it from the AVL tree in the process.
		 */
		if ((walk = uu_avl_walk_start(tree,
		    UU_WALK_REVERSE | UU_WALK_ROBUST)) == NULL) {
			(void) fprintf(stderr,
			    gettext("internal error: out of memory"));
			exit(1);
		}

		while ((node = uu_avl_walk_next(walk)) != NULL) {
			uu_avl_remove(tree, node);

			switch (op) {
			case OP_SHARE:
				if (zfs_unshareall_bypath(node->un_zhp,
				    node->un_mountp) != 0)
					ret = 1;
				break;

			case OP_MOUNT:
				if (zfs_unmount(node->un_zhp,
				    node->un_mountp, flags) != 0)
					ret = 1;
				break;
			}

			zfs_close(node->un_zhp);
			free(node->un_mountp);
			free(node);
		}

		uu_avl_walk_end(walk);
		uu_avl_destroy(tree);
		uu_avl_pool_destroy(pool);

		if (op == OP_SHARE) {
			/*
			 * Finally, unshare any volumes shared via iSCSI.
			 */
			zfs_handle_t **dslist = NULL;
			size_t i, count = 0;

			get_all_datasets(ZFS_TYPE_VOLUME, &dslist, &count,
			    B_FALSE);

			if (count != 0) {
				qsort(dslist, count, sizeof (void *),
				    dataset_cmp);

				for (i = 0; i < count; i++) {
					if (zfs_unshare_iscsi(dslist[i]) != 0)
						ret = 1;
					zfs_close(dslist[i]);
				}

				free(dslist);
			}
		}
	} else {
		if (argc != 1) {
			if (argc == 0)
				(void) fprintf(stderr,
				    gettext("missing filesystem argument\n"));
			else
				(void) fprintf(stderr,
				    gettext("too many arguments\n"));
			usage(B_FALSE);
		}

		/*
		 * We have an argument, but it may be a full path or a ZFS
		 * filesystem.  Pass full paths off to unmount_path() (shared by
		 * manual_unmount), otherwise open the filesystem and pass to
		 * zfs_unmount().
		 */
		if (argv[0][0] == '/')
			return (unshare_unmount_path(op, argv[0],
			    flags, B_FALSE));

		types = ZFS_TYPE_FILESYSTEM;
		if (op == OP_SHARE)
			types |= ZFS_TYPE_VOLUME;

		if ((zhp = zfs_open(g_zfs, argv[0], types)) == NULL)
			return (1);

		if (zfs_get_type(zhp) == ZFS_TYPE_FILESYSTEM) {
			verify(zfs_prop_get(zhp, op == OP_SHARE ?
			    ZFS_PROP_SHARENFS : ZFS_PROP_MOUNTPOINT,
			    nfsiscsi_mnt_prop, sizeof (nfsiscsi_mnt_prop), NULL,
			    NULL, 0, B_FALSE) == 0);

			switch (op) {
			case OP_SHARE:
				verify(zfs_prop_get(zhp, ZFS_PROP_SHARENFS,
				    nfsiscsi_mnt_prop,
				    sizeof (nfsiscsi_mnt_prop),
				    NULL, NULL, 0, B_FALSE) == 0);
				verify(zfs_prop_get(zhp, ZFS_PROP_SHARESMB,
				    sharesmb, sizeof (sharesmb), NULL, NULL,
				    0, B_FALSE) == 0);

				if (strcmp(nfsiscsi_mnt_prop, "off") == 0 &&
				    strcmp(sharesmb, "off") == 0) {
					(void) fprintf(stderr, gettext("cannot "
					    "unshare '%s': legacy share\n"),
					    zfs_get_name(zhp));
					(void) fprintf(stderr, gettext("use "
					    "unshare(1M) to unshare this "
					    "filesystem\n"));
					ret = 1;
				} else if (!zfs_is_shared(zhp)) {
					(void) fprintf(stderr, gettext("cannot "
					    "unshare '%s': not currently "
					    "shared\n"), zfs_get_name(zhp));
					ret = 1;
				} else if (zfs_unshareall(zhp) != 0) {
					ret = 1;
				}
				break;

			case OP_MOUNT:
				if (strcmp(nfsiscsi_mnt_prop, "legacy") == 0) {
					(void) fprintf(stderr, gettext("cannot "
					    "unmount '%s': legacy "
					    "mountpoint\n"), zfs_get_name(zhp));
					(void) fprintf(stderr, gettext("use "
					    "umount(1M) to unmount this "
					    "filesystem\n"));
					ret = 1;
				} else if (!zfs_is_mounted(zhp, NULL)) {
					(void) fprintf(stderr, gettext("cannot "
					    "unmount '%s': not currently "
					    "mounted\n"),
					    zfs_get_name(zhp));
					ret = 1;
				} else if (zfs_unmountall(zhp, flags) != 0) {
					ret = 1;
				}
				break;
			}
		} else {
			assert(op == OP_SHARE);

			verify(zfs_prop_get(zhp, ZFS_PROP_SHAREISCSI,
			    nfsiscsi_mnt_prop, sizeof (nfsiscsi_mnt_prop),
			    NULL, NULL, 0, B_FALSE) == 0);

			if (strcmp(nfsiscsi_mnt_prop, "off") == 0) {
				(void) fprintf(stderr, gettext("cannot unshare "
				    "'%s': 'shareiscsi' property not set\n"),
				    zfs_get_name(zhp));
				(void) fprintf(stderr, gettext("set "
				    "'shareiscsi' property or use "
				    "iscsitadm(1M) to share this volume\n"));
				ret = 1;
			} else if (!zfs_is_shared_iscsi(zhp)) {
				(void) fprintf(stderr, gettext("cannot "
				    "unshare '%s': not currently shared\n"),
				    zfs_get_name(zhp));
				ret = 1;
			} else if (zfs_unshare_iscsi(zhp) != 0) {
				ret = 1;
			}
		}

		zfs_close(zhp);
	}

	return (ret);
}

/*
 * zfs unmount -a
 * zfs unmount filesystem
 *
 * Unmount all filesystems, or a specific ZFS filesystem.
 */
static int
zfs_do_unmount(int argc, char **argv)
{
	return (unshare_unmount(OP_MOUNT, argc, argv));
}

/*
 * zfs unshare -a
 * zfs unshare filesystem
 *
 * Unshare all filesystems, or a specific ZFS filesystem.
 */
static int
zfs_do_unshare(int argc, char **argv)
{
	return (unshare_unmount(OP_SHARE, argc, argv));
}

/* ARGSUSED */
static int
zfs_do_python(int argc, char **argv)
{
	(void) execv(pypath, argv-1);
	(void) printf("internal error: %s not found\n", pypath);
	return (-1);
}

/*
 * Called when invoked as /etc/fs/zfs/mount.  Do the mount if the mountpoint is
 * 'legacy'.  Otherwise, complain that use should be using 'zfs mount'.
 */
static int
manual_mount(int argc, char **argv)
{
	zfs_handle_t *zhp;
	char mountpoint[ZFS_MAXPROPLEN];
	char mntopts[MNT_LINE_MAX] = { '\0' };
	int ret;
	int c;
	int flags = 0;
	char *dataset, *path;

	/* check options */
	while ((c = getopt(argc, argv, ":mo:O")) != -1) {
		switch (c) {
		case 'o':
			(void) strlcpy(mntopts, optarg, sizeof (mntopts));
			break;
		case 'O':
			flags |= MS_OVERLAY;
			break;
		case 'm':
			flags |= MS_NOMNTTAB;
			break;
		case ':':
			(void) fprintf(stderr, gettext("missing argument for "
			    "'%c' option\n"), optopt);
			usage(B_FALSE);
			break;
		case '?':
			(void) fprintf(stderr, gettext("invalid option '%c'\n"),
			    optopt);
			(void) fprintf(stderr, gettext("usage: mount [-o opts] "
			    "<path>\n"));
			return (2);
		}
	}

	argc -= optind;
	argv += optind;

	/* check that we only have two arguments */
	if (argc != 2) {
		if (argc == 0)
			(void) fprintf(stderr, gettext("missing dataset "
			    "argument\n"));
		else if (argc == 1)
			(void) fprintf(stderr,
			    gettext("missing mountpoint argument\n"));
		else
			(void) fprintf(stderr, gettext("too many arguments\n"));
		(void) fprintf(stderr, "usage: mount <dataset> <mountpoint>\n");
		return (2);
	}

	dataset = argv[0];
	path = argv[1];

	/* try to open the dataset */
	if ((zhp = zfs_open(g_zfs, dataset, ZFS_TYPE_FILESYSTEM)) == NULL)
		return (1);

	(void) zfs_prop_get(zhp, ZFS_PROP_MOUNTPOINT, mountpoint,
	    sizeof (mountpoint), NULL, NULL, 0, B_FALSE);

	/* check for legacy mountpoint and complain appropriately */
	ret = 0;
	if (strcmp(mountpoint, ZFS_MOUNTPOINT_LEGACY) == 0) {
		if (mount(dataset, path, MS_OPTIONSTR | flags, MNTTYPE_ZFS,
		    NULL, 0, mntopts, sizeof (mntopts)) != 0) {
			(void) fprintf(stderr, gettext("mount failed: %s\n"),
			    strerror(errno));
			ret = 1;
		}
	} else {
		(void) fprintf(stderr, gettext("filesystem '%s' cannot be "
		    "mounted using 'mount -F zfs'\n"), dataset);
		(void) fprintf(stderr, gettext("Use 'zfs set mountpoint=%s' "
		    "instead.\n"), path);
		(void) fprintf(stderr, gettext("If you must use 'mount -F zfs' "
		    "or /etc/vfstab, use 'zfs set mountpoint=legacy'.\n"));
		(void) fprintf(stderr, gettext("See zfs(1M) for more "
		    "information.\n"));
		ret = 1;
	}

	return (ret);
}

/*
 * Called when invoked as /etc/fs/zfs/umount.  Unlike a manual mount, we allow
 * unmounts of non-legacy filesystems, as this is the dominant administrative
 * interface.
 */
static int
manual_unmount(int argc, char **argv)
{
	int flags = 0;
	int c;

	/* check options */
	while ((c = getopt(argc, argv, "f")) != -1) {
		switch (c) {
		case 'f':
			flags = MS_FORCE;
			break;
		case '?':
			(void) fprintf(stderr, gettext("invalid option '%c'\n"),
			    optopt);
			(void) fprintf(stderr, gettext("usage: unmount [-f] "
			    "<path>\n"));
			return (2);
		}
	}

	argc -= optind;
	argv += optind;

	/* check arguments */
	if (argc != 1) {
		if (argc == 0)
			(void) fprintf(stderr, gettext("missing path "
			    "argument\n"));
		else
			(void) fprintf(stderr, gettext("too many arguments\n"));
		(void) fprintf(stderr, gettext("usage: unmount [-f] <path>\n"));
		return (2);
	}

	return (unshare_unmount_path(OP_MOUNT, argv[0], flags, B_TRUE));
}

static int
volcheck(zpool_handle_t *zhp, void *data)
{
	boolean_t isinit = *((boolean_t *)data);

	if (isinit)
		return (zpool_create_zvol_links(zhp));
	else
		return (zpool_remove_zvol_links(zhp));
}

/*
 * Iterate over all pools in the system and either create or destroy /dev/zvol
 * links, depending on the value of 'isinit'.
 */
static int
do_volcheck(boolean_t isinit)
{
	return (zpool_iter(g_zfs, volcheck, &isinit) ? 1 : 0);
}

static int
find_command_idx(char *command, int *idx)
{
	int i;

	for (i = 0; i < NCOMMAND; i++) {
		if (command_table[i].name == NULL)
			continue;

		if (strcmp(command, command_table[i].name) == 0) {
			*idx = i;
			return (0);
		}
	}
	return (1);
}

int
main(int argc, char **argv)
{
	int ret;
	int i;
	char *progname;
	char *cmdname;

	(void) setlocale(LC_ALL, "");
	(void) textdomain(TEXT_DOMAIN);

	opterr = 0;

	if ((g_zfs = libzfs_init()) == NULL) {
		(void) fprintf(stderr, gettext("internal error: failed to "
		    "initialize ZFS library\n"));
		return (1);
	}

	zpool_set_history_str("zfs", argc, argv, history_str);
	verify(zpool_stage_history(g_zfs, history_str) == 0);

	libzfs_print_on_error(g_zfs, B_TRUE);

	if ((mnttab_file = fopen(MNTTAB, "r")) == NULL) {
		(void) fprintf(stderr, gettext("internal error: unable to "
		    "open %s\n"), MNTTAB);
		return (1);
	}

	/*
	 * This command also doubles as the /etc/fs mount and unmount program.
	 * Determine if we should take this behavior based on argv[0].
	 */
	progname = basename(argv[0]);
	if (strcmp(progname, "mount") == 0) {
		ret = manual_mount(argc, argv);
	} else if (strcmp(progname, "umount") == 0) {
		ret = manual_unmount(argc, argv);
	} else {
		/*
		 * Make sure the user has specified some command.
		 */
		if (argc < 2) {
			(void) fprintf(stderr, gettext("missing command\n"));
			usage(B_FALSE);
		}

		cmdname = argv[1];

		/*
		 * The 'umount' command is an alias for 'unmount'
		 */
		if (strcmp(cmdname, "umount") == 0)
			cmdname = "unmount";

		/*
		 * The 'recv' command is an alias for 'receive'
		 */
		if (strcmp(cmdname, "recv") == 0)
			cmdname = "receive";

		/*
		 * Special case '-?'
		 */
		if (strcmp(cmdname, "-?") == 0)
			usage(B_TRUE);

		/*
		 * 'volinit' and 'volfini' do not appear in the usage message,
		 * so we have to special case them here.
		 */
		if (strcmp(cmdname, "volinit") == 0)
			return (do_volcheck(B_TRUE));
		else if (strcmp(cmdname, "volfini") == 0)
			return (do_volcheck(B_FALSE));

		/*
		 * Run the appropriate command.
		 */
		libzfs_mnttab_cache(g_zfs, B_TRUE);
		if (find_command_idx(cmdname, &i) == 0) {
			current_command = &command_table[i];
			ret = command_table[i].func(argc - 1, argv + 1);
		} else if (strchr(cmdname, '=') != NULL) {
			verify(find_command_idx("set", &i) == 0);
			current_command = &command_table[i];
			ret = command_table[i].func(argc, argv);
		} else {
			(void) fprintf(stderr, gettext("unrecognized "
			    "command '%s'\n"), cmdname);
			usage(B_FALSE);
			ret = 1;
		}
		libzfs_mnttab_cache(g_zfs, B_FALSE);
	}

	(void) fclose(mnttab_file);

	libzfs_fini(g_zfs);

	/*
	 * The 'ZFS_ABORT' environment variable causes us to dump core on exit
	 * for the purposes of running ::findleaks.
	 */
	if (getenv("ZFS_ABORT") != NULL) {
		(void) printf("dumping core by request\n");
		abort();
	}

	return (ret);
}<|MERGE_RESOLUTION|>--- conflicted
+++ resolved
@@ -1490,30 +1490,12 @@
 {
 	upgrade_cbdata_t *cb = data;
 	int version = zfs_prop_get_int(zhp, ZFS_PROP_VERSION);
-<<<<<<< HEAD
-
-	if (cb->cb_version >= ZPL_VERSION_FUID) {
-		int spa_version;
-
-		if (zfs_spa_version(zhp, &spa_version) < 0)
-			return (-1);
-
-		if (spa_version < SPA_VERSION_FUID) {
-			/* can't upgrade */
-			(void) printf(gettext("%s: can not be upgraded; "
-			    "the pool version needs to first be upgraded\nto "
-			    "version %llu\n\n"),
-			    zfs_get_name(zhp), SPA_VERSION_FUID);
-			cb->cb_numfailed++;
-			return (0);
-=======
 	int i;
 	static struct { int zplver; int spaver; } table[] = {
 		{ZPL_VERSION_FUID, SPA_VERSION_FUID},
 		{ZPL_VERSION_USERSPACE, SPA_VERSION_USERSPACE},
 		{0, 0}
 	};
-
 
 	for (i = 0; table[i].zplver; i++) {
 		if (cb->cb_version >= table[i].zplver) {
@@ -1531,7 +1513,6 @@
 				cb->cb_numfailed++;
 				return (0);
 			}
->>>>>>> e9f14862
 		}
 	}
 
@@ -2408,13 +2389,8 @@
 		usage(B_FALSE);
 	}
 
-<<<<<<< HEAD
-	ret = zfs_for_each(argc - 2, argv + 2, 0,
-	    ZFS_TYPE_DATASET, NULL, NULL, set_callback, &cb);
-=======
 	ret = zfs_for_each(argc - 2, argv + 2, NULL,
 	    ZFS_TYPE_DATASET, NULL, NULL, 0, set_callback, &cb);
->>>>>>> e9f14862
 
 	return (ret);
 }
