--- conflicted
+++ resolved
@@ -4056,12 +4056,8 @@
 main(int argc, char **argv)
 {
 	int ret;
-<<<<<<< HEAD
-	int i;
+	int i = 0;
 #ifdef HAVE_ZPL
-=======
-	int i = 0;
->>>>>>> 8d3be9d6
 	char *progname;
 #endif
 	char *cmdname;
