--- conflicted
+++ resolved
@@ -438,58 +438,6 @@
 {
 	if (put_stats_zhdl(zhp, zc) != 0)
 		return (-1);
-<<<<<<< HEAD
-	}
-
-
-	if (zhp->zfs_dmustats.dds_inconsistent) {
-		zfs_cmd_t zc2 = { "\0", "\0", "\0", 0 };
-
-		/*
-		 * If it is dds_inconsistent, then we've caught it in
-		 * the middle of a 'zfs receive' or 'zfs destroy', and
-		 * it is inconsistent from the ZPL's point of view, so
-		 * can't be mounted.  However, it could also be that we
-		 * have crashed in the middle of one of those
-		 * operations, in which case we need to get rid of the
-		 * inconsistent state.  We do that by either rolling
-		 * back to the previous snapshot (which will fail if
-		 * there is none), or destroying the filesystem.  Note
-		 * that if we are still in the middle of an active
-		 * 'receive' or 'destroy', then the rollback and destroy
-		 * will fail with EBUSY and we will drive on as usual.
-		 */
-
-		(void) strlcpy(zc2.zc_name, zhp->zfs_name,
-		    sizeof (zc2.zc_name));
-
-		if (zhp->zfs_dmustats.dds_type == DMU_OST_ZVOL) {
-			(void) zvol_remove_link(hdl, zhp->zfs_name);
-			zc2.zc_objset_type = DMU_OST_ZVOL;
-		} else {
-			zc2.zc_objset_type = DMU_OST_ZFS;
-		}
-
-		/*
-		 * If we can successfully destroy it, pretend that it
-		 * never existed.
-		 */
-		if (ioctl(hdl->libzfs_fd, ZFS_IOC_DESTROY, &zc2) == 0) {
-			zhp->zfs_hdl->libzfs_log_str = logstr;
-			errno = ENOENT;
-			return (-1);
-		}
-		/* If we can successfully roll it back, reset the stats */
-		if (ioctl(hdl->libzfs_fd, ZFS_IOC_ROLLBACK, &zc2) == 0) {
-			if (get_stats_ioctl(zhp, zc) != 0) {
-				zhp->zfs_hdl->libzfs_log_str = logstr;
-				return (-1);
-			}
-			goto top;
-		}
-	}
-=======
->>>>>>> 428870ff
 
 	/*
 	 * We've managed to open the dataset and gather statistics.  Determine
@@ -3655,144 +3603,10 @@
 	return (ret);
 }
 
-<<<<<<< HEAD
-/*
- * Given a zvol dataset, issue the ioctl to create the appropriate minor node,
- * poke devfsadm to create the /dev link, and then wait for the link to appear.
- */
-int
-zvol_create_link(libzfs_handle_t *hdl, const char *dataset)
-{
-	return (zvol_create_link_common(hdl, dataset, B_FALSE));
-}
-
-static int
-zvol_create_link_common(libzfs_handle_t *hdl, const char *dataset, int ifexists)
-{
-	zfs_cmd_t zc = { "\0", "\0", "\0", 0 };
-	di_devlink_handle_t dhdl;
-	priv_set_t *priv_effective;
-	int privileged;
-
-	(void) strlcpy(zc.zc_name, dataset, sizeof (zc.zc_name));
-
-	/*
-	 * Issue the appropriate ioctl.
-	 */
-	if (ioctl(hdl->libzfs_fd, ZFS_IOC_CREATE_MINOR, &zc) != 0) {
-		switch (errno) {
-		case EEXIST:
-			/*
-			 * Silently ignore the case where the link already
-			 * exists.  This allows 'zfs volinit' to be run multiple
-			 * times without errors.
-			 */
-			return (0);
-
-		case ENOENT:
-			/*
-			 * Dataset does not exist in the kernel.  If we
-			 * don't care (see zfs_rename), then ignore the
-			 * error quietly.
-			 */
-			if (ifexists) {
-				return (0);
-			}
-
-			/* FALLTHROUGH */
-
-		default:
-			return (zfs_standard_error_fmt(hdl, errno,
-			    dgettext(TEXT_DOMAIN, "cannot create device links "
-			    "for '%s'"), dataset));
-		}
-	}
-
-	/*
-	 * If privileged call devfsadm and wait for the links to
-	 * magically appear.
-	 * Otherwise, print out an informational message.
-	 */
-
-	priv_effective = priv_allocset();
-	(void) getppriv(PRIV_EFFECTIVE, priv_effective);
-	privileged = (priv_isfullset(priv_effective) == B_TRUE);
-	priv_freeset(priv_effective);
-
-	if (privileged) {
-		if ((dhdl = di_devlink_init(ZFS_DRIVER,
-		    DI_MAKE_LINK)) == NULL) {
-			zfs_error_aux(hdl, strerror(errno));
-			(void) zfs_error_fmt(hdl, errno,
-			    dgettext(TEXT_DOMAIN, "cannot create device links "
-			    "for '%s'"), dataset);
-			(void) ioctl(hdl->libzfs_fd, ZFS_IOC_REMOVE_MINOR, &zc);
-			return (-1);
-		} else {
-			(void) di_devlink_fini(&dhdl);
-		}
-	} else {
-		char pathname[MAXPATHLEN];
-		struct stat64 statbuf;
-		int i;
-
-#define	MAX_WAIT	10
-
-		/*
-		 * This is the poor mans way of waiting for the link
-		 * to show up.  If after 10 seconds we still don't
-		 * have it, then print out a message.
-		 */
-		(void) snprintf(pathname, sizeof (pathname), "/dev/zvol/dsk/%s",
-		    dataset);
-
-		for (i = 0; i != MAX_WAIT; i++) {
-			if (stat64(pathname, &statbuf) == 0)
-				break;
-			(void) sleep(1);
-		}
-		if (i == MAX_WAIT)
-			(void) printf(gettext("%s may not be immediately "
-			    "available\n"), pathname);
-	}
-
-	return (0);
-}
-
-/*
- * Remove a minor node for the given zvol and the associated /dev links.
- */
-int
-zvol_remove_link(libzfs_handle_t *hdl, const char *dataset)
-{
-	zfs_cmd_t zc = { "\0", "\0", "\0", 0 };
-
-	(void) strlcpy(zc.zc_name, dataset, sizeof (zc.zc_name));
-
-	if (ioctl(hdl->libzfs_fd, ZFS_IOC_REMOVE_MINOR, &zc) != 0) {
-		switch (errno) {
-		case ENXIO:
-			/*
-			 * Silently ignore the case where the link no longer
-			 * exists, so that 'zfs volfini' can be run multiple
-			 * times without errors.
-			 */
-			return (0);
-
-		default:
-			return (zfs_standard_error_fmt(hdl, errno,
-			    dgettext(TEXT_DOMAIN, "cannot remove device "
-			    "links for '%s'"), dataset));
-		}
-	}
-
-	return (0);
-=======
 nvlist_t *
 zfs_get_user_props(zfs_handle_t *zhp)
 {
 	return (zhp->zfs_user_props);
->>>>>>> 428870ff
 }
 
 nvlist_t *
@@ -3914,55 +3728,6 @@
 }
 
 int
-<<<<<<< HEAD
-zfs_iscsi_perm_check(libzfs_handle_t *hdl, char *dataset, ucred_t *cred)
-{
-	zfs_cmd_t zc = { "\0", "\0", "\0", 0 };
-	nvlist_t *nvp;
-	gid_t gid;
-	uid_t uid;
-	const gid_t *groups;
-	int group_cnt;
-	int error;
-
-	if (nvlist_alloc(&nvp, NV_UNIQUE_NAME, 0) != 0)
-		return (no_memory(hdl));
-
-	uid = ucred_geteuid(cred);
-	gid = ucred_getegid(cred);
-	group_cnt = ucred_getgroups(cred, &groups);
-
-	if (uid == (uid_t)-1 || gid == (uid_t)-1 || group_cnt == (uid_t)-1)
-		return (1);
-
-	if (nvlist_add_uint32(nvp, ZFS_DELEG_PERM_UID, uid) != 0) {
-		nvlist_free(nvp);
-		return (1);
-	}
-
-	if (nvlist_add_uint32(nvp, ZFS_DELEG_PERM_GID, gid) != 0) {
-		nvlist_free(nvp);
-		return (1);
-	}
-
-	if (nvlist_add_uint32_array(nvp,
-	    ZFS_DELEG_PERM_GROUPS, (uint32_t *)groups, group_cnt) != 0) {
-		nvlist_free(nvp);
-		return (1);
-	}
-	(void) strlcpy(zc.zc_name, dataset, sizeof (zc.zc_name));
-
-	if (zcmd_write_src_nvlist(hdl, &zc, nvp))
-		return (-1);
-
-	error = ioctl(hdl->libzfs_fd, ZFS_IOC_ISCSI_PERM_CHECK, &zc);
-	nvlist_free(nvp);
-	return (error);
-}
-
-int
-=======
->>>>>>> 428870ff
 zfs_deleg_share_nfs(libzfs_handle_t *hdl, char *dataset, char *path,
     char *resource, void *export, void *sharetab,
     int sharemax, zfs_share_op_t operation)
