/*
 * CDDL HEADER START
 *
 * The contents of this file are subject to the terms of the
 * Common Development and Distribution License (the "License").
 * You may not use this file except in compliance with the License.
 *
 * You can obtain a copy of the license at usr/src/OPENSOLARIS.LICENSE
 * or http://www.opensolaris.org/os/licensing.
 * See the License for the specific language governing permissions
 * and limitations under the License.
 *
 * When distributing Covered Code, include this CDDL HEADER in each
 * file and include the License file at usr/src/OPENSOLARIS.LICENSE.
 * If applicable, add the following below this CDDL HEADER, with the
 * fields enclosed by brackets "[]" replaced with your own identifying
 * information: Portions Copyright [yyyy] [name of copyright owner]
 *
 * CDDL HEADER END
 */

/*
 * Copyright 2009 Sun Microsystems, Inc.  All rights reserved.
 * Use is subject to license terms.
 */

#include <assert.h>
#include <ctype.h>
#include <errno.h>
#include <libdevinfo.h>
#include <libintl.h>
#include <math.h>
#include <stdio.h>
#include <stdlib.h>
#include <strings.h>
#include <unistd.h>
#include <stddef.h>
#include <zone.h>
#include <fcntl.h>
#include <sys/mntent.h>
#include <sys/mount.h>
#include <sys/avl.h>
#include <priv.h>
#include <pwd.h>
#include <grp.h>
#include <stddef.h>
#include <ucred.h>
#ifdef HAVE_IDMAP
#include <idmap.h>
#include <aclutils.h>
<<<<<<< HEAD
#endif /* HAVE_IDMAP */
=======
#include <directory.h>
>>>>>>> 198b2f4f

#include <sys/spa.h>
#include <sys/zap.h>
#include <libzfs.h>

#include "zfs_namecheck.h"
#include "zfs_prop.h"
#include "libzfs_impl.h"
#include "zfs_deleg.h"

static int zvol_create_link_common(libzfs_handle_t *, const char *, int);
static int userquota_propname_decode(const char *propname, boolean_t zoned,
    zfs_userquota_prop_t *typep, char *domain, int domainlen, uint64_t *ridp);

/*
 * Given a single type (not a mask of types), return the type in a human
 * readable form.
 */
const char *
zfs_type_to_name(zfs_type_t type)
{
	switch (type) {
	case ZFS_TYPE_FILESYSTEM:
		return (dgettext(TEXT_DOMAIN, "filesystem"));
	case ZFS_TYPE_SNAPSHOT:
		return (dgettext(TEXT_DOMAIN, "snapshot"));
	case ZFS_TYPE_VOLUME:
		return (dgettext(TEXT_DOMAIN, "volume"));
	default:
		break;
	}

	return (NULL);
}

/*
 * Validate a ZFS path.  This is used even before trying to open the dataset, to
 * provide a more meaningful error message.  We call zfs_error_aux() to
 * explain exactly why the name was not valid.
 */
static int
zfs_validate_name(libzfs_handle_t *hdl, const char *path, int type,
    boolean_t modifying)
{
	namecheck_err_t why;
	char what;

	if (dataset_namecheck(path, &why, &what) != 0) {
		if (hdl != NULL) {
			switch (why) {
			case NAME_ERR_TOOLONG:
				zfs_error_aux(hdl, dgettext(TEXT_DOMAIN,
				    "name is too long"));
				break;

			case NAME_ERR_LEADING_SLASH:
				zfs_error_aux(hdl, dgettext(TEXT_DOMAIN,
				    "leading slash in name"));
				break;

			case NAME_ERR_EMPTY_COMPONENT:
				zfs_error_aux(hdl, dgettext(TEXT_DOMAIN,
				    "empty component in name"));
				break;

			case NAME_ERR_TRAILING_SLASH:
				zfs_error_aux(hdl, dgettext(TEXT_DOMAIN,
				    "trailing slash in name"));
				break;

			case NAME_ERR_INVALCHAR:
				zfs_error_aux(hdl,
				    dgettext(TEXT_DOMAIN, "invalid character "
				    "'%c' in name"), what);
				break;

			case NAME_ERR_MULTIPLE_AT:
				zfs_error_aux(hdl, dgettext(TEXT_DOMAIN,
				    "multiple '@' delimiters in name"));
				break;

			case NAME_ERR_NOLETTER:
				zfs_error_aux(hdl, dgettext(TEXT_DOMAIN,
				    "pool doesn't begin with a letter"));
				break;

			case NAME_ERR_RESERVED:
				zfs_error_aux(hdl, dgettext(TEXT_DOMAIN,
				    "name is reserved"));
				break;

			case NAME_ERR_DISKLIKE:
				zfs_error_aux(hdl, dgettext(TEXT_DOMAIN,
				    "reserved disk name"));
				break;
			default:
				break;
			}
		}

		return (0);
	}

	if (!(type & ZFS_TYPE_SNAPSHOT) && strchr(path, '@') != NULL) {
		if (hdl != NULL)
			zfs_error_aux(hdl, dgettext(TEXT_DOMAIN,
			    "snapshot delimiter '@' in filesystem name"));
		return (0);
	}

	if (type == ZFS_TYPE_SNAPSHOT && strchr(path, '@') == NULL) {
		if (hdl != NULL)
			zfs_error_aux(hdl, dgettext(TEXT_DOMAIN,
			    "missing '@' delimiter in snapshot name"));
		return (0);
	}

	if (modifying && strchr(path, '%') != NULL) {
		if (hdl != NULL)
			zfs_error_aux(hdl, dgettext(TEXT_DOMAIN,
			    "invalid character %c in name"), '%');
		return (0);
	}

	return (-1);
}

int
zfs_name_valid(const char *name, zfs_type_t type)
{
	if (type == ZFS_TYPE_POOL)
		return (zpool_name_valid(NULL, B_FALSE, name));
	return (zfs_validate_name(NULL, name, type, B_FALSE));
}

/*
 * This function takes the raw DSL properties, and filters out the user-defined
 * properties into a separate nvlist.
 */
static nvlist_t *
process_user_props(zfs_handle_t *zhp, nvlist_t *props)
{
	libzfs_handle_t *hdl = zhp->zfs_hdl;
	nvpair_t *elem;
	nvlist_t *propval;
	nvlist_t *nvl;

	if (nvlist_alloc(&nvl, NV_UNIQUE_NAME, 0) != 0) {
		(void) no_memory(hdl);
		return (NULL);
	}

	elem = NULL;
	while ((elem = nvlist_next_nvpair(props, elem)) != NULL) {
		if (!zfs_prop_user(nvpair_name(elem)))
			continue;

		verify(nvpair_value_nvlist(elem, &propval) == 0);
		if (nvlist_add_nvlist(nvl, nvpair_name(elem), propval) != 0) {
			nvlist_free(nvl);
			(void) no_memory(hdl);
			return (NULL);
		}
	}

	return (nvl);
}

static zpool_handle_t *
zpool_add_handle(zfs_handle_t *zhp, const char *pool_name)
{
	libzfs_handle_t *hdl = zhp->zfs_hdl;
	zpool_handle_t *zph;

	if ((zph = zpool_open_canfail(hdl, pool_name)) != NULL) {
		if (hdl->libzfs_pool_handles != NULL)
			zph->zpool_next = hdl->libzfs_pool_handles;
		hdl->libzfs_pool_handles = zph;
	}
	return (zph);
}

static zpool_handle_t *
zpool_find_handle(zfs_handle_t *zhp, const char *pool_name, int len)
{
	libzfs_handle_t *hdl = zhp->zfs_hdl;
	zpool_handle_t *zph = hdl->libzfs_pool_handles;

	while ((zph != NULL) &&
	    (strncmp(pool_name, zpool_get_name(zph), len) != 0))
		zph = zph->zpool_next;
	return (zph);
}

/*
 * Returns a handle to the pool that contains the provided dataset.
 * If a handle to that pool already exists then that handle is returned.
 * Otherwise, a new handle is created and added to the list of handles.
 */
static zpool_handle_t *
zpool_handle(zfs_handle_t *zhp)
{
	char *pool_name;
	int len;
	zpool_handle_t *zph;

	len = strcspn(zhp->zfs_name, "/@") + 1;
	pool_name = zfs_alloc(zhp->zfs_hdl, len);
	(void) strlcpy(pool_name, zhp->zfs_name, len);

	zph = zpool_find_handle(zhp, pool_name, len);
	if (zph == NULL)
		zph = zpool_add_handle(zhp, pool_name);

	free(pool_name);
	return (zph);
}

void
zpool_free_handles(libzfs_handle_t *hdl)
{
	zpool_handle_t *next, *zph = hdl->libzfs_pool_handles;

	while (zph != NULL) {
		next = zph->zpool_next;
		zpool_close(zph);
		zph = next;
	}
	hdl->libzfs_pool_handles = NULL;
}

/*
 * Utility function to gather stats (objset and zpl) for the given object.
 */
static int
get_stats_ioctl(zfs_handle_t *zhp, zfs_cmd_t *zc)
{
	libzfs_handle_t *hdl = zhp->zfs_hdl;

	(void) strlcpy(zc->zc_name, zhp->zfs_name, sizeof (zc->zc_name));

	while (ioctl(hdl->libzfs_fd, ZFS_IOC_OBJSET_STATS, zc) != 0) {
		if (errno == ENOMEM) {
			if (zcmd_expand_dst_nvlist(hdl, zc) != 0) {
				return (-1);
			}
		} else {
			return (-1);
		}
	}
	return (0);
}

static int
put_stats_zhdl(zfs_handle_t *zhp, zfs_cmd_t *zc)
{
	nvlist_t *allprops, *userprops;

	zhp->zfs_dmustats = zc->zc_objset_stats; /* structure assignment */

	if (zcmd_read_dst_nvlist(zhp->zfs_hdl, zc, &allprops) != 0) {
		return (-1);
	}

	/*
	 * XXX Why do we store the user props separately, in addition to
	 * storing them in zfs_props?
	 */
	if ((userprops = process_user_props(zhp, allprops)) == NULL) {
		nvlist_free(allprops);
		return (-1);
	}

	nvlist_free(zhp->zfs_props);
	nvlist_free(zhp->zfs_user_props);

	zhp->zfs_props = allprops;
	zhp->zfs_user_props = userprops;

	return (0);
}

static int
get_stats(zfs_handle_t *zhp)
{
	int rc = 0;
	zfs_cmd_t zc = { "\0", "\0", "\0", 0 };

	if (zcmd_alloc_dst_nvlist(zhp->zfs_hdl, &zc, 0) != 0)
		return (-1);
	if (get_stats_ioctl(zhp, &zc) != 0)
		rc = -1;
	else if (put_stats_zhdl(zhp, &zc) != 0)
		rc = -1;
	zcmd_free_nvlists(&zc);
	return (rc);
}

/*
 * Refresh the properties currently stored in the handle.
 */
void
zfs_refresh_properties(zfs_handle_t *zhp)
{
	(void) get_stats(zhp);
}

/*
 * Makes a handle from the given dataset name.  Used by zfs_open() and
 * zfs_iter_* to create child handles on the fly.
 */
static int
make_dataset_handle_common(zfs_handle_t *zhp, zfs_cmd_t *zc)
{
	char *logstr;
	libzfs_handle_t *hdl = zhp->zfs_hdl;

	/*
	 * Preserve history log string.
	 * any changes performed here will be
	 * logged as an internal event.
	 */
	logstr = zhp->zfs_hdl->libzfs_log_str;
	zhp->zfs_hdl->libzfs_log_str = NULL;

top:
	if (put_stats_zhdl(zhp, zc) != 0) {
		zhp->zfs_hdl->libzfs_log_str = logstr;
		return (-1);
	}


	if (zhp->zfs_dmustats.dds_inconsistent) {
		zfs_cmd_t zc2 = { "\0", "\0", "\0", 0 };

		/*
		 * If it is dds_inconsistent, then we've caught it in
		 * the middle of a 'zfs receive' or 'zfs destroy', and
		 * it is inconsistent from the ZPL's point of view, so
		 * can't be mounted.  However, it could also be that we
		 * have crashed in the middle of one of those
		 * operations, in which case we need to get rid of the
		 * inconsistent state.  We do that by either rolling
		 * back to the previous snapshot (which will fail if
		 * there is none), or destroying the filesystem.  Note
		 * that if we are still in the middle of an active
		 * 'receive' or 'destroy', then the rollback and destroy
		 * will fail with EBUSY and we will drive on as usual.
		 */

		(void) strlcpy(zc2.zc_name, zhp->zfs_name,
		    sizeof (zc2.zc_name));

		if (zhp->zfs_dmustats.dds_type == DMU_OST_ZVOL) {
			(void) zvol_remove_link(hdl, zhp->zfs_name);
			zc2.zc_objset_type = DMU_OST_ZVOL;
		} else {
			zc2.zc_objset_type = DMU_OST_ZFS;
		}

		/*
		 * If we can successfully destroy it, pretend that it
		 * never existed.
		 */
		if (ioctl(hdl->libzfs_fd, ZFS_IOC_DESTROY, &zc2) == 0) {
			zhp->zfs_hdl->libzfs_log_str = logstr;
			errno = ENOENT;
			return (-1);
		}
		/* If we can successfully roll it back, reset the stats */
		if (ioctl(hdl->libzfs_fd, ZFS_IOC_ROLLBACK, &zc2) == 0) {
			if (get_stats_ioctl(zhp, zc) != 0) {
				zhp->zfs_hdl->libzfs_log_str = logstr;
				return (-1);
			}
			goto top;
		}
	}

	/*
	 * We've managed to open the dataset and gather statistics.  Determine
	 * the high-level type.
	 */
	if (zhp->zfs_dmustats.dds_type == DMU_OST_ZVOL)
		zhp->zfs_head_type = ZFS_TYPE_VOLUME;
	else if (zhp->zfs_dmustats.dds_type == DMU_OST_ZFS)
		zhp->zfs_head_type = ZFS_TYPE_FILESYSTEM;
	else
		abort();

	if (zhp->zfs_dmustats.dds_is_snapshot)
		zhp->zfs_type = ZFS_TYPE_SNAPSHOT;
	else if (zhp->zfs_dmustats.dds_type == DMU_OST_ZVOL)
		zhp->zfs_type = ZFS_TYPE_VOLUME;
	else if (zhp->zfs_dmustats.dds_type == DMU_OST_ZFS)
		zhp->zfs_type = ZFS_TYPE_FILESYSTEM;
	else
		abort();	/* we should never see any other types */

	zhp->zfs_hdl->libzfs_log_str = logstr;
	zhp->zpool_hdl = zpool_handle(zhp);
	return (0);
}

zfs_handle_t *
make_dataset_handle(libzfs_handle_t *hdl, const char *path)
{
	zfs_cmd_t zc = { "\0", "\0", "\0", 0 };

	zfs_handle_t *zhp = calloc(sizeof (zfs_handle_t), 1);

	if (zhp == NULL)
		return (NULL);

	zhp->zfs_hdl = hdl;
	(void) strlcpy(zhp->zfs_name, path, sizeof (zhp->zfs_name));
	if (zcmd_alloc_dst_nvlist(hdl, &zc, 0) != 0) {
		free(zhp);
		return (NULL);
	}
	if (get_stats_ioctl(zhp, &zc) == -1) {
		zcmd_free_nvlists(&zc);
		free(zhp);
		return (NULL);
	}
	if (make_dataset_handle_common(zhp, &zc) == -1) {
		free(zhp);
		zhp = NULL;
	}
	zcmd_free_nvlists(&zc);
	return (zhp);
}

static zfs_handle_t *
make_dataset_handle_zc(libzfs_handle_t *hdl, zfs_cmd_t *zc)
{
	zfs_handle_t *zhp = calloc(sizeof (zfs_handle_t), 1);

	if (zhp == NULL)
		return (NULL);

	zhp->zfs_hdl = hdl;
	(void) strlcpy(zhp->zfs_name, zc->zc_name, sizeof (zhp->zfs_name));
	if (make_dataset_handle_common(zhp, zc) == -1) {
		free(zhp);
		return (NULL);
	}
	return (zhp);
}

/*
 * Opens the given snapshot, filesystem, or volume.   The 'types'
 * argument is a mask of acceptable types.  The function will print an
 * appropriate error message and return NULL if it can't be opened.
 */
zfs_handle_t *
zfs_open(libzfs_handle_t *hdl, const char *path, int types)
{
	zfs_handle_t *zhp;
	char errbuf[1024];

	(void) snprintf(errbuf, sizeof (errbuf),
	    dgettext(TEXT_DOMAIN, "cannot open '%s'"), path);

	/*
	 * Validate the name before we even try to open it.
	 */
	if (!zfs_validate_name(hdl, path, ZFS_TYPE_DATASET, B_FALSE)) {
		zfs_error_aux(hdl, dgettext(TEXT_DOMAIN,
		    "invalid dataset name"));
		(void) zfs_error(hdl, EZFS_INVALIDNAME, errbuf);
		return (NULL);
	}

	/*
	 * Try to get stats for the dataset, which will tell us if it exists.
	 */
	errno = 0;
	if ((zhp = make_dataset_handle(hdl, path)) == NULL) {
		(void) zfs_standard_error(hdl, errno, errbuf);
		return (NULL);
	}

	if (!(types & zhp->zfs_type)) {
		(void) zfs_error(hdl, EZFS_BADTYPE, errbuf);
		zfs_close(zhp);
		return (NULL);
	}

	return (zhp);
}

/*
 * Release a ZFS handle.  Nothing to do but free the associated memory.
 */
void
zfs_close(zfs_handle_t *zhp)
{
	if (zhp->zfs_mntopts)
		free(zhp->zfs_mntopts);
	nvlist_free(zhp->zfs_props);
	nvlist_free(zhp->zfs_user_props);
	free(zhp);
}

typedef struct mnttab_node {
	struct mnttab mtn_mt;
	avl_node_t mtn_node;
} mnttab_node_t;

static int
libzfs_mnttab_cache_compare(const void *arg1, const void *arg2)
{
	const mnttab_node_t *mtn1 = arg1;
	const mnttab_node_t *mtn2 = arg2;
	int rv;

	rv = strcmp(mtn1->mtn_mt.mnt_special, mtn2->mtn_mt.mnt_special);

	if (rv == 0)
		return (0);
	return (rv > 0 ? 1 : -1);
}

void
libzfs_mnttab_init(libzfs_handle_t *hdl)
{
	assert(avl_numnodes(&hdl->libzfs_mnttab_cache) == 0);
	avl_create(&hdl->libzfs_mnttab_cache, libzfs_mnttab_cache_compare,
	    sizeof (mnttab_node_t), offsetof(mnttab_node_t, mtn_node));
}

void
libzfs_mnttab_update(libzfs_handle_t *hdl)
{
	struct mnttab entry;

	rewind(hdl->libzfs_mnttab);
	while (getmntent(hdl->libzfs_mnttab, &entry) == 0) {
		mnttab_node_t *mtn;

		if (strcmp(entry.mnt_fstype, MNTTYPE_ZFS) != 0)
			continue;
		mtn = zfs_alloc(hdl, sizeof (mnttab_node_t));
		mtn->mtn_mt.mnt_special = zfs_strdup(hdl, entry.mnt_special);
		mtn->mtn_mt.mnt_mountp = zfs_strdup(hdl, entry.mnt_mountp);
		mtn->mtn_mt.mnt_fstype = zfs_strdup(hdl, entry.mnt_fstype);
		mtn->mtn_mt.mnt_mntopts = zfs_strdup(hdl, entry.mnt_mntopts);
		avl_add(&hdl->libzfs_mnttab_cache, mtn);
	}
}

void
libzfs_mnttab_fini(libzfs_handle_t *hdl)
{
	void *cookie = NULL;
	mnttab_node_t *mtn;

	while ((mtn = avl_destroy_nodes(&hdl->libzfs_mnttab_cache, &cookie))) {
		free(mtn->mtn_mt.mnt_special);
		free(mtn->mtn_mt.mnt_mountp);
		free(mtn->mtn_mt.mnt_fstype);
		free(mtn->mtn_mt.mnt_mntopts);
		free(mtn);
	}
	avl_destroy(&hdl->libzfs_mnttab_cache);
}

void
libzfs_mnttab_cache(libzfs_handle_t *hdl, boolean_t enable)
{
	hdl->libzfs_mnttab_enable = enable;
}

int
libzfs_mnttab_find(libzfs_handle_t *hdl, const char *fsname,
    struct mnttab *entry)
{
	mnttab_node_t find;
	mnttab_node_t *mtn;

	if (!hdl->libzfs_mnttab_enable) {
		struct mnttab srch = { 0 };

		if (avl_numnodes(&hdl->libzfs_mnttab_cache))
			libzfs_mnttab_fini(hdl);
		rewind(hdl->libzfs_mnttab);
		srch.mnt_special = (char *)fsname;
		srch.mnt_fstype = MNTTYPE_ZFS;
		if (getmntany(hdl->libzfs_mnttab, entry, &srch) == 0)
			return (0);
		else
			return (ENOENT);
	}

	if (avl_numnodes(&hdl->libzfs_mnttab_cache) == 0)
		libzfs_mnttab_update(hdl);

	find.mtn_mt.mnt_special = (char *)fsname;
	mtn = avl_find(&hdl->libzfs_mnttab_cache, &find, NULL);
	if (mtn) {
		*entry = mtn->mtn_mt;
		return (0);
	}
	return (ENOENT);
}

void
libzfs_mnttab_add(libzfs_handle_t *hdl, const char *special,
    const char *mountp, const char *mntopts)
{
	mnttab_node_t *mtn;

	if (avl_numnodes(&hdl->libzfs_mnttab_cache) == 0)
		return;
	mtn = zfs_alloc(hdl, sizeof (mnttab_node_t));
	mtn->mtn_mt.mnt_special = zfs_strdup(hdl, special);
	mtn->mtn_mt.mnt_mountp = zfs_strdup(hdl, mountp);
	mtn->mtn_mt.mnt_fstype = zfs_strdup(hdl, MNTTYPE_ZFS);
	mtn->mtn_mt.mnt_mntopts = zfs_strdup(hdl, mntopts);
	avl_add(&hdl->libzfs_mnttab_cache, mtn);
}

void
libzfs_mnttab_remove(libzfs_handle_t *hdl, const char *fsname)
{
	mnttab_node_t find;
	mnttab_node_t *ret;

	find.mtn_mt.mnt_special = (char *)fsname;
	if ((ret = avl_find(&hdl->libzfs_mnttab_cache, (void *)&find, NULL))) {
		avl_remove(&hdl->libzfs_mnttab_cache, ret);
		free(ret->mtn_mt.mnt_special);
		free(ret->mtn_mt.mnt_mountp);
		free(ret->mtn_mt.mnt_fstype);
		free(ret->mtn_mt.mnt_mntopts);
		free(ret);
	}
}

int
zfs_spa_version(zfs_handle_t *zhp, int *version)
{
	zpool_handle_t *handle = zhp->zpool_hdl;

	if (handle == NULL)
		return (-1);

	*version = zpool_get_prop_int(handle, ZPOOL_PROP_VERSION, NULL);
	return (0);
}

/*
 * The choice of reservation property depends on the SPA version.
 */
static int
zfs_which_resv_prop(zfs_handle_t *zhp, zfs_prop_t *resv_prop)
{
	int version;

	if (zfs_spa_version(zhp, &version) < 0)
		return (-1);

	if (version >= SPA_VERSION_REFRESERVATION)
		*resv_prop = ZFS_PROP_REFRESERVATION;
	else
		*resv_prop = ZFS_PROP_RESERVATION;

	return (0);
}

/*
 * Given an nvlist of properties to set, validates that they are correct, and
 * parses any numeric properties (index, boolean, etc) if they are specified as
 * strings.
 */
nvlist_t *
zfs_valid_proplist(libzfs_handle_t *hdl, zfs_type_t type, nvlist_t *nvl,
    uint64_t zoned, zfs_handle_t *zhp, const char *errbuf)
{
	nvpair_t *elem;
	uint64_t intval;
	char *strval;
	zfs_prop_t prop;
	nvlist_t *ret;
	int chosen_normal = -1;
	int chosen_utf = -1;

	if (nvlist_alloc(&ret, NV_UNIQUE_NAME, 0) != 0) {
		(void) no_memory(hdl);
		return (NULL);
	}

	/*
	 * Make sure this property is valid and applies to this type.
	 */

	elem = NULL;
	while ((elem = nvlist_next_nvpair(nvl, elem)) != NULL) {
		const char *propname = nvpair_name(elem);

		prop = zfs_name_to_prop(propname);
		if (prop == ZPROP_INVAL && zfs_prop_user(propname)) {
			/*
			 * This is a user property: make sure it's a
			 * string, and that it's less than ZAP_MAXNAMELEN.
			 */
			if (nvpair_type(elem) != DATA_TYPE_STRING) {
				zfs_error_aux(hdl, dgettext(TEXT_DOMAIN,
				    "'%s' must be a string"), propname);
				(void) zfs_error(hdl, EZFS_BADPROP, errbuf);
				goto error;
			}

			if (strlen(nvpair_name(elem)) >= ZAP_MAXNAMELEN) {
				zfs_error_aux(hdl, dgettext(TEXT_DOMAIN,
				    "property name '%s' is too long"),
				    propname);
				(void) zfs_error(hdl, EZFS_BADPROP, errbuf);
				goto error;
			}

			(void) nvpair_value_string(elem, &strval);
			if (nvlist_add_string(ret, propname, strval) != 0) {
				(void) no_memory(hdl);
				goto error;
			}
			continue;
		}

		/*
		 * Currently, only user properties can be modified on
		 * snapshots.
		 */
		if (type == ZFS_TYPE_SNAPSHOT) {
			zfs_error_aux(hdl, dgettext(TEXT_DOMAIN,
			    "this property can not be modified for snapshots"));
			(void) zfs_error(hdl, EZFS_PROPTYPE, errbuf);
			goto error;
		}

		if (prop == ZPROP_INVAL && zfs_prop_userquota(propname)) {
			zfs_userquota_prop_t uqtype;
			char newpropname[128];
			char domain[128];
			uint64_t rid;
			uint64_t valary[3];

			if (userquota_propname_decode(propname, zoned,
			    &uqtype, domain, sizeof (domain), &rid) != 0) {
				zfs_error_aux(hdl,
				    dgettext(TEXT_DOMAIN,
				    "'%s' has an invalid user/group name"),
				    propname);
				(void) zfs_error(hdl, EZFS_BADPROP, errbuf);
				goto error;
			}

			if (uqtype != ZFS_PROP_USERQUOTA &&
			    uqtype != ZFS_PROP_GROUPQUOTA) {
				zfs_error_aux(hdl,
				    dgettext(TEXT_DOMAIN, "'%s' is readonly"),
				    propname);
				(void) zfs_error(hdl, EZFS_PROPREADONLY,
				    errbuf);
				goto error;
			}

			if (nvpair_type(elem) == DATA_TYPE_STRING) {
				(void) nvpair_value_string(elem, &strval);
				if (strcmp(strval, "none") == 0) {
					intval = 0;
				} else if (zfs_nicestrtonum(hdl,
				    strval, &intval) != 0) {
					(void) zfs_error(hdl,
					    EZFS_BADPROP, errbuf);
					goto error;
				}
			} else if (nvpair_type(elem) ==
			    DATA_TYPE_UINT64) {
				(void) nvpair_value_uint64(elem, &intval);
				if (intval == 0) {
					zfs_error_aux(hdl, dgettext(TEXT_DOMAIN,
					    "use 'none' to disable "
					    "userquota/groupquota"));
					goto error;
				}
			} else {
				zfs_error_aux(hdl, dgettext(TEXT_DOMAIN,
				    "'%s' must be a number"), propname);
				(void) zfs_error(hdl, EZFS_BADPROP, errbuf);
				goto error;
			}

			(void) snprintf(newpropname, sizeof (newpropname),
			    "%s%s", zfs_userquota_prop_prefixes[uqtype],
			    domain);
			valary[0] = uqtype;
			valary[1] = rid;
			valary[2] = intval;
			if (nvlist_add_uint64_array(ret, newpropname,
			    valary, 3) != 0) {
				(void) no_memory(hdl);
				goto error;
			}
			continue;
		}

		if (prop == ZPROP_INVAL) {
			zfs_error_aux(hdl, dgettext(TEXT_DOMAIN,
			    "invalid property '%s'"), propname);
			(void) zfs_error(hdl, EZFS_BADPROP, errbuf);
			goto error;
		}

		if (!zfs_prop_valid_for_type(prop, type)) {
			zfs_error_aux(hdl,
			    dgettext(TEXT_DOMAIN, "'%s' does not "
			    "apply to datasets of this type"), propname);
			(void) zfs_error(hdl, EZFS_PROPTYPE, errbuf);
			goto error;
		}

		if (zfs_prop_readonly(prop) &&
		    (!zfs_prop_setonce(prop) || zhp != NULL)) {
			zfs_error_aux(hdl,
			    dgettext(TEXT_DOMAIN, "'%s' is readonly"),
			    propname);
			(void) zfs_error(hdl, EZFS_PROPREADONLY, errbuf);
			goto error;
		}

		if (zprop_parse_value(hdl, elem, prop, type, ret,
		    &strval, &intval, errbuf) != 0)
			goto error;

		/*
		 * Perform some additional checks for specific properties.
		 */
		switch (prop) {
		case ZFS_PROP_VERSION:
		{
			int version;

			if (zhp == NULL)
				break;
			version = zfs_prop_get_int(zhp, ZFS_PROP_VERSION);
			if (intval < version) {
				zfs_error_aux(hdl, dgettext(TEXT_DOMAIN,
				    "Can not downgrade; already at version %u"),
				    version);
				(void) zfs_error(hdl, EZFS_BADPROP, errbuf);
				goto error;
			}
			break;
		}

		case ZFS_PROP_RECORDSIZE:
		case ZFS_PROP_VOLBLOCKSIZE:
			/* must be power of two within SPA_{MIN,MAX}BLOCKSIZE */
			if (intval < SPA_MINBLOCKSIZE ||
			    intval > SPA_MAXBLOCKSIZE || !ISP2(intval)) {
				zfs_error_aux(hdl, dgettext(TEXT_DOMAIN,
				    "'%s' must be power of 2 from %u "
				    "to %uk"), propname,
				    (uint_t)SPA_MINBLOCKSIZE,
				    (uint_t)SPA_MAXBLOCKSIZE >> 10);
				(void) zfs_error(hdl, EZFS_BADPROP, errbuf);
				goto error;
			}
			break;

		case ZFS_PROP_SHAREISCSI:
			if (strcmp(strval, "off") != 0 &&
			    strcmp(strval, "on") != 0 &&
			    strcmp(strval, "type=disk") != 0) {
				zfs_error_aux(hdl, dgettext(TEXT_DOMAIN,
				    "'%s' must be 'on', 'off', or 'type=disk'"),
				    propname);
				(void) zfs_error(hdl, EZFS_BADPROP, errbuf);
				goto error;
			}

			break;

		case ZFS_PROP_MOUNTPOINT:
		{
			namecheck_err_t why;

			if (strcmp(strval, ZFS_MOUNTPOINT_NONE) == 0 ||
			    strcmp(strval, ZFS_MOUNTPOINT_LEGACY) == 0)
				break;

			if (mountpoint_namecheck(strval, &why)) {
				switch (why) {
				case NAME_ERR_LEADING_SLASH:
					zfs_error_aux(hdl,
					    dgettext(TEXT_DOMAIN,
					    "'%s' must be an absolute path, "
					    "'none', or 'legacy'"), propname);
					break;
				case NAME_ERR_TOOLONG:
					zfs_error_aux(hdl,
					    dgettext(TEXT_DOMAIN,
					    "component of '%s' is too long"),
					    propname);
					break;
				default:
					break;
				}
				(void) zfs_error(hdl, EZFS_BADPROP, errbuf);
				goto error;
			}
		}

			/*FALLTHRU*/

#ifdef HAVE_ZPL
		case ZFS_PROP_SHARESMB:
		case ZFS_PROP_SHARENFS:
			/*
			 * For the mountpoint and sharenfs or sharesmb
			 * properties, check if it can be set in a
			 * global/non-global zone based on
			 * the zoned property value:
			 *
			 *		global zone	    non-global zone
			 * --------------------------------------------------
			 * zoned=on	mountpoint (no)	    mountpoint (yes)
			 *		sharenfs (no)	    sharenfs (no)
			 *		sharesmb (no)	    sharesmb (no)
			 *
			 * zoned=off	mountpoint (yes)	N/A
			 *		sharenfs (yes)
			 *		sharesmb (yes)
			 */
			if (zoned) {
				if (getzoneid() == GLOBAL_ZONEID) {
					zfs_error_aux(hdl, dgettext(TEXT_DOMAIN,
					    "'%s' cannot be set on "
					    "dataset in a non-global zone"),
					    propname);
					(void) zfs_error(hdl, EZFS_ZONED,
					    errbuf);
					goto error;
				} else if (prop == ZFS_PROP_SHARENFS ||
				    prop == ZFS_PROP_SHARESMB) {
					zfs_error_aux(hdl, dgettext(TEXT_DOMAIN,
					    "'%s' cannot be set in "
					    "a non-global zone"), propname);
					(void) zfs_error(hdl, EZFS_ZONED,
					    errbuf);
					goto error;
				}
			} else if (getzoneid() != GLOBAL_ZONEID) {
				/*
				 * If zoned property is 'off', this must be in
				 * a global zone. If not, something is wrong.
				 */
				zfs_error_aux(hdl, dgettext(TEXT_DOMAIN,
				    "'%s' cannot be set while dataset "
				    "'zoned' property is set"), propname);
				(void) zfs_error(hdl, EZFS_ZONED, errbuf);
				goto error;
			}

			/*
			 * At this point, it is legitimate to set the
			 * property. Now we want to make sure that the
			 * property value is valid if it is sharenfs.
			 */
			if ((prop == ZFS_PROP_SHARENFS ||
			    prop == ZFS_PROP_SHARESMB) &&
			    strcmp(strval, "on") != 0 &&
			    strcmp(strval, "off") != 0) {
				zfs_share_proto_t proto;

				if (prop == ZFS_PROP_SHARESMB)
					proto = PROTO_SMB;
				else
					proto = PROTO_NFS;

				/*
				 * Must be an valid sharing protocol
				 * option string so init the libshare
				 * in order to enable the parser and
				 * then parse the options. We use the
				 * control API since we don't care about
				 * the current configuration and don't
				 * want the overhead of loading it
				 * until we actually do something.
				 */

				if (zfs_init_libshare(hdl,
				    SA_INIT_CONTROL_API) != SA_OK) {
					/*
					 * An error occurred so we can't do
					 * anything
					 */
					zfs_error_aux(hdl, dgettext(TEXT_DOMAIN,
					    "'%s' cannot be set: problem "
					    "in share initialization"),
					    propname);
					(void) zfs_error(hdl, EZFS_BADPROP,
					    errbuf);
					goto error;
				}

				if (zfs_parse_options(strval, proto) != SA_OK) {
					/*
					 * There was an error in parsing so
					 * deal with it by issuing an error
					 * message and leaving after
					 * uninitializing the the libshare
					 * interface.
					 */
					zfs_error_aux(hdl, dgettext(TEXT_DOMAIN,
					    "'%s' cannot be set to invalid "
					    "options"), propname);
					(void) zfs_error(hdl, EZFS_BADPROP,
					    errbuf);
					zfs_uninit_libshare(hdl);
					goto error;
				}
				zfs_uninit_libshare(hdl);
			}

			break;
#endif /* HAVE_ZPL */
		case ZFS_PROP_UTF8ONLY:
			chosen_utf = (int)intval;
			break;
		case ZFS_PROP_NORMALIZE:
			chosen_normal = (int)intval;
			break;
		default:
			break;
		}

		/*
		 * For changes to existing volumes, we have some additional
		 * checks to enforce.
		 */
		if (type == ZFS_TYPE_VOLUME && zhp != NULL) {
			uint64_t volsize = zfs_prop_get_int(zhp,
			    ZFS_PROP_VOLSIZE);
			uint64_t blocksize = zfs_prop_get_int(zhp,
			    ZFS_PROP_VOLBLOCKSIZE);
			char buf[64];

			switch (prop) {
			case ZFS_PROP_RESERVATION:
			case ZFS_PROP_REFRESERVATION:
				if (intval > volsize) {
					zfs_error_aux(hdl, dgettext(TEXT_DOMAIN,
					    "'%s' is greater than current "
					    "volume size"), propname);
					(void) zfs_error(hdl, EZFS_BADPROP,
					    errbuf);
					goto error;
				}
				break;

			case ZFS_PROP_VOLSIZE:
				if (intval % blocksize != 0) {
					zfs_nicenum(blocksize, buf,
					    sizeof (buf));
					zfs_error_aux(hdl, dgettext(TEXT_DOMAIN,
					    "'%s' must be a multiple of "
					    "volume block size (%s)"),
					    propname, buf);
					(void) zfs_error(hdl, EZFS_BADPROP,
					    errbuf);
					goto error;
				}

				if (intval == 0) {
					zfs_error_aux(hdl, dgettext(TEXT_DOMAIN,
					    "'%s' cannot be zero"),
					    propname);
					(void) zfs_error(hdl, EZFS_BADPROP,
					    errbuf);
					goto error;
				}
				break;
			default:
				break;
			}
		}
	}

	/*
	 * If normalization was chosen, but no UTF8 choice was made,
	 * enforce rejection of non-UTF8 names.
	 *
	 * If normalization was chosen, but rejecting non-UTF8 names
	 * was explicitly not chosen, it is an error.
	 */
	if (chosen_normal > 0 && chosen_utf < 0) {
		if (nvlist_add_uint64(ret,
		    zfs_prop_to_name(ZFS_PROP_UTF8ONLY), 1) != 0) {
			(void) no_memory(hdl);
			goto error;
		}
	} else if (chosen_normal > 0 && chosen_utf == 0) {
		zfs_error_aux(hdl, dgettext(TEXT_DOMAIN,
		    "'%s' must be set 'on' if normalization chosen"),
		    zfs_prop_to_name(ZFS_PROP_UTF8ONLY));
		(void) zfs_error(hdl, EZFS_BADPROP, errbuf);
		goto error;
	}

	/*
	 * If this is an existing volume, and someone is setting the volsize,
	 * make sure that it matches the reservation, or add it if necessary.
	 */
	if (zhp != NULL && type == ZFS_TYPE_VOLUME &&
	    nvlist_lookup_uint64(ret, zfs_prop_to_name(ZFS_PROP_VOLSIZE),
	    &intval) == 0) {
		uint64_t old_volsize = zfs_prop_get_int(zhp,
		    ZFS_PROP_VOLSIZE);
		uint64_t old_reservation;
		uint64_t new_reservation;
		zfs_prop_t resv_prop;

		if (zfs_which_resv_prop(zhp, &resv_prop) < 0)
			goto error;
		old_reservation = zfs_prop_get_int(zhp, resv_prop);

		if (old_volsize == old_reservation &&
		    nvlist_lookup_uint64(ret, zfs_prop_to_name(resv_prop),
		    &new_reservation) != 0) {
			if (nvlist_add_uint64(ret,
			    zfs_prop_to_name(resv_prop), intval) != 0) {
				(void) no_memory(hdl);
				goto error;
			}
		}
	}
	return (ret);

error:
	nvlist_free(ret);
	return (NULL);
}

/*
 * Given a property name and value, set the property for the given dataset.
 */
int
zfs_prop_set(zfs_handle_t *zhp, const char *propname, const char *propval)
{
	zfs_cmd_t zc = { "\0", "\0", "\0", 0 };
	int ret = -1;
	prop_changelist_t *cl = NULL;
	char errbuf[1024];
	libzfs_handle_t *hdl = zhp->zfs_hdl;
	nvlist_t *nvl = NULL, *realprops;
	zfs_prop_t prop;
	boolean_t do_prefix;
	uint64_t idx;

	(void) snprintf(errbuf, sizeof (errbuf),
	    dgettext(TEXT_DOMAIN, "cannot set property for '%s'"),
	    zhp->zfs_name);

	if (nvlist_alloc(&nvl, NV_UNIQUE_NAME, 0) != 0 ||
	    nvlist_add_string(nvl, propname, propval) != 0) {
		(void) no_memory(hdl);
		goto error;
	}

	if ((realprops = zfs_valid_proplist(hdl, zhp->zfs_type, nvl,
	    zfs_prop_get_int(zhp, ZFS_PROP_ZONED), zhp, errbuf)) == NULL)
		goto error;

	nvlist_free(nvl);
	nvl = realprops;

	prop = zfs_name_to_prop(propname);

	if ((cl = changelist_gather(zhp, prop, 0, 0)) == NULL)
		goto error;

	if (prop == ZFS_PROP_MOUNTPOINT && changelist_haszonedchild(cl)) {
		zfs_error_aux(hdl, dgettext(TEXT_DOMAIN,
		    "child dataset with inherited mountpoint is used "
		    "in a non-global zone"));
		ret = zfs_error(hdl, EZFS_ZONED, errbuf);
		goto error;
	}

	/*
	 * If the dataset's canmount property is being set to noauto,
	 * then we want to prevent unmounting & remounting it.
	 */
	do_prefix = !((prop == ZFS_PROP_CANMOUNT) &&
	    (zprop_string_to_index(prop, propval, &idx,
	    ZFS_TYPE_DATASET) == 0) && (idx == ZFS_CANMOUNT_NOAUTO));

	if (do_prefix && (ret = changelist_prefix(cl)) != 0)
		goto error;

	/*
	 * Execute the corresponding ioctl() to set this property.
	 */
	(void) strlcpy(zc.zc_name, zhp->zfs_name, sizeof (zc.zc_name));

	if (zcmd_write_src_nvlist(hdl, &zc, nvl) != 0)
		goto error;

	ret = zfs_ioctl(hdl, ZFS_IOC_SET_PROP, &zc);

	if (ret != 0) {
		switch (errno) {

		case ENOSPC:
			/*
			 * For quotas and reservations, ENOSPC indicates
			 * something different; setting a quota or reservation
			 * doesn't use any disk space.
			 */
			switch (prop) {
			case ZFS_PROP_QUOTA:
			case ZFS_PROP_REFQUOTA:
				zfs_error_aux(hdl, dgettext(TEXT_DOMAIN,
				    "size is less than current used or "
				    "reserved space"));
				(void) zfs_error(hdl, EZFS_PROPSPACE, errbuf);
				break;

			case ZFS_PROP_RESERVATION:
			case ZFS_PROP_REFRESERVATION:
				zfs_error_aux(hdl, dgettext(TEXT_DOMAIN,
				    "size is greater than available space"));
				(void) zfs_error(hdl, EZFS_PROPSPACE, errbuf);
				break;

			default:
				(void) zfs_standard_error(hdl, errno, errbuf);
				break;
			}
			break;

		case EBUSY:
			if (prop == ZFS_PROP_VOLBLOCKSIZE)
				(void) zfs_error(hdl, EZFS_VOLHASDATA, errbuf);
			else
				(void) zfs_standard_error(hdl, EBUSY, errbuf);
			break;

		case EROFS:
			(void) zfs_error(hdl, EZFS_DSREADONLY, errbuf);
			break;

		case ENOTSUP:
			zfs_error_aux(hdl, dgettext(TEXT_DOMAIN,
			    "pool and or dataset must be upgraded to set this "
			    "property or value"));
			(void) zfs_error(hdl, EZFS_BADVERSION, errbuf);
			break;

		case ERANGE:
			if (prop == ZFS_PROP_COMPRESSION) {
				(void) zfs_error_aux(hdl, dgettext(TEXT_DOMAIN,
				    "property setting is not allowed on "
				    "bootable datasets"));
				(void) zfs_error(hdl, EZFS_NOTSUP, errbuf);
			} else {
				(void) zfs_standard_error(hdl, errno, errbuf);
			}
			break;

		case EOVERFLOW:
			/*
			 * This platform can't address a volume this big.
			 */
#ifdef _ILP32
			if (prop == ZFS_PROP_VOLSIZE) {
				(void) zfs_error(hdl, EZFS_VOLTOOBIG, errbuf);
				break;
			}
#endif
			/* FALLTHROUGH */
		default:
			(void) zfs_standard_error(hdl, errno, errbuf);
		}
	} else {
		if (do_prefix)
			ret = changelist_postfix(cl);

		/*
		 * Refresh the statistics so the new property value
		 * is reflected.
		 */
		if (ret == 0)
			(void) get_stats(zhp);
	}

error:
	nvlist_free(nvl);
	zcmd_free_nvlists(&zc);
	if (cl)
		changelist_free(cl);
	return (ret);
}

/*
 * Given a property, inherit the value from the parent dataset.
 */
int
zfs_prop_inherit(zfs_handle_t *zhp, const char *propname)
{
	zfs_cmd_t zc = { "\0", "\0", "\0", 0 };
	int ret;
	prop_changelist_t *cl;
	libzfs_handle_t *hdl = zhp->zfs_hdl;
	char errbuf[1024];
	zfs_prop_t prop;

	(void) snprintf(errbuf, sizeof (errbuf), dgettext(TEXT_DOMAIN,
	    "cannot inherit %s for '%s'"), propname, zhp->zfs_name);

	if ((prop = zfs_name_to_prop(propname)) == ZPROP_INVAL) {
		/*
		 * For user properties, the amount of work we have to do is very
		 * small, so just do it here.
		 */
		if (!zfs_prop_user(propname)) {
			zfs_error_aux(hdl, dgettext(TEXT_DOMAIN,
			    "invalid property"));
			return (zfs_error(hdl, EZFS_BADPROP, errbuf));
		}

		(void) strlcpy(zc.zc_name, zhp->zfs_name, sizeof (zc.zc_name));
		(void) strlcpy(zc.zc_value, propname, sizeof (zc.zc_value));

		if (zfs_ioctl(zhp->zfs_hdl, ZFS_IOC_INHERIT_PROP, &zc) != 0)
			return (zfs_standard_error(hdl, errno, errbuf));

		return (0);
	}

	/*
	 * Verify that this property is inheritable.
	 */
	if (zfs_prop_readonly(prop))
		return (zfs_error(hdl, EZFS_PROPREADONLY, errbuf));

	if (!zfs_prop_inheritable(prop))
		return (zfs_error(hdl, EZFS_PROPNONINHERIT, errbuf));

	/*
	 * Check to see if the value applies to this type
	 */
	if (!zfs_prop_valid_for_type(prop, zhp->zfs_type))
		return (zfs_error(hdl, EZFS_PROPTYPE, errbuf));

	/*
	 * Normalize the name, to get rid of shorthand abbrevations.
	 */
	propname = zfs_prop_to_name(prop);
	(void) strlcpy(zc.zc_name, zhp->zfs_name, sizeof (zc.zc_name));
	(void) strlcpy(zc.zc_value, propname, sizeof (zc.zc_value));

	if (prop == ZFS_PROP_MOUNTPOINT && getzoneid() == GLOBAL_ZONEID &&
	    zfs_prop_get_int(zhp, ZFS_PROP_ZONED)) {
		zfs_error_aux(hdl, dgettext(TEXT_DOMAIN,
		    "dataset is used in a non-global zone"));
		return (zfs_error(hdl, EZFS_ZONED, errbuf));
	}

	/*
	 * Determine datasets which will be affected by this change, if any.
	 */
	if ((cl = changelist_gather(zhp, prop, 0, 0)) == NULL)
		return (-1);

	if (prop == ZFS_PROP_MOUNTPOINT && changelist_haszonedchild(cl)) {
		zfs_error_aux(hdl, dgettext(TEXT_DOMAIN,
		    "child dataset with inherited mountpoint is used "
		    "in a non-global zone"));
		ret = zfs_error(hdl, EZFS_ZONED, errbuf);
		goto error;
	}

	if ((ret = changelist_prefix(cl)) != 0)
		goto error;

	if ((ret = zfs_ioctl(zhp->zfs_hdl, ZFS_IOC_INHERIT_PROP, &zc)) != 0) {
		return (zfs_standard_error(hdl, errno, errbuf));
	} else {

		if ((ret = changelist_postfix(cl)) != 0)
			goto error;

		/*
		 * Refresh the statistics so the new property is reflected.
		 */
		(void) get_stats(zhp);
	}

error:
	changelist_free(cl);
	return (ret);
}

/*
 * True DSL properties are stored in an nvlist.  The following two functions
 * extract them appropriately.
 */
static uint64_t
getprop_uint64(zfs_handle_t *zhp, zfs_prop_t prop, char **source)
{
	nvlist_t *nv;
	uint64_t value;

	*source = NULL;
	if (nvlist_lookup_nvlist(zhp->zfs_props,
	    zfs_prop_to_name(prop), &nv) == 0) {
		verify(nvlist_lookup_uint64(nv, ZPROP_VALUE, &value) == 0);
		(void) nvlist_lookup_string(nv, ZPROP_SOURCE, source);
	} else {
		verify(!zhp->zfs_props_table ||
		    zhp->zfs_props_table[prop] == B_TRUE);
		value = zfs_prop_default_numeric(prop);
		*source = "";
	}

	return (value);
}

static char *
getprop_string(zfs_handle_t *zhp, zfs_prop_t prop, char **source)
{
	nvlist_t *nv;
	char *value;

	*source = NULL;
	if (nvlist_lookup_nvlist(zhp->zfs_props,
	    zfs_prop_to_name(prop), &nv) == 0) {
		verify(nvlist_lookup_string(nv, ZPROP_VALUE, &value) == 0);
		(void) nvlist_lookup_string(nv, ZPROP_SOURCE, source);
	} else {
		verify(!zhp->zfs_props_table ||
		    zhp->zfs_props_table[prop] == B_TRUE);
		if ((value = (char *)zfs_prop_default_string(prop)) == NULL)
			value = "";
		*source = "";
	}

	return (value);
}

/*
 * Internal function for getting a numeric property.  Both zfs_prop_get() and
 * zfs_prop_get_int() are built using this interface.
 *
 * Certain properties can be overridden using 'mount -o'.  In this case, scan
 * the contents of the /etc/mnttab entry, searching for the appropriate options.
 * If they differ from the on-disk values, report the current values and mark
 * the source "temporary".
 */
static int
get_numeric_property(zfs_handle_t *zhp, zfs_prop_t prop, zprop_source_t *src,
    char **source, uint64_t *val)
{
	zfs_cmd_t zc = { "\0", "\0", "\0", 0 };
	nvlist_t *zplprops = NULL;
	struct mnttab mnt;
	char *mntopt_on = NULL;
	char *mntopt_off = NULL;

	*source = NULL;

	switch (prop) {
	case ZFS_PROP_ATIME:
		mntopt_on = MNTOPT_ATIME;
		mntopt_off = MNTOPT_NOATIME;
		break;

	case ZFS_PROP_DEVICES:
		mntopt_on = MNTOPT_DEVICES;
		mntopt_off = MNTOPT_NODEVICES;
		break;

	case ZFS_PROP_EXEC:
		mntopt_on = MNTOPT_EXEC;
		mntopt_off = MNTOPT_NOEXEC;
		break;

	case ZFS_PROP_READONLY:
		mntopt_on = MNTOPT_RO;
		mntopt_off = MNTOPT_RW;
		break;

	case ZFS_PROP_SETUID:
		mntopt_on = MNTOPT_SETUID;
		mntopt_off = MNTOPT_NOSETUID;
		break;

	case ZFS_PROP_XATTR:
		mntopt_on = MNTOPT_XATTR;
		mntopt_off = MNTOPT_NOXATTR;
		break;

	case ZFS_PROP_NBMAND:
		mntopt_on = MNTOPT_NBMAND;
		mntopt_off = MNTOPT_NONBMAND;
		break;
	default:
		break;
	}

	/*
	 * Because looking up the mount options is potentially expensive
	 * (iterating over all of /etc/mnttab), we defer its calculation until
	 * we're looking up a property which requires its presence.
	 */
	if (!zhp->zfs_mntcheck &&
	    (mntopt_on != NULL || prop == ZFS_PROP_MOUNTED)) {
		libzfs_handle_t *hdl = zhp->zfs_hdl;
		struct mnttab entry;

		if (libzfs_mnttab_find(hdl, zhp->zfs_name, &entry) == 0) {
			zhp->zfs_mntopts = zfs_strdup(hdl,
			    entry.mnt_mntopts);
			if (zhp->zfs_mntopts == NULL)
				return (-1);
		}

		zhp->zfs_mntcheck = B_TRUE;
	}

	if (zhp->zfs_mntopts == NULL)
		mnt.mnt_mntopts = "";
	else
		mnt.mnt_mntopts = zhp->zfs_mntopts;

	switch (prop) {
	case ZFS_PROP_ATIME:
	case ZFS_PROP_DEVICES:
	case ZFS_PROP_EXEC:
	case ZFS_PROP_READONLY:
	case ZFS_PROP_SETUID:
	case ZFS_PROP_XATTR:
	case ZFS_PROP_NBMAND:
		*val = getprop_uint64(zhp, prop, source);

		if (hasmntopt(&mnt, mntopt_on) && !*val) {
			*val = B_TRUE;
			if (src)
				*src = ZPROP_SRC_TEMPORARY;
		} else if (hasmntopt(&mnt, mntopt_off) && *val) {
			*val = B_FALSE;
			if (src)
				*src = ZPROP_SRC_TEMPORARY;
		}
		break;

	case ZFS_PROP_CANMOUNT:
		*val = getprop_uint64(zhp, prop, source);
		if (*val != ZFS_CANMOUNT_ON)
			*source = zhp->zfs_name;
		else
			*source = "";	/* default */
		break;

	case ZFS_PROP_QUOTA:
	case ZFS_PROP_REFQUOTA:
	case ZFS_PROP_RESERVATION:
	case ZFS_PROP_REFRESERVATION:
		*val = getprop_uint64(zhp, prop, source);
		if (*val == 0)
			*source = "";	/* default */
		else
			*source = zhp->zfs_name;
		break;

	case ZFS_PROP_MOUNTED:
		*val = (zhp->zfs_mntopts != NULL);
		break;

	case ZFS_PROP_NUMCLONES:
		*val = zhp->zfs_dmustats.dds_num_clones;
		break;

	case ZFS_PROP_VERSION:
	case ZFS_PROP_NORMALIZE:
	case ZFS_PROP_UTF8ONLY:
	case ZFS_PROP_CASE:
		if (!zfs_prop_valid_for_type(prop, zhp->zfs_head_type) ||
		    zcmd_alloc_dst_nvlist(zhp->zfs_hdl, &zc, 0) != 0)
			return (-1);
		(void) strlcpy(zc.zc_name, zhp->zfs_name, sizeof (zc.zc_name));
		if (zfs_ioctl(zhp->zfs_hdl, ZFS_IOC_OBJSET_ZPLPROPS, &zc)) {
			zcmd_free_nvlists(&zc);
			return (-1);
		}
		if (zcmd_read_dst_nvlist(zhp->zfs_hdl, &zc, &zplprops) != 0 ||
		    nvlist_lookup_uint64(zplprops, zfs_prop_to_name(prop),
		    val) != 0) {
			zcmd_free_nvlists(&zc);
			return (-1);
		}
		if (zplprops)
			nvlist_free(zplprops);
		zcmd_free_nvlists(&zc);
		break;

	default:
		switch (zfs_prop_get_type(prop)) {
		case PROP_TYPE_NUMBER:
		case PROP_TYPE_INDEX:
			*val = getprop_uint64(zhp, prop, source);
			/*
			 * If we tried to use a default value for a
			 * readonly property, it means that it was not
			 * present; return an error.
			 */
			if (zfs_prop_readonly(prop) &&
			    *source && (*source)[0] == '\0') {
				return (-1);
			}
			break;

		case PROP_TYPE_STRING:
		default:
			zfs_error_aux(zhp->zfs_hdl, dgettext(TEXT_DOMAIN,
			    "cannot get non-numeric property"));
			return (zfs_error(zhp->zfs_hdl, EZFS_BADPROP,
			    dgettext(TEXT_DOMAIN, "internal error")));
		}
	}

	return (0);
}

/*
 * Calculate the source type, given the raw source string.
 */
static void
get_source(zfs_handle_t *zhp, zprop_source_t *srctype, char *source,
    char *statbuf, size_t statlen)
{
	if (statbuf == NULL || *srctype == ZPROP_SRC_TEMPORARY)
		return;

	if (source == NULL) {
		*srctype = ZPROP_SRC_NONE;
	} else if (source[0] == '\0') {
		*srctype = ZPROP_SRC_DEFAULT;
	} else {
		if (strcmp(source, zhp->zfs_name) == 0) {
			*srctype = ZPROP_SRC_LOCAL;
		} else {
			(void) strlcpy(statbuf, source, statlen);
			*srctype = ZPROP_SRC_INHERITED;
		}
	}

}

/*
 * Retrieve a property from the given object.  If 'literal' is specified, then
 * numbers are left as exact values.  Otherwise, numbers are converted to a
 * human-readable form.
 *
 * Returns 0 on success, or -1 on error.
 */
int
zfs_prop_get(zfs_handle_t *zhp, zfs_prop_t prop, char *propbuf, size_t proplen,
    zprop_source_t *src, char *statbuf, size_t statlen, boolean_t literal)
{
	char *source = NULL;
	uint64_t val;
	char *str;
	const char *strval;

	/*
	 * Check to see if this property applies to our object
	 */
	if (!zfs_prop_valid_for_type(prop, zhp->zfs_type))
		return (-1);

	if (src)
		*src = ZPROP_SRC_NONE;

	switch (prop) {
	case ZFS_PROP_CREATION:
		/*
		 * 'creation' is a time_t stored in the statistics.  We convert
		 * this into a string unless 'literal' is specified.
		 */
		{
			val = getprop_uint64(zhp, prop, &source);
			time_t local_time = (time_t)val;
			struct tm t;

			if (literal ||
			    localtime_r(&local_time, &t) == NULL ||
			    strftime(propbuf, proplen, "%a %b %e %k:%M %Y",
			    &t) == 0)
				(void) snprintf(propbuf, proplen, "%llu", (u_longlong_t) val);
		}
		break;

	case ZFS_PROP_MOUNTPOINT:
		/*
		 * Getting the precise mountpoint can be tricky.
		 *
		 *  - for 'none' or 'legacy', return those values.
		 *  - for inherited mountpoints, we want to take everything
		 *    after our ancestor and append it to the inherited value.
		 *
		 * If the pool has an alternate root, we want to prepend that
		 * root to any values we return.
		 */

		str = getprop_string(zhp, prop, &source);

		if (str[0] == '/') {
			char buf[MAXPATHLEN];
			char *root = buf;
			const char *relpath = zhp->zfs_name + strlen(source);

			if (relpath[0] == '/')
				relpath++;

			if ((zpool_get_prop(zhp->zpool_hdl,
			    ZPOOL_PROP_ALTROOT, buf, MAXPATHLEN, NULL)) ||
			    (strcmp(root, "-") == 0))
				root[0] = '\0';
			/*
			 * Special case an alternate root of '/'. This will
			 * avoid having multiple leading slashes in the
			 * mountpoint path.
			 */
			if (strcmp(root, "/") == 0)
				root++;

			/*
			 * If the mountpoint is '/' then skip over this
			 * if we are obtaining either an alternate root or
			 * an inherited mountpoint.
			 */
			if (str[1] == '\0' && (root[0] != '\0' ||
			    relpath[0] != '\0'))
				str++;

			if (relpath[0] == '\0')
				(void) snprintf(propbuf, proplen, "%s%s",
				    root, str);
			else
				(void) snprintf(propbuf, proplen, "%s%s%s%s",
				    root, str, relpath[0] == '@' ? "" : "/",
				    relpath);
		} else {
			/* 'legacy' or 'none' */
			(void) strlcpy(propbuf, str, proplen);
		}

		break;

	case ZFS_PROP_ORIGIN:
		(void) strlcpy(propbuf, getprop_string(zhp, prop, &source),
		    proplen);
		/*
		 * If there is no parent at all, return failure to indicate that
		 * it doesn't apply to this dataset.
		 */
		if (propbuf[0] == '\0')
			return (-1);
		break;

	case ZFS_PROP_QUOTA:
	case ZFS_PROP_REFQUOTA:
	case ZFS_PROP_RESERVATION:
	case ZFS_PROP_REFRESERVATION:

		if (get_numeric_property(zhp, prop, src, &source, &val) != 0)
			return (-1);

		/*
		 * If quota or reservation is 0, we translate this into 'none'
		 * (unless literal is set), and indicate that it's the default
		 * value.  Otherwise, we print the number nicely and indicate
		 * that its set locally.
		 */
		if (val == 0) {
			if (literal)
				(void) strlcpy(propbuf, "0", proplen);
			else
				(void) strlcpy(propbuf, "none", proplen);
		} else {
			if (literal)
				(void) snprintf(propbuf, proplen, "%llu",
				    (u_longlong_t)val);
			else
				zfs_nicenum(val, propbuf, proplen);
		}
		break;

	case ZFS_PROP_COMPRESSRATIO:
		if (get_numeric_property(zhp, prop, src, &source, &val) != 0)
			return (-1);
		(void) snprintf(propbuf, proplen, "%lld.%02lldx", (longlong_t)
		    val / 100, (longlong_t)val % 100);
		break;

	case ZFS_PROP_TYPE:
		switch (zhp->zfs_type) {
		case ZFS_TYPE_FILESYSTEM:
			str = "filesystem";
			break;
		case ZFS_TYPE_VOLUME:
			str = "volume";
			break;
		case ZFS_TYPE_SNAPSHOT:
			str = "snapshot";
			break;
		default:
			abort();
		}
		(void) snprintf(propbuf, proplen, "%s", str);
		break;

	case ZFS_PROP_MOUNTED:
		/*
		 * The 'mounted' property is a pseudo-property that described
		 * whether the filesystem is currently mounted.  Even though
		 * it's a boolean value, the typical values of "on" and "off"
		 * don't make sense, so we translate to "yes" and "no".
		 */
		if (get_numeric_property(zhp, ZFS_PROP_MOUNTED,
		    src, &source, &val) != 0)
			return (-1);
		if (val)
			(void) strlcpy(propbuf, "yes", proplen);
		else
			(void) strlcpy(propbuf, "no", proplen);
		break;

	case ZFS_PROP_NAME:
		/*
		 * The 'name' property is a pseudo-property derived from the
		 * dataset name.  It is presented as a real property to simplify
		 * consumers.
		 */
		(void) strlcpy(propbuf, zhp->zfs_name, proplen);
		break;

	default:
		switch (zfs_prop_get_type(prop)) {
		case PROP_TYPE_NUMBER:
			if (get_numeric_property(zhp, prop, src,
			    &source, &val) != 0)
				return (-1);
			if (literal)
				(void) snprintf(propbuf, proplen, "%llu",
				    (u_longlong_t)val);
			else
				zfs_nicenum(val, propbuf, proplen);
			break;

		case PROP_TYPE_STRING:
			(void) strlcpy(propbuf,
			    getprop_string(zhp, prop, &source), proplen);
			break;

		case PROP_TYPE_INDEX:
			if (get_numeric_property(zhp, prop, src,
			    &source, &val) != 0)
				return (-1);
			if (zfs_prop_index_to_string(prop, val, &strval) != 0)
				return (-1);
			(void) strlcpy(propbuf, strval, proplen);
			break;

		default:
			abort();
		}
	}

	get_source(zhp, src, source, statbuf, statlen);

	return (0);
}

/*
 * Utility function to get the given numeric property.  Does no validation that
 * the given property is the appropriate type; should only be used with
 * hard-coded property types.
 */
uint64_t
zfs_prop_get_int(zfs_handle_t *zhp, zfs_prop_t prop)
{
	char *source;
	uint64_t val;

	(void) get_numeric_property(zhp, prop, NULL, &source, &val);

	return (val);
}

int
zfs_prop_set_int(zfs_handle_t *zhp, zfs_prop_t prop, uint64_t val)
{
	char buf[64];

	(void) snprintf(buf, sizeof (buf), "%llu", (longlong_t)val);
	return (zfs_prop_set(zhp, zfs_prop_to_name(prop), buf));
}

/*
 * Similar to zfs_prop_get(), but returns the value as an integer.
 */
int
zfs_prop_get_numeric(zfs_handle_t *zhp, zfs_prop_t prop, uint64_t *value,
    zprop_source_t *src, char *statbuf, size_t statlen)
{
	char *source;

	/*
	 * Check to see if this property applies to our object
	 */
	if (!zfs_prop_valid_for_type(prop, zhp->zfs_type)) {
		return (zfs_error_fmt(zhp->zfs_hdl, EZFS_PROPTYPE,
		    dgettext(TEXT_DOMAIN, "cannot get property '%s'"),
		    zfs_prop_to_name(prop)));
	}

	if (src)
		*src = ZPROP_SRC_NONE;

	if (get_numeric_property(zhp, prop, src, &source, value) != 0)
		return (-1);

	get_source(zhp, src, source, statbuf, statlen);

	return (0);
}

#ifdef HAVE_IDMAP
static int
idmap_id_to_numeric_domain_rid(uid_t id, boolean_t isuser,
    char **domainp, idmap_rid_t *ridp)
{
	idmap_handle_t *idmap_hdl = NULL;
	idmap_get_handle_t *get_hdl = NULL;
	idmap_stat status;
	int err = EINVAL;

	if (idmap_init(&idmap_hdl) != IDMAP_SUCCESS)
		goto out;
	if (idmap_get_create(idmap_hdl, &get_hdl) != IDMAP_SUCCESS)
		goto out;

	if (isuser) {
		err = idmap_get_sidbyuid(get_hdl, id,
		    IDMAP_REQ_FLG_USE_CACHE, domainp, ridp, &status);
	} else {
		err = idmap_get_sidbygid(get_hdl, id,
		    IDMAP_REQ_FLG_USE_CACHE, domainp, ridp, &status);
	}
	if (err == IDMAP_SUCCESS &&
	    idmap_get_mappings(get_hdl) == IDMAP_SUCCESS &&
	    status == IDMAP_SUCCESS)
		err = 0;
	else
		err = EINVAL;
out:
	if (get_hdl)
		idmap_get_destroy(get_hdl);
	if (idmap_hdl)
		(void) idmap_fini(idmap_hdl);
	return (err);
}
#endif /* HAVE_IDMAP */

/*
 * convert the propname into parameters needed by kernel
 * Eg: userquota@ahrens -> ZFS_PROP_USERQUOTA, "", 126829
 * Eg: userused@matt@domain -> ZFS_PROP_USERUSED, "S-1-123-456", 789
 */
static int
userquota_propname_decode(const char *propname, boolean_t zoned,
    zfs_userquota_prop_t *typep, char *domain, int domainlen, uint64_t *ridp)
{
	zfs_userquota_prop_t type;
	char *cp, *end;
	char *numericsid = NULL;
	boolean_t isuser;

	domain[0] = '\0';

	/* Figure out the property type ({user|group}{quota|space}) */
	for (type = 0; type < ZFS_NUM_USERQUOTA_PROPS; type++) {
		if (strncmp(propname, zfs_userquota_prop_prefixes[type],
		    strlen(zfs_userquota_prop_prefixes[type])) == 0)
			break;
	}
	if (type == ZFS_NUM_USERQUOTA_PROPS)
		return (EINVAL);
	*typep = type;

	isuser = (type == ZFS_PROP_USERQUOTA ||
	    type == ZFS_PROP_USERUSED);

	cp = strchr(propname, '@') + 1;

	if (strchr(cp, '@')) {
#ifdef HAVE_IDMAP
		/*
		 * It's a SID name (eg "user@domain") that needs to be
		 * turned into S-1-domainID-RID.
		 */
		directory_error_t e;
		if (zoned && getzoneid() == GLOBAL_ZONEID)
			return (ENOENT);
		if (isuser) {
			e = directory_sid_from_user_name(NULL,
			    cp, &numericsid);
		} else {
			e = directory_sid_from_group_name(NULL,
			    cp, &numericsid);
		}
		if (e != NULL) {
			directory_error_free(e);
			return (ENOENT);
		}
		if (numericsid == NULL)
			return (ENOENT);
<<<<<<< HEAD
		(void) strlcpy(domain, mapdomain, domainlen);
		*ridp = rid;
#else
		return (ENOSYS);
#endif /* HAVE_IDMAP */
	} else if (strncmp(cp, "S-1-", 4) == 0) {
=======
		cp = numericsid;
		/* will be further decoded below */
	}

	if (strncmp(cp, "S-1-", 4) == 0) {
>>>>>>> 198b2f4f
		/* It's a numeric SID (eg "S-1-234-567-89") */
		(void) strlcpy(domain, cp, domainlen);
		cp = strrchr(domain, '-');
		*cp = '\0';
		cp++;

		errno = 0;
		*ridp = strtoull(cp, &end, 10);
		if (numericsid) {
			free(numericsid);
			numericsid = NULL;
		}
		if (errno != 0 || *end != '\0')
			return (EINVAL);
	} else if (!isdigit(*cp)) {
		/*
		 * It's a user/group name (eg "user") that needs to be
		 * turned into a uid/gid
		 */
		if (zoned && getzoneid() == GLOBAL_ZONEID)
			return (ENOENT);
		if (isuser) {
			struct passwd *pw;
			pw = getpwnam(cp);
			if (pw == NULL)
				return (ENOENT);
			*ridp = pw->pw_uid;
		} else {
			struct group *gr;
			gr = getgrnam(cp);
			if (gr == NULL)
				return (ENOENT);
			*ridp = gr->gr_gid;
		}
	} else {
#ifdef HAVE_IDMAP
		/* It's a user/group ID (eg "12345"). */
		uid_t id = strtoul(cp, &end, 10);
		idmap_rid_t rid;
		char *mapdomain;

		if (*end != '\0')
			return (EINVAL);
		if (id > MAXUID) {
			/* It's an ephemeral ID. */
			if (idmap_id_to_numeric_domain_rid(id, isuser,
			    &mapdomain, &rid) != 0)
				return (ENOENT);
			(void) strlcpy(domain, mapdomain, domainlen);
			*ridp = rid;
		} else {
			*ridp = id;
		}
#else
		return (ENOSYS);
#endif /* HAVE_IDMAP */
	}

	ASSERT3P(numericsid, ==, NULL);
	return (0);
}

static int
zfs_prop_get_userquota_common(zfs_handle_t *zhp, const char *propname,
    uint64_t *propvalue, zfs_userquota_prop_t *typep)
{
	int err;
	zfs_cmd_t zc = { "\0", "\0", "\0", 0 };

	(void) strncpy(zc.zc_name, zhp->zfs_name, sizeof (zc.zc_name));

	err = userquota_propname_decode(propname,
	    zfs_prop_get_int(zhp, ZFS_PROP_ZONED),
	    typep, zc.zc_value, sizeof (zc.zc_value), &zc.zc_guid);
	zc.zc_objset_type = *typep;
	if (err)
		return (err);

	err = ioctl(zhp->zfs_hdl->libzfs_fd, ZFS_IOC_USERSPACE_ONE, &zc);
	if (err)
		return (err);

	*propvalue = zc.zc_cookie;
	return (0);
}

int
zfs_prop_get_userquota_int(zfs_handle_t *zhp, const char *propname,
    uint64_t *propvalue)
{
	zfs_userquota_prop_t type;

	return (zfs_prop_get_userquota_common(zhp, propname, propvalue,
	    &type));
}

int
zfs_prop_get_userquota(zfs_handle_t *zhp, const char *propname,
    char *propbuf, int proplen, boolean_t literal)
{
	int err;
	uint64_t propvalue;
	zfs_userquota_prop_t type;

	err = zfs_prop_get_userquota_common(zhp, propname, &propvalue,
	    &type);

	if (err)
		return (err);

	if (literal) {
		(void) snprintf(propbuf, proplen, "%llu",
			       (u_longlong_t)propvalue);
	} else if (propvalue == 0 &&
	    (type == ZFS_PROP_USERQUOTA || type == ZFS_PROP_GROUPQUOTA)) {
		(void) strlcpy(propbuf, "none", proplen);
	} else {
		zfs_nicenum(propvalue, propbuf, proplen);
	}
	return (0);
}

/*
 * Returns the name of the given zfs handle.
 */
const char *
zfs_get_name(const zfs_handle_t *zhp)
{
	return (zhp->zfs_name);
}

/*
 * Returns the type of the given zfs handle.
 */
zfs_type_t
zfs_get_type(const zfs_handle_t *zhp)
{
	return (zhp->zfs_type);
}

static int
zfs_do_list_ioctl(zfs_handle_t *zhp, int arg, zfs_cmd_t *zc)
{
	int rc;
	uint64_t	orig_cookie;

	orig_cookie = zc->zc_cookie;
top:
	(void) strlcpy(zc->zc_name, zhp->zfs_name, sizeof (zc->zc_name));
	rc = ioctl(zhp->zfs_hdl->libzfs_fd, arg, zc);

	if (rc == -1) {
		switch (errno) {
		case ENOMEM:
			/* expand nvlist memory and try again */
			if (zcmd_expand_dst_nvlist(zhp->zfs_hdl, zc) != 0) {
				zcmd_free_nvlists(zc);
				return (-1);
			}
			zc->zc_cookie = orig_cookie;
			goto top;
		/*
		 * An errno value of ESRCH indicates normal completion.
		 * If ENOENT is returned, then the underlying dataset
		 * has been removed since we obtained the handle.
		 */
		case ESRCH:
		case ENOENT:
			rc = 1;
			break;
		default:
			rc = zfs_standard_error(zhp->zfs_hdl, errno,
			    dgettext(TEXT_DOMAIN,
			    "cannot iterate filesystems"));
			break;
		}
	}
	return (rc);
}

/*
 * Iterate over all child filesystems
 */
int
zfs_iter_filesystems(zfs_handle_t *zhp, zfs_iter_f func, void *data)
{
	zfs_cmd_t zc = { "\0", "\0", "\0", 0 };
	zfs_handle_t *nzhp;
	int ret;

	if (zhp->zfs_type != ZFS_TYPE_FILESYSTEM)
		return (0);

	if (zcmd_alloc_dst_nvlist(zhp->zfs_hdl, &zc, 0) != 0)
		return (-1);

	while ((ret = zfs_do_list_ioctl(zhp, ZFS_IOC_DATASET_LIST_NEXT,
	    &zc)) == 0) {
		/*
		 * Silently ignore errors, as the only plausible explanation is
		 * that the pool has since been removed.
		 */
		if ((nzhp = make_dataset_handle_zc(zhp->zfs_hdl,
		    &zc)) == NULL) {
			continue;
		}

		if ((ret = func(nzhp, data)) != 0) {
			zcmd_free_nvlists(&zc);
			return (ret);
		}
	}
	zcmd_free_nvlists(&zc);
	return ((ret < 0) ? ret : 0);
}

/*
 * Iterate over all snapshots
 */
int
zfs_iter_snapshots(zfs_handle_t *zhp, zfs_iter_f func, void *data)
{
	zfs_cmd_t zc = { "\0", "\0", "\0", 0 };
	zfs_handle_t *nzhp;
	int ret;

	if (zhp->zfs_type == ZFS_TYPE_SNAPSHOT)
		return (0);

	if (zcmd_alloc_dst_nvlist(zhp->zfs_hdl, &zc, 0) != 0)
		return (-1);
	while ((ret = zfs_do_list_ioctl(zhp, ZFS_IOC_SNAPSHOT_LIST_NEXT,
	    &zc)) == 0) {

		if ((nzhp = make_dataset_handle_zc(zhp->zfs_hdl,
		    &zc)) == NULL) {
			continue;
		}

		if ((ret = func(nzhp, data)) != 0) {
			zcmd_free_nvlists(&zc);
			return (ret);
		}
	}
	zcmd_free_nvlists(&zc);
	return ((ret < 0) ? ret : 0);
}

/*
 * Iterate over all children, snapshots and filesystems
 */
int
zfs_iter_children(zfs_handle_t *zhp, zfs_iter_f func, void *data)
{
	int ret;

	if ((ret = zfs_iter_filesystems(zhp, func, data)) != 0)
		return (ret);

	return (zfs_iter_snapshots(zhp, func, data));
}

/*
 * Given a complete name, return just the portion that refers to the parent.
 * Can return NULL if this is a pool.
 */
static int
parent_name(const char *path, char *buf, size_t buflen)
{
	char *loc;

	if ((loc = strrchr(path, '/')) == NULL)
		return (-1);

	(void) strncpy(buf, path, MIN(buflen, loc - path));
	buf[loc - path] = '\0';

	return (0);
}

/*
 * If accept_ancestor is false, then check to make sure that the given path has
 * a parent, and that it exists.  If accept_ancestor is true, then find the
 * closest existing ancestor for the given path.  In prefixlen return the
 * length of already existing prefix of the given path.  We also fetch the
 * 'zoned' property, which is used to validate property settings when creating
 * new datasets.
 */
static int
check_parents(libzfs_handle_t *hdl, const char *path, uint64_t *zoned,
    boolean_t accept_ancestor, int *prefixlen)
{
	zfs_cmd_t zc = { "\0", "\0", "\0", 0 };
	char parent[ZFS_MAXNAMELEN];
	char *slash;
	zfs_handle_t *zhp;
	char errbuf[1024];

	(void) snprintf(errbuf, sizeof (errbuf),
	    dgettext(TEXT_DOMAIN, "cannot create '%s'"), path);

	/* get parent, and check to see if this is just a pool */
	if (parent_name(path, parent, sizeof (parent)) != 0) {
		zfs_error_aux(hdl, dgettext(TEXT_DOMAIN,
		    "missing dataset name"));
		return (zfs_error(hdl, EZFS_INVALIDNAME, errbuf));
	}

	/* check to see if the pool exists */
	if ((slash = strchr(parent, '/')) == NULL)
		slash = parent + strlen(parent);
	(void) strncpy(zc.zc_name, parent, slash - parent);
	zc.zc_name[slash - parent] = '\0';
	if (ioctl(hdl->libzfs_fd, ZFS_IOC_OBJSET_STATS, &zc) != 0 &&
	    errno == ENOENT) {
		zfs_error_aux(hdl, dgettext(TEXT_DOMAIN,
		    "no such pool '%s'"), zc.zc_name);
		return (zfs_error(hdl, EZFS_NOENT, errbuf));
	}

	/* check to see if the parent dataset exists */
	while ((zhp = make_dataset_handle(hdl, parent)) == NULL) {
		if (errno == ENOENT && accept_ancestor) {
			/*
			 * Go deeper to find an ancestor, give up on top level.
			 */
			if (parent_name(parent, parent, sizeof (parent)) != 0) {
				zfs_error_aux(hdl, dgettext(TEXT_DOMAIN,
				    "no such pool '%s'"), zc.zc_name);
				return (zfs_error(hdl, EZFS_NOENT, errbuf));
			}
		} else if (errno == ENOENT) {
			zfs_error_aux(hdl, dgettext(TEXT_DOMAIN,
			    "parent does not exist"));
			return (zfs_error(hdl, EZFS_NOENT, errbuf));
		} else
			return (zfs_standard_error(hdl, errno, errbuf));
	}

	*zoned = zfs_prop_get_int(zhp, ZFS_PROP_ZONED);
	/* we are in a non-global zone, but parent is in the global zone */
	if (getzoneid() != GLOBAL_ZONEID && !(*zoned)) {
		(void) zfs_standard_error(hdl, EPERM, errbuf);
		zfs_close(zhp);
		return (-1);
	}

	/* make sure parent is a filesystem */
	if (zfs_get_type(zhp) != ZFS_TYPE_FILESYSTEM) {
		zfs_error_aux(hdl, dgettext(TEXT_DOMAIN,
		    "parent is not a filesystem"));
		(void) zfs_error(hdl, EZFS_BADTYPE, errbuf);
		zfs_close(zhp);
		return (-1);
	}

	zfs_close(zhp);
	if (prefixlen != NULL)
		*prefixlen = strlen(parent);
	return (0);
}

/*
 * Finds whether the dataset of the given type(s) exists.
 */
boolean_t
zfs_dataset_exists(libzfs_handle_t *hdl, const char *path, zfs_type_t types)
{
	zfs_handle_t *zhp;

	if (!zfs_validate_name(hdl, path, types, B_FALSE))
		return (B_FALSE);

	/*
	 * Try to get stats for the dataset, which will tell us if it exists.
	 */
	if ((zhp = make_dataset_handle(hdl, path)) != NULL) {
		int ds_type = zhp->zfs_type;

		zfs_close(zhp);
		if (types & ds_type)
			return (B_TRUE);
	}
	return (B_FALSE);
}

/*
 * Given a path to 'target', create all the ancestors between
 * the prefixlen portion of the path, and the target itself.
 * Fail if the initial prefixlen-ancestor does not already exist.
 */
int
create_parents(libzfs_handle_t *hdl, char *target, int prefixlen)
{
	zfs_handle_t *h;
	char *cp;
	const char *opname;

	/* make sure prefix exists */
	cp = target + prefixlen;
	if (*cp != '/') {
		assert(strchr(cp, '/') == NULL);
		h = zfs_open(hdl, target, ZFS_TYPE_FILESYSTEM);
	} else {
		*cp = '\0';
		h = zfs_open(hdl, target, ZFS_TYPE_FILESYSTEM);
		*cp = '/';
	}
	if (h == NULL)
		return (-1);
	zfs_close(h);

	/*
	 * Attempt to create, mount, and share any ancestor filesystems,
	 * up to the prefixlen-long one.
	 */
	for (cp = target + prefixlen + 1;
	    (cp = strchr(cp, '/')); *cp = '/', cp++) {
		char *logstr;

		*cp = '\0';

		h = make_dataset_handle(hdl, target);
		if (h) {
			/* it already exists, nothing to do here */
			zfs_close(h);
			continue;
		}

		logstr = hdl->libzfs_log_str;
		hdl->libzfs_log_str = NULL;
		if (zfs_create(hdl, target, ZFS_TYPE_FILESYSTEM,
		    NULL) != 0) {
			hdl->libzfs_log_str = logstr;
			opname = dgettext(TEXT_DOMAIN, "create");
			goto ancestorerr;
		}

		hdl->libzfs_log_str = logstr;
		h = zfs_open(hdl, target, ZFS_TYPE_FILESYSTEM);
		if (h == NULL) {
			opname = dgettext(TEXT_DOMAIN, "open");
			goto ancestorerr;
		}

#ifdef HAVE_ZPL
		if (zfs_mount(h, NULL, 0) != 0) {
			opname = dgettext(TEXT_DOMAIN, "mount");
			goto ancestorerr;
		}

		if (zfs_share(h) != 0) {
			opname = dgettext(TEXT_DOMAIN, "share");
			goto ancestorerr;
		}
#endif /* HAVE_ZPL */

		zfs_close(h);
	}

	return (0);

ancestorerr:
	zfs_error_aux(hdl, dgettext(TEXT_DOMAIN,
	    "failed to %s ancestor '%s'"), opname, target);
	return (-1);
}

/*
 * Creates non-existing ancestors of the given path.
 */
int
zfs_create_ancestors(libzfs_handle_t *hdl, const char *path)
{
	int prefix;
	uint64_t zoned;
	char *path_copy;
	int rc = 0;

	if (check_parents(hdl, path, &zoned, B_TRUE, &prefix) != 0)
		return (-1);

	if ((path_copy = strdup(path)) != NULL) {
		rc = create_parents(hdl, path_copy, prefix);
		free(path_copy);
	}
	if (path_copy == NULL || rc != 0)
		return (-1);

	return (0);
}

/*
 * Create a new filesystem or volume.
 */
int
zfs_create(libzfs_handle_t *hdl, const char *path, zfs_type_t type,
    nvlist_t *props)
{
	zfs_cmd_t zc = { "\0", "\0", "\0", 0 };
	int ret;
	uint64_t size = 0;
	uint64_t blocksize = zfs_prop_default_numeric(ZFS_PROP_VOLBLOCKSIZE);
	char errbuf[1024];
	uint64_t zoned;

	(void) snprintf(errbuf, sizeof (errbuf), dgettext(TEXT_DOMAIN,
	    "cannot create '%s'"), path);

	/* validate the path, taking care to note the extended error message */
	if (!zfs_validate_name(hdl, path, type, B_TRUE))
		return (zfs_error(hdl, EZFS_INVALIDNAME, errbuf));

	/* validate parents exist */
	if (check_parents(hdl, path, &zoned, B_FALSE, NULL) != 0)
		return (-1);

	/*
	 * The failure modes when creating a dataset of a different type over
	 * one that already exists is a little strange.  In particular, if you
	 * try to create a dataset on top of an existing dataset, the ioctl()
	 * will return ENOENT, not EEXIST.  To prevent this from happening, we
	 * first try to see if the dataset exists.
	 */
	(void) strlcpy(zc.zc_name, path, sizeof (zc.zc_name));
	if (zfs_dataset_exists(hdl, zc.zc_name, ZFS_TYPE_DATASET)) {
		zfs_error_aux(hdl, dgettext(TEXT_DOMAIN,
		    "dataset already exists"));
		return (zfs_error(hdl, EZFS_EXISTS, errbuf));
	}

	if (type == ZFS_TYPE_VOLUME)
		zc.zc_objset_type = DMU_OST_ZVOL;
	else
		zc.zc_objset_type = DMU_OST_ZFS;

	if (props && (props = zfs_valid_proplist(hdl, type, props,
	    zoned, NULL, errbuf)) == 0)
		return (-1);

	if (type == ZFS_TYPE_VOLUME) {
		/*
		 * If we are creating a volume, the size and block size must
		 * satisfy a few restraints.  First, the blocksize must be a
		 * valid block size between SPA_{MIN,MAX}BLOCKSIZE.  Second, the
		 * volsize must be a multiple of the block size, and cannot be
		 * zero.
		 */
		if (props == NULL || nvlist_lookup_uint64(props,
		    zfs_prop_to_name(ZFS_PROP_VOLSIZE), &size) != 0) {
			nvlist_free(props);
			zfs_error_aux(hdl, dgettext(TEXT_DOMAIN,
			    "missing volume size"));
			return (zfs_error(hdl, EZFS_BADPROP, errbuf));
		}

		if ((ret = nvlist_lookup_uint64(props,
		    zfs_prop_to_name(ZFS_PROP_VOLBLOCKSIZE),
		    &blocksize)) != 0) {
			if (ret == ENOENT) {
				blocksize = zfs_prop_default_numeric(
				    ZFS_PROP_VOLBLOCKSIZE);
			} else {
				nvlist_free(props);
				zfs_error_aux(hdl, dgettext(TEXT_DOMAIN,
				    "missing volume block size"));
				return (zfs_error(hdl, EZFS_BADPROP, errbuf));
			}
		}

		if (size == 0) {
			nvlist_free(props);
			zfs_error_aux(hdl, dgettext(TEXT_DOMAIN,
			    "volume size cannot be zero"));
			return (zfs_error(hdl, EZFS_BADPROP, errbuf));
		}

		if (size % blocksize != 0) {
			nvlist_free(props);
			zfs_error_aux(hdl, dgettext(TEXT_DOMAIN,
			    "volume size must be a multiple of volume block "
			    "size"));
			return (zfs_error(hdl, EZFS_BADPROP, errbuf));
		}
	}

	if (props && zcmd_write_src_nvlist(hdl, &zc, props) != 0)
		return (-1);
	nvlist_free(props);

	/* create the dataset */
	ret = zfs_ioctl(hdl, ZFS_IOC_CREATE, &zc);

	if (ret == 0 && type == ZFS_TYPE_VOLUME) {
		ret = zvol_create_link(hdl, path);
		if (ret) {
			(void) zfs_standard_error(hdl, errno,
			    dgettext(TEXT_DOMAIN,
			    "Volume successfully created, but device links "
			    "were not created"));
			zcmd_free_nvlists(&zc);
			return (-1);
		}
	}

	zcmd_free_nvlists(&zc);

	/* check for failure */
	if (ret != 0) {
		char parent[ZFS_MAXNAMELEN];
		(void) parent_name(path, parent, sizeof (parent));

		switch (errno) {
		case ENOENT:
			zfs_error_aux(hdl, dgettext(TEXT_DOMAIN,
			    "no such parent '%s'"), parent);
			return (zfs_error(hdl, EZFS_NOENT, errbuf));

		case EINVAL:
			zfs_error_aux(hdl, dgettext(TEXT_DOMAIN,
			    "parent '%s' is not a filesystem"), parent);
			return (zfs_error(hdl, EZFS_BADTYPE, errbuf));

		case EDOM:
			zfs_error_aux(hdl, dgettext(TEXT_DOMAIN,
			    "volume block size must be power of 2 from "
			    "%u to %uk"),
			    (uint_t)SPA_MINBLOCKSIZE,
			    (uint_t)SPA_MAXBLOCKSIZE >> 10);

			return (zfs_error(hdl, EZFS_BADPROP, errbuf));

		case ENOTSUP:
			zfs_error_aux(hdl, dgettext(TEXT_DOMAIN,
			    "pool must be upgraded to set this "
			    "property or value"));
			return (zfs_error(hdl, EZFS_BADVERSION, errbuf));
#ifdef _ILP32
		case EOVERFLOW:
			/*
			 * This platform can't address a volume this big.
			 */
			if (type == ZFS_TYPE_VOLUME)
				return (zfs_error(hdl, EZFS_VOLTOOBIG,
				    errbuf));
#endif
			/* FALLTHROUGH */
		default:
			return (zfs_standard_error(hdl, errno, errbuf));
		}
	}

	return (0);
}

/*
 * Destroys the given dataset.  The caller must make sure that the filesystem
 * isn't mounted, and that there are no active dependents.
 */
int
zfs_destroy(zfs_handle_t *zhp, boolean_t defer)
{
	zfs_cmd_t zc = { "\0", "\0", "\0", 0 };

	(void) strlcpy(zc.zc_name, zhp->zfs_name, sizeof (zc.zc_name));

	if (ZFS_IS_VOLUME(zhp)) {
		/*
		 * If user doesn't have permissions to unshare volume, then
		 * abort the request.  This would only happen for a
		 * non-privileged user.
		 */
#ifdef HAVE_ZPL
		if (zfs_unshare_iscsi(zhp) != 0) {
			return (-1);
		}
#endif

		if (zvol_remove_link(zhp->zfs_hdl, zhp->zfs_name) != 0)
			return (-1);

		zc.zc_objset_type = DMU_OST_ZVOL;
	} else {
		zc.zc_objset_type = DMU_OST_ZFS;
	}

	zc.zc_defer_destroy = defer;
	if (zfs_ioctl(zhp->zfs_hdl, ZFS_IOC_DESTROY, &zc) != 0) {
		return (zfs_standard_error_fmt(zhp->zfs_hdl, errno,
		    dgettext(TEXT_DOMAIN, "cannot destroy '%s'"),
		    zhp->zfs_name));
	}

	remove_mountpoint(zhp);

	return (0);
}

struct destroydata {
	char *snapname;
	boolean_t gotone;
	boolean_t closezhp;
};

static int
zfs_remove_link_cb(zfs_handle_t *zhp, void *arg)
{
	struct destroydata *dd = arg;
	zfs_handle_t *szhp;
	char name[ZFS_MAXNAMELEN];
	boolean_t closezhp = dd->closezhp;
	int rv;

	(void) strlcpy(name, zhp->zfs_name, sizeof (name));
	(void) strlcat(name, "@", sizeof (name));
	(void) strlcat(name, dd->snapname, sizeof (name));

	szhp = make_dataset_handle(zhp->zfs_hdl, name);
	if (szhp) {
		dd->gotone = B_TRUE;
		zfs_close(szhp);
	}

	if (zhp->zfs_type == ZFS_TYPE_VOLUME) {
		(void) zvol_remove_link(zhp->zfs_hdl, name);
		/*
		 * NB: this is simply a best-effort.  We don't want to
		 * return an error, because then we wouldn't visit all
		 * the volumes.
		 */
	}

	dd->closezhp = B_TRUE;
	rv = zfs_iter_filesystems(zhp, zfs_remove_link_cb, arg);
	if (closezhp)
		zfs_close(zhp);
	return (rv);
}

/*
 * Destroys all snapshots with the given name in zhp & descendants.
 */
int
zfs_destroy_snaps(zfs_handle_t *zhp, char *snapname, boolean_t defer)
{
	zfs_cmd_t zc = { "\0", "\0", "\0", 0 };
	int ret;
	struct destroydata dd = { 0 };

	dd.snapname = snapname;
	(void) zfs_remove_link_cb(zhp, &dd);

	if (!dd.gotone) {
		return (zfs_standard_error_fmt(zhp->zfs_hdl, ENOENT,
		    dgettext(TEXT_DOMAIN, "cannot destroy '%s@%s'"),
		    zhp->zfs_name, snapname));
	}

	(void) strlcpy(zc.zc_name, zhp->zfs_name, sizeof (zc.zc_name));
	(void) strlcpy(zc.zc_value, snapname, sizeof (zc.zc_value));
	zc.zc_defer_destroy = defer;

	ret = zfs_ioctl(zhp->zfs_hdl, ZFS_IOC_DESTROY_SNAPS, &zc);
	if (ret != 0) {
		char errbuf[1024];

		(void) snprintf(errbuf, sizeof (errbuf), dgettext(TEXT_DOMAIN,
		    "cannot destroy '%s@%s'"), zc.zc_name, snapname);

		switch (errno) {
		case EEXIST:
			zfs_error_aux(zhp->zfs_hdl, dgettext(TEXT_DOMAIN,
			    "snapshot is cloned"));
			return (zfs_error(zhp->zfs_hdl, EZFS_EXISTS, errbuf));

		default:
			return (zfs_standard_error(zhp->zfs_hdl, errno,
			    errbuf));
		}
	}

	return (0);
}

/*
 * Clones the given dataset.  The target must be of the same type as the source.
 */
int
zfs_clone(zfs_handle_t *zhp, const char *target, nvlist_t *props)
{
	zfs_cmd_t zc = { "\0", "\0", "\0", 0 };
	char parent[ZFS_MAXNAMELEN];
	int ret;
	char errbuf[1024];
	libzfs_handle_t *hdl = zhp->zfs_hdl;
	zfs_type_t type;
	uint64_t zoned;

	assert(zhp->zfs_type == ZFS_TYPE_SNAPSHOT);

	(void) snprintf(errbuf, sizeof (errbuf), dgettext(TEXT_DOMAIN,
	    "cannot create '%s'"), target);

	/* validate the target name */
	if (!zfs_validate_name(hdl, target, ZFS_TYPE_FILESYSTEM, B_TRUE))
		return (zfs_error(hdl, EZFS_INVALIDNAME, errbuf));

	/* validate parents exist */
	if (check_parents(hdl, target, &zoned, B_FALSE, NULL) != 0)
		return (-1);

	(void) parent_name(target, parent, sizeof (parent));

	/* do the clone */
	if (ZFS_IS_VOLUME(zhp)) {
		zc.zc_objset_type = DMU_OST_ZVOL;
		type = ZFS_TYPE_VOLUME;
	} else {
		zc.zc_objset_type = DMU_OST_ZFS;
		type = ZFS_TYPE_FILESYSTEM;
	}

	if (props) {
		if ((props = zfs_valid_proplist(hdl, type, props, zoned,
		    zhp, errbuf)) == NULL)
			return (-1);

		if (zcmd_write_src_nvlist(hdl, &zc, props) != 0) {
			nvlist_free(props);
			return (-1);
		}

		nvlist_free(props);
	}

	(void) strlcpy(zc.zc_name, target, sizeof (zc.zc_name));
	(void) strlcpy(zc.zc_value, zhp->zfs_name, sizeof (zc.zc_value));
	ret = zfs_ioctl(zhp->zfs_hdl, ZFS_IOC_CREATE, &zc);

	zcmd_free_nvlists(&zc);

	if (ret != 0) {
		switch (errno) {

		case ENOENT:
			/*
			 * The parent doesn't exist.  We should have caught this
			 * above, but there may a race condition that has since
			 * destroyed the parent.
			 *
			 * At this point, we don't know whether it's the source
			 * that doesn't exist anymore, or whether the target
			 * dataset doesn't exist.
			 */
			zfs_error_aux(zhp->zfs_hdl, dgettext(TEXT_DOMAIN,
			    "no such parent '%s'"), parent);
			return (zfs_error(zhp->zfs_hdl, EZFS_NOENT, errbuf));

		case EXDEV:
			zfs_error_aux(zhp->zfs_hdl, dgettext(TEXT_DOMAIN,
			    "source and target pools differ"));
			return (zfs_error(zhp->zfs_hdl, EZFS_CROSSTARGET,
			    errbuf));

		default:
			return (zfs_standard_error(zhp->zfs_hdl, errno,
			    errbuf));
		}
	} else if (ZFS_IS_VOLUME(zhp)) {
		ret = zvol_create_link(zhp->zfs_hdl, target);
	}

	return (ret);
}

typedef struct promote_data {
	char cb_mountpoint[MAXPATHLEN];
	const char *cb_target;
	const char *cb_errbuf;
	uint64_t cb_pivot_txg;
} promote_data_t;

static int
promote_snap_cb(zfs_handle_t *zhp, void *data)
{
	promote_data_t *pd = data;
	zfs_handle_t *szhp;
	char snapname[MAXPATHLEN];
	int rv = 0;

	/* We don't care about snapshots after the pivot point */
	if (zfs_prop_get_int(zhp, ZFS_PROP_CREATETXG) > pd->cb_pivot_txg) {
		zfs_close(zhp);
		return (0);
	}

	/* Remove the device link if it's a zvol. */
	if (ZFS_IS_VOLUME(zhp))
		(void) zvol_remove_link(zhp->zfs_hdl, zhp->zfs_name);

	/* Check for conflicting names */
	(void) strlcpy(snapname, pd->cb_target, sizeof (snapname));
	(void) strlcat(snapname, strchr(zhp->zfs_name, '@'), sizeof (snapname));
	szhp = make_dataset_handle(zhp->zfs_hdl, snapname);
	if (szhp != NULL) {
		zfs_close(szhp);
		zfs_error_aux(zhp->zfs_hdl, dgettext(TEXT_DOMAIN,
		    "snapshot name '%s' from origin \n"
		    "conflicts with '%s' from target"),
		    zhp->zfs_name, snapname);
		rv = zfs_error(zhp->zfs_hdl, EZFS_EXISTS, pd->cb_errbuf);
	}
	zfs_close(zhp);
	return (rv);
}

static int
promote_snap_done_cb(zfs_handle_t *zhp, void *data)
{
	promote_data_t *pd = data;

	/* We don't care about snapshots after the pivot point */
	if (zfs_prop_get_int(zhp, ZFS_PROP_CREATETXG) <= pd->cb_pivot_txg) {
		/* Create the device link if it's a zvol. */
		if (ZFS_IS_VOLUME(zhp))
			(void) zvol_create_link(zhp->zfs_hdl, zhp->zfs_name);
	}

	zfs_close(zhp);
	return (0);
}

/*
 * Promotes the given clone fs to be the clone parent.
 */
int
zfs_promote(zfs_handle_t *zhp)
{
	libzfs_handle_t *hdl = zhp->zfs_hdl;
	zfs_cmd_t zc = { "\0", "\0", "\0", 0 };
	char parent[MAXPATHLEN];
	char *cp;
	int ret;
	zfs_handle_t *pzhp;
	promote_data_t pd;
	char errbuf[1024];

	(void) snprintf(errbuf, sizeof (errbuf), dgettext(TEXT_DOMAIN,
	    "cannot promote '%s'"), zhp->zfs_name);

	if (zhp->zfs_type == ZFS_TYPE_SNAPSHOT) {
		zfs_error_aux(hdl, dgettext(TEXT_DOMAIN,
		    "snapshots can not be promoted"));
		return (zfs_error(hdl, EZFS_BADTYPE, errbuf));
	}

	(void) strlcpy(parent, zhp->zfs_dmustats.dds_origin, sizeof (parent));
	if (parent[0] == '\0') {
		zfs_error_aux(hdl, dgettext(TEXT_DOMAIN,
		    "not a cloned filesystem"));
		return (zfs_error(hdl, EZFS_BADTYPE, errbuf));
	}
	cp = strchr(parent, '@');
	*cp = '\0';

	/* Walk the snapshots we will be moving */
	pzhp = zfs_open(hdl, zhp->zfs_dmustats.dds_origin, ZFS_TYPE_SNAPSHOT);
	if (pzhp == NULL)
		return (-1);
	pd.cb_pivot_txg = zfs_prop_get_int(pzhp, ZFS_PROP_CREATETXG);
	zfs_close(pzhp);
	pd.cb_target = zhp->zfs_name;
	pd.cb_errbuf = errbuf;
	pzhp = zfs_open(hdl, parent, ZFS_TYPE_DATASET);
	if (pzhp == NULL)
		return (-1);
	(void) zfs_prop_get(pzhp, ZFS_PROP_MOUNTPOINT, pd.cb_mountpoint,
	    sizeof (pd.cb_mountpoint), NULL, NULL, 0, FALSE);
	ret = zfs_iter_snapshots(pzhp, promote_snap_cb, &pd);
	if (ret != 0) {
		zfs_close(pzhp);
		return (-1);
	}

	/* issue the ioctl */
	(void) strlcpy(zc.zc_value, zhp->zfs_dmustats.dds_origin,
	    sizeof (zc.zc_value));
	(void) strlcpy(zc.zc_name, zhp->zfs_name, sizeof (zc.zc_name));
	ret = zfs_ioctl(hdl, ZFS_IOC_PROMOTE, &zc);

	if (ret != 0) {
		int save_errno = errno;

		(void) zfs_iter_snapshots(pzhp, promote_snap_done_cb, &pd);
		zfs_close(pzhp);

		switch (save_errno) {
		case EEXIST:
			/*
			 * There is a conflicting snapshot name.  We
			 * should have caught this above, but they could
			 * have renamed something in the mean time.
			 */
			zfs_error_aux(hdl, dgettext(TEXT_DOMAIN,
			    "conflicting snapshot name from parent '%s'"),
			    parent);
			return (zfs_error(hdl, EZFS_EXISTS, errbuf));

		default:
			return (zfs_standard_error(hdl, save_errno, errbuf));
		}
	} else {
		(void) zfs_iter_snapshots(zhp, promote_snap_done_cb, &pd);
	}

	zfs_close(pzhp);
	return (ret);
}

struct createdata {
	const char *cd_snapname;
	int cd_ifexists;
};

static int
zfs_create_link_cb(zfs_handle_t *zhp, void *arg)
{
	struct createdata *cd = arg;
	int ret;

	if (zhp->zfs_type == ZFS_TYPE_VOLUME) {
		char name[MAXPATHLEN];

		(void) strlcpy(name, zhp->zfs_name, sizeof (name));
		(void) strlcat(name, "@", sizeof (name));
		(void) strlcat(name, cd->cd_snapname, sizeof (name));
		(void) zvol_create_link_common(zhp->zfs_hdl, name,
		    cd->cd_ifexists);
		/*
		 * NB: this is simply a best-effort.  We don't want to
		 * return an error, because then we wouldn't visit all
		 * the volumes.
		 */
	}

	ret = zfs_iter_filesystems(zhp, zfs_create_link_cb, cd);

	zfs_close(zhp);

	return (ret);
}

/*
 * Takes a snapshot of the given dataset.
 */
int
zfs_snapshot(libzfs_handle_t *hdl, const char *path, boolean_t recursive,
    nvlist_t *props)
{
	const char *delim;
	char parent[ZFS_MAXNAMELEN];
	zfs_handle_t *zhp;
	zfs_cmd_t zc = { "\0", "\0", "\0", 0 };
	int ret;
	char errbuf[1024];

	(void) snprintf(errbuf, sizeof (errbuf), dgettext(TEXT_DOMAIN,
	    "cannot snapshot '%s'"), path);

	/* validate the target name */
	if (!zfs_validate_name(hdl, path, ZFS_TYPE_SNAPSHOT, B_TRUE))
		return (zfs_error(hdl, EZFS_INVALIDNAME, errbuf));

	if (props) {
		if ((props = zfs_valid_proplist(hdl, ZFS_TYPE_SNAPSHOT,
		    props, B_FALSE, NULL, errbuf)) == NULL)
			return (-1);

		if (zcmd_write_src_nvlist(hdl, &zc, props) != 0) {
			nvlist_free(props);
			return (-1);
		}

		nvlist_free(props);
	}

	/* make sure the parent exists and is of the appropriate type */
	delim = strchr(path, '@');
	(void) strncpy(parent, path, delim - path);
	parent[delim - path] = '\0';

	if ((zhp = zfs_open(hdl, parent, ZFS_TYPE_FILESYSTEM |
	    ZFS_TYPE_VOLUME)) == NULL) {
		zcmd_free_nvlists(&zc);
		return (-1);
	}

	(void) strlcpy(zc.zc_name, zhp->zfs_name, sizeof (zc.zc_name));
	(void) strlcpy(zc.zc_value, delim+1, sizeof (zc.zc_value));
	if (ZFS_IS_VOLUME(zhp))
		zc.zc_objset_type = DMU_OST_ZVOL;
	else
		zc.zc_objset_type = DMU_OST_ZFS;
	zc.zc_cookie = recursive;
	ret = zfs_ioctl(zhp->zfs_hdl, ZFS_IOC_SNAPSHOT, &zc);

	zcmd_free_nvlists(&zc);

	/*
	 * if it was recursive, the one that actually failed will be in
	 * zc.zc_name.
	 */
	if (ret != 0)
		(void) snprintf(errbuf, sizeof (errbuf), dgettext(TEXT_DOMAIN,
		    "cannot create snapshot '%s@%s'"), zc.zc_name, zc.zc_value);

	if (ret == 0 && recursive) {
		struct createdata cd;

		cd.cd_snapname = delim + 1;
		cd.cd_ifexists = B_FALSE;
		(void) zfs_iter_filesystems(zhp, zfs_create_link_cb, &cd);
	}
	if (ret == 0 && zhp->zfs_type == ZFS_TYPE_VOLUME) {
		ret = zvol_create_link(zhp->zfs_hdl, path);
		if (ret != 0) {
			(void) zfs_standard_error(hdl, errno,
			    dgettext(TEXT_DOMAIN,
			    "Volume successfully snapshotted, but device links "
			    "were not created"));
			zfs_close(zhp);
			return (-1);
		}
	}

	if (ret != 0)
		(void) zfs_standard_error(hdl, errno, errbuf);

	zfs_close(zhp);

	return (ret);
}

/*
 * Destroy any more recent snapshots.  We invoke this callback on any dependents
 * of the snapshot first.  If the 'cb_dependent' member is non-zero, then this
 * is a dependent and we should just destroy it without checking the transaction
 * group.
 */
typedef struct rollback_data {
	const char	*cb_target;		/* the snapshot */
	uint64_t	cb_create;		/* creation time reference */
	boolean_t	cb_error;
	boolean_t	cb_dependent;
	boolean_t	cb_force;
} rollback_data_t;

static int
rollback_destroy(zfs_handle_t *zhp, void *data)
{
	rollback_data_t *cbp = data;

	if (!cbp->cb_dependent) {
		if (strcmp(zhp->zfs_name, cbp->cb_target) != 0 &&
		    zfs_get_type(zhp) == ZFS_TYPE_SNAPSHOT &&
		    zfs_prop_get_int(zhp, ZFS_PROP_CREATETXG) >
		    cbp->cb_create) {
			char *logstr;

			cbp->cb_dependent = B_TRUE;
			cbp->cb_error |= zfs_iter_dependents(zhp, B_FALSE,
			    rollback_destroy, cbp);
			cbp->cb_dependent = B_FALSE;

			logstr = zhp->zfs_hdl->libzfs_log_str;
			zhp->zfs_hdl->libzfs_log_str = NULL;
			cbp->cb_error |= zfs_destroy(zhp, B_FALSE);
			zhp->zfs_hdl->libzfs_log_str = logstr;
		}
	} else {
		/* We must destroy this clone; first unmount it */
		prop_changelist_t *clp;

		clp = changelist_gather(zhp, ZFS_PROP_NAME, 0,
		    cbp->cb_force ? MS_FORCE: 0);
		if (clp == NULL || changelist_prefix(clp) != 0) {
			cbp->cb_error = B_TRUE;
			zfs_close(zhp);
			return (0);
		}
		if (zfs_destroy(zhp, B_FALSE) != 0)
			cbp->cb_error = B_TRUE;
		else
			changelist_remove(clp, zhp->zfs_name);
		(void) changelist_postfix(clp);
		changelist_free(clp);
	}

	zfs_close(zhp);
	return (0);
}

/*
 * Given a dataset, rollback to a specific snapshot, discarding any
 * data changes since then and making it the active dataset.
 *
 * Any snapshots more recent than the target are destroyed, along with
 * their dependents.
 */
int
zfs_rollback(zfs_handle_t *zhp, zfs_handle_t *snap, boolean_t force)
{
	rollback_data_t cb = { 0 };
	int err;
	zfs_cmd_t zc = { "\0", "\0", "\0", 0 };
	boolean_t restore_resv = 0;
	uint64_t old_volsize = 0, new_volsize;
	zfs_prop_t resv_prop = { 0 };

	assert(zhp->zfs_type == ZFS_TYPE_FILESYSTEM ||
	    zhp->zfs_type == ZFS_TYPE_VOLUME);

	/*
	 * Destroy all recent snapshots and its dependends.
	 */
	cb.cb_force = force;
	cb.cb_target = snap->zfs_name;
	cb.cb_create = zfs_prop_get_int(snap, ZFS_PROP_CREATETXG);
	(void) zfs_iter_children(zhp, rollback_destroy, &cb);

	if (cb.cb_error)
		return (-1);

	/*
	 * Now that we have verified that the snapshot is the latest,
	 * rollback to the given snapshot.
	 */

	if (zhp->zfs_type == ZFS_TYPE_VOLUME) {
		if (zvol_remove_link(zhp->zfs_hdl, zhp->zfs_name) != 0)
			return (-1);
		if (zfs_which_resv_prop(zhp, &resv_prop) < 0)
			return (-1);
		old_volsize = zfs_prop_get_int(zhp, ZFS_PROP_VOLSIZE);
		restore_resv =
		    (old_volsize == zfs_prop_get_int(zhp, resv_prop));
	}

	(void) strlcpy(zc.zc_name, zhp->zfs_name, sizeof (zc.zc_name));

	if (ZFS_IS_VOLUME(zhp))
		zc.zc_objset_type = DMU_OST_ZVOL;
	else
		zc.zc_objset_type = DMU_OST_ZFS;

	/*
	 * We rely on zfs_iter_children() to verify that there are no
	 * newer snapshots for the given dataset.  Therefore, we can
	 * simply pass the name on to the ioctl() call.  There is still
	 * an unlikely race condition where the user has taken a
	 * snapshot since we verified that this was the most recent.
	 *
	 */
	if ((err = zfs_ioctl(zhp->zfs_hdl, ZFS_IOC_ROLLBACK, &zc)) != 0) {
		(void) zfs_standard_error_fmt(zhp->zfs_hdl, errno,
		    dgettext(TEXT_DOMAIN, "cannot rollback '%s'"),
		    zhp->zfs_name);
		return (err);
	}

	/*
	 * For volumes, if the pre-rollback volsize matched the pre-
	 * rollback reservation and the volsize has changed then set
	 * the reservation property to the post-rollback volsize.
	 * Make a new handle since the rollback closed the dataset.
	 */
	if ((zhp->zfs_type == ZFS_TYPE_VOLUME) &&
	    (zhp = make_dataset_handle(zhp->zfs_hdl, zhp->zfs_name))) {
		if ((err = zvol_create_link(zhp->zfs_hdl, zhp->zfs_name))) {
			zfs_close(zhp);
			return (err);
		}
		if (restore_resv) {
			new_volsize = zfs_prop_get_int(zhp, ZFS_PROP_VOLSIZE);
			if (old_volsize != new_volsize)
				err = zfs_prop_set_int(zhp, resv_prop,
				    new_volsize);
		}
		zfs_close(zhp);
	}
	return (err);
}

/*
 * Iterate over all dependents for a given dataset.  This includes both
 * hierarchical dependents (children) and data dependents (snapshots and
 * clones).  The bulk of the processing occurs in get_dependents() in
 * libzfs_graph.c.
 */
int
zfs_iter_dependents(zfs_handle_t *zhp, boolean_t allowrecursion,
    zfs_iter_f func, void *data)
{
	char **dependents;
	size_t count;
	int i;
	zfs_handle_t *child;
	int ret = 0;

	if (get_dependents(zhp->zfs_hdl, allowrecursion, zhp->zfs_name,
	    &dependents, &count) != 0)
		return (-1);

	for (i = 0; i < count; i++) {
		if ((child = make_dataset_handle(zhp->zfs_hdl,
		    dependents[i])) == NULL)
			continue;

		if ((ret = func(child, data)) != 0)
			break;
	}

	for (i = 0; i < count; i++)
		free(dependents[i]);
	free(dependents);

	return (ret);
}

/*
 * Renames the given dataset.
 */
int
zfs_rename(zfs_handle_t *zhp, const char *target, boolean_t recursive)
{
	int ret;
	zfs_cmd_t zc = { "\0", "\0", "\0", 0 };
	char *delim;
	prop_changelist_t *cl = NULL;
	zfs_handle_t *zhrp = NULL;
	char *parentname = NULL;
	char parent[ZFS_MAXNAMELEN];
	libzfs_handle_t *hdl = zhp->zfs_hdl;
	char errbuf[1024];

	/* if we have the same exact name, just return success */
	if (strcmp(zhp->zfs_name, target) == 0)
		return (0);

	(void) snprintf(errbuf, sizeof (errbuf), dgettext(TEXT_DOMAIN,
	    "cannot rename to '%s'"), target);

	/*
	 * Make sure the target name is valid
	 */
	if (zhp->zfs_type == ZFS_TYPE_SNAPSHOT) {
		if ((strchr(target, '@') == NULL) ||
		    *target == '@') {
			/*
			 * Snapshot target name is abbreviated,
			 * reconstruct full dataset name
			 */
			(void) strlcpy(parent, zhp->zfs_name,
			    sizeof (parent));
			delim = strchr(parent, '@');
			if (strchr(target, '@') == NULL)
				*(++delim) = '\0';
			else
				*delim = '\0';
			(void) strlcat(parent, target, sizeof (parent));
			target = parent;
		} else {
			/*
			 * Make sure we're renaming within the same dataset.
			 */
			delim = strchr(target, '@');
			if (strncmp(zhp->zfs_name, target, delim - target)
			    != 0 || zhp->zfs_name[delim - target] != '@') {
				zfs_error_aux(hdl, dgettext(TEXT_DOMAIN,
				    "snapshots must be part of same "
				    "dataset"));
				return (zfs_error(hdl, EZFS_CROSSTARGET,
				    errbuf));
			}
		}
		if (!zfs_validate_name(hdl, target, zhp->zfs_type, B_TRUE))
			return (zfs_error(hdl, EZFS_INVALIDNAME, errbuf));
	} else {
		if (recursive) {
			zfs_error_aux(hdl, dgettext(TEXT_DOMAIN,
			    "recursive rename must be a snapshot"));
			return (zfs_error(hdl, EZFS_BADTYPE, errbuf));
		}

		if (!zfs_validate_name(hdl, target, zhp->zfs_type, B_TRUE))
			return (zfs_error(hdl, EZFS_INVALIDNAME, errbuf));
		uint64_t unused;

		/* validate parents */
		if (check_parents(hdl, target, &unused, B_FALSE, NULL) != 0)
			return (-1);

		(void) parent_name(target, parent, sizeof (parent));

		/* make sure we're in the same pool */
		verify((delim = strchr(target, '/')) != NULL);
		if (strncmp(zhp->zfs_name, target, delim - target) != 0 ||
		    zhp->zfs_name[delim - target] != '/') {
			zfs_error_aux(hdl, dgettext(TEXT_DOMAIN,
			    "datasets must be within same pool"));
			return (zfs_error(hdl, EZFS_CROSSTARGET, errbuf));
		}

		/* new name cannot be a child of the current dataset name */
		if (strncmp(parent, zhp->zfs_name,
		    strlen(zhp->zfs_name)) == 0) {
			zfs_error_aux(hdl, dgettext(TEXT_DOMAIN,
			    "New dataset name cannot be a descendent of "
			    "current dataset name"));
			return (zfs_error(hdl, EZFS_INVALIDNAME, errbuf));
		}
	}

	(void) snprintf(errbuf, sizeof (errbuf),
	    dgettext(TEXT_DOMAIN, "cannot rename '%s'"), zhp->zfs_name);

	if (getzoneid() == GLOBAL_ZONEID &&
	    zfs_prop_get_int(zhp, ZFS_PROP_ZONED)) {
		zfs_error_aux(hdl, dgettext(TEXT_DOMAIN,
		    "dataset is used in a non-global zone"));
		return (zfs_error(hdl, EZFS_ZONED, errbuf));
	}

	if (recursive) {
		struct destroydata dd;

		parentname = zfs_strdup(zhp->zfs_hdl, zhp->zfs_name);
		if (parentname == NULL) {
			ret = -1;
			goto error;
		}
		delim = strchr(parentname, '@');
		*delim = '\0';
		zhrp = zfs_open(zhp->zfs_hdl, parentname, ZFS_TYPE_DATASET);
		if (zhrp == NULL) {
			ret = -1;
			goto error;
		}

		dd.snapname = delim + 1;
		dd.gotone = B_FALSE;
		dd.closezhp = B_TRUE;

		/* We remove any zvol links prior to renaming them */
		ret = zfs_iter_filesystems(zhrp, zfs_remove_link_cb, &dd);
		if (ret) {
			goto error;
		}
	} else {
		if ((cl = changelist_gather(zhp, ZFS_PROP_NAME, 0, 0)) == NULL)
			return (-1);

		if (changelist_haszonedchild(cl)) {
			zfs_error_aux(hdl, dgettext(TEXT_DOMAIN,
			    "child dataset with inherited mountpoint is used "
			    "in a non-global zone"));
			(void) zfs_error(hdl, EZFS_ZONED, errbuf);
			ret = -1;
			goto error;
		}

		if ((ret = changelist_prefix(cl)) != 0)
			goto error;
	}

	if (ZFS_IS_VOLUME(zhp))
		zc.zc_objset_type = DMU_OST_ZVOL;
	else
		zc.zc_objset_type = DMU_OST_ZFS;

	(void) strlcpy(zc.zc_name, zhp->zfs_name, sizeof (zc.zc_name));
	(void) strlcpy(zc.zc_value, target, sizeof (zc.zc_value));

	zc.zc_cookie = recursive;

	if ((ret = zfs_ioctl(zhp->zfs_hdl, ZFS_IOC_RENAME, &zc)) != 0) {
		/*
		 * if it was recursive, the one that actually failed will
		 * be in zc.zc_name
		 */
		(void) snprintf(errbuf, sizeof (errbuf), dgettext(TEXT_DOMAIN,
		    "cannot rename '%s'"), zc.zc_name);

		if (recursive && errno == EEXIST) {
			zfs_error_aux(hdl, dgettext(TEXT_DOMAIN,
			    "a child dataset already has a snapshot "
			    "with the new name"));
			(void) zfs_error(hdl, EZFS_EXISTS, errbuf);
		} else {
			(void) zfs_standard_error(zhp->zfs_hdl, errno, errbuf);
		}

		/*
		 * On failure, we still want to remount any filesystems that
		 * were previously mounted, so we don't alter the system state.
		 */
		if (recursive) {
			struct createdata cd;

			/* only create links for datasets that had existed */
			cd.cd_snapname = delim + 1;
			cd.cd_ifexists = B_TRUE;
			(void) zfs_iter_filesystems(zhrp, zfs_create_link_cb,
			    &cd);
		} else {
			(void) changelist_postfix(cl);
		}
	} else {
		if (recursive) {
			struct createdata cd;

			/* only create links for datasets that had existed */
			cd.cd_snapname = strchr(target, '@') + 1;
			cd.cd_ifexists = B_TRUE;
			ret = zfs_iter_filesystems(zhrp, zfs_create_link_cb,
			    &cd);
		} else {
			changelist_rename(cl, zfs_get_name(zhp), target);
			ret = changelist_postfix(cl);
		}
	}

error:
	if (parentname) {
		free(parentname);
	}
	if (zhrp) {
		zfs_close(zhrp);
	}
	if (cl) {
		changelist_free(cl);
	}
	return (ret);
}

/*
 * Given a zvol dataset, issue the ioctl to create the appropriate minor node,
 * poke devfsadm to create the /dev link, and then wait for the link to appear.
 */
int
zvol_create_link(libzfs_handle_t *hdl, const char *dataset)
{
	return (zvol_create_link_common(hdl, dataset, B_FALSE));
}

static int
zvol_create_link_common(libzfs_handle_t *hdl, const char *dataset, int ifexists)
{
#if !defined(HAVE_ZVOL)
	return (zfs_standard_error_fmt(hdl, ENOTSUP,
		    dgettext(TEXT_DOMAIN, "cannot create device links "
		    "for '%s'"), dataset));
#else
	zfs_cmd_t zc = { "\0", "\0", "\0", 0 };
	di_devlink_handle_t dhdl;
	priv_set_t *priv_effective;
	int privileged;

	(void) strlcpy(zc.zc_name, dataset, sizeof (zc.zc_name));

	/*
	 * Issue the appropriate ioctl.
	 */
	if (ioctl(hdl->libzfs_fd, ZFS_IOC_CREATE_MINOR, &zc) != 0) {
		switch (errno) {
		case EEXIST:
			/*
			 * Silently ignore the case where the link already
			 * exists.  This allows 'zfs volinit' to be run multiple
			 * times without errors.
			 */
			return (0);

		case ENOENT:
			/*
			 * Dataset does not exist in the kernel.  If we
			 * don't care (see zfs_rename), then ignore the
			 * error quietly.
			 */
			if (ifexists) {
				return (0);
			}

			/* FALLTHROUGH */

		default:
			return (zfs_standard_error_fmt(hdl, errno,
			    dgettext(TEXT_DOMAIN, "cannot create device links "
			    "for '%s'"), dataset));
		}
	}

	/*
	 * If privileged call devfsadm and wait for the links to
	 * magically appear.
	 * Otherwise, print out an informational message.
	 */

	priv_effective = priv_allocset();
	(void) getppriv(PRIV_EFFECTIVE, priv_effective);
	privileged = (priv_isfullset(priv_effective) == B_TRUE);
	priv_freeset(priv_effective);

	if (privileged) {
		if ((dhdl = di_devlink_init(ZFS_DRIVER,
		    DI_MAKE_LINK)) == NULL) {
			zfs_error_aux(hdl, strerror(errno));
			(void) zfs_error_fmt(hdl, errno,
			    dgettext(TEXT_DOMAIN, "cannot create device links "
			    "for '%s'"), dataset);
			(void) ioctl(hdl->libzfs_fd, ZFS_IOC_REMOVE_MINOR, &zc);
			return (-1);
		} else {
			(void) di_devlink_fini(&dhdl);
		}
	} else {
		char pathname[MAXPATHLEN];
		struct stat64 statbuf;
		int i;

#define	MAX_WAIT	10

		/*
		 * This is the poor mans way of waiting for the link
		 * to show up.  If after 10 seconds we still don't
		 * have it, then print out a message.
		 */
		(void) snprintf(pathname, sizeof (pathname), "/dev/zvol/dsk/%s",
		    dataset);

		for (i = 0; i != MAX_WAIT; i++) {
			if (stat64(pathname, &statbuf) == 0)
				break;
			(void) sleep(1);
		}
		if (i == MAX_WAIT)
			(void) printf(gettext("%s may not be immediately "
			    "available\n"), pathname);
	}

	return (0);
#endif
}

/*
 * Remove a minor node for the given zvol and the associated /dev links.
 */
int
zvol_remove_link(libzfs_handle_t *hdl, const char *dataset)
{
	zfs_cmd_t zc = { "\0", "\0", "\0", 0 };

	(void) strlcpy(zc.zc_name, dataset, sizeof (zc.zc_name));

	if (ioctl(hdl->libzfs_fd, ZFS_IOC_REMOVE_MINOR, &zc) != 0) {
		switch (errno) {
		case ENXIO:
			/*
			 * Silently ignore the case where the link no longer
			 * exists, so that 'zfs volfini' can be run multiple
			 * times without errors.
			 */
			return (0);

		default:
			return (zfs_standard_error_fmt(hdl, errno,
			    dgettext(TEXT_DOMAIN, "cannot remove device "
			    "links for '%s'"), dataset));
		}
	}

	return (0);
}

nvlist_t *
zfs_get_user_props(zfs_handle_t *zhp)
{
	return (zhp->zfs_user_props);
}

/*
 * This function is used by 'zfs list' to determine the exact set of columns to
 * display, and their maximum widths.  This does two main things:
 *
 *      - If this is a list of all properties, then expand the list to include
 *        all native properties, and set a flag so that for each dataset we look
 *        for new unique user properties and add them to the list.
 *
 *      - For non fixed-width properties, keep track of the maximum width seen
 *        so that we can size the column appropriately.
 */
int
zfs_expand_proplist(zfs_handle_t *zhp, zprop_list_t **plp)
{
	libzfs_handle_t *hdl = zhp->zfs_hdl;
	zprop_list_t *entry;
	zprop_list_t **last, **start;
	nvlist_t *userprops, *propval;
	nvpair_t *elem;
	char *strval;
	char buf[ZFS_MAXPROPLEN];

	if (zprop_expand_list(hdl, plp, ZFS_TYPE_DATASET) != 0)
		return (-1);

	userprops = zfs_get_user_props(zhp);

	entry = *plp;
	if (entry->pl_all && nvlist_next_nvpair(userprops, NULL) != NULL) {
		/*
		 * Go through and add any user properties as necessary.  We
		 * start by incrementing our list pointer to the first
		 * non-native property.
		 */
		start = plp;
		while (*start != NULL) {
			if ((*start)->pl_prop == ZPROP_INVAL)
				break;
			start = &(*start)->pl_next;
		}

		elem = NULL;
		while ((elem = nvlist_next_nvpair(userprops, elem)) != NULL) {
			/*
			 * See if we've already found this property in our list.
			 */
			for (last = start; *last != NULL;
			    last = &(*last)->pl_next) {
				if (strcmp((*last)->pl_user_prop,
				    nvpair_name(elem)) == 0)
					break;
			}

			if (*last == NULL) {
				if ((entry = zfs_alloc(hdl,
				    sizeof (zprop_list_t))) == NULL ||
				    ((entry->pl_user_prop = zfs_strdup(hdl,
				    nvpair_name(elem)))) == NULL) {
					free(entry);
					return (-1);
				}

				entry->pl_prop = ZPROP_INVAL;
				entry->pl_width = strlen(nvpair_name(elem));
				entry->pl_all = B_TRUE;
				*last = entry;
			}
		}
	}

	/*
	 * Now go through and check the width of any non-fixed columns
	 */
	for (entry = *plp; entry != NULL; entry = entry->pl_next) {
		if (entry->pl_fixed)
			continue;

		if (entry->pl_prop != ZPROP_INVAL) {
			if (zfs_prop_get(zhp, entry->pl_prop,
			    buf, sizeof (buf), NULL, NULL, 0, B_FALSE) == 0) {
				if (strlen(buf) > entry->pl_width)
					entry->pl_width = strlen(buf);
			}
		} else if (nvlist_lookup_nvlist(userprops,
		    entry->pl_user_prop, &propval)  == 0) {
			verify(nvlist_lookup_string(propval,
			    ZPROP_VALUE, &strval) == 0);
			if (strlen(strval) > entry->pl_width)
				entry->pl_width = strlen(strval);
		}
	}

	return (0);
}

int
zfs_iscsi_perm_check(libzfs_handle_t *hdl, char *dataset, ucred_t *cred)
{
#if !defined(HAVE_ZVOL)
	return (ENOTSUP);
#else
	zfs_cmd_t zc = { "\0", "\0", "\0", 0 };
	nvlist_t *nvp;
	gid_t gid;
	uid_t uid;
	const gid_t *groups;
	int group_cnt;
	int error;

	if (nvlist_alloc(&nvp, NV_UNIQUE_NAME, 0) != 0)
		return (no_memory(hdl));

	uid = ucred_geteuid(cred);
	gid = ucred_getegid(cred);
	group_cnt = ucred_getgroups(cred, &groups);

	if (uid == (uid_t)-1 || gid == (uid_t)-1 || group_cnt == (uid_t)-1)
		return (1);

	if (nvlist_add_uint32(nvp, ZFS_DELEG_PERM_UID, uid) != 0) {
		nvlist_free(nvp);
		return (1);
	}

	if (nvlist_add_uint32(nvp, ZFS_DELEG_PERM_GID, gid) != 0) {
		nvlist_free(nvp);
		return (1);
	}

	if (nvlist_add_uint32_array(nvp,
	    ZFS_DELEG_PERM_GROUPS, (uint32_t *)groups, group_cnt) != 0) {
		nvlist_free(nvp);
		return (1);
	}
	(void) strlcpy(zc.zc_name, dataset, sizeof (zc.zc_name));

	if (zcmd_write_src_nvlist(hdl, &zc, nvp))
		return (-1);

	error = ioctl(hdl->libzfs_fd, ZFS_IOC_ISCSI_PERM_CHECK, &zc);
	nvlist_free(nvp);
	return (error);
#endif
}

int
zfs_deleg_share_nfs(libzfs_handle_t *hdl, char *dataset, char *path,
    char *resource, void *export, void *sharetab,
    int sharemax, zfs_share_op_t operation)
{
	zfs_cmd_t zc = { "\0", "\0", "\0", 0 };
	int error;

	(void) strlcpy(zc.zc_name, dataset, sizeof (zc.zc_name));
	(void) strlcpy(zc.zc_value, path, sizeof (zc.zc_value));
	if (resource)
		(void) strlcpy(zc.zc_string, resource, sizeof (zc.zc_string));
	zc.zc_share.z_sharedata = (uint64_t)(uintptr_t)sharetab;
	zc.zc_share.z_exportdata = (uint64_t)(uintptr_t)export;
	zc.zc_share.z_sharetype = operation;
	zc.zc_share.z_sharemax = sharemax;
	error = ioctl(hdl->libzfs_fd, ZFS_IOC_SHARE, &zc);
	return (error);
}

void
zfs_prune_proplist(zfs_handle_t *zhp, uint8_t *props)
{
	nvpair_t *curr;

	/*
	 * Keep a reference to the props-table against which we prune the
	 * properties.
	 */
	zhp->zfs_props_table = props;

	curr = nvlist_next_nvpair(zhp->zfs_props, NULL);

	while (curr) {
		zfs_prop_t zfs_prop = zfs_name_to_prop(nvpair_name(curr));
		nvpair_t *next = nvlist_next_nvpair(zhp->zfs_props, curr);

		/*
		 * We leave user:props in the nvlist, so there will be
		 * some ZPROP_INVAL.  To be extra safe, don't prune
		 * those.
		 */
		if (zfs_prop != ZPROP_INVAL && props[zfs_prop] == B_FALSE)
			(void) nvlist_remove(zhp->zfs_props,
			    nvpair_name(curr), nvpair_type(curr));
		curr = next;
	}
}

static int
zfs_smb_acl_mgmt(libzfs_handle_t *hdl, char *dataset, char *path,
    zfs_smb_acl_op_t cmd, char *resource1, char *resource2)
{
	zfs_cmd_t zc = { "\0", "\0", "\0", 0 };
	nvlist_t *nvlist = NULL;
	int error;

	(void) strlcpy(zc.zc_name, dataset, sizeof (zc.zc_name));
	(void) strlcpy(zc.zc_value, path, sizeof (zc.zc_value));
	zc.zc_cookie = (uint64_t)cmd;

	if (cmd == ZFS_SMB_ACL_RENAME) {
		if (nvlist_alloc(&nvlist, NV_UNIQUE_NAME, 0) != 0) {
			(void) no_memory(hdl);
			return (-1);
		}
	}

	switch (cmd) {
	case ZFS_SMB_ACL_ADD:
	case ZFS_SMB_ACL_REMOVE:
		(void) strlcpy(zc.zc_string, resource1, sizeof (zc.zc_string));
		break;
	case ZFS_SMB_ACL_RENAME:
		if (nvlist_add_string(nvlist, ZFS_SMB_ACL_SRC,
		    resource1) != 0) {
				(void) no_memory(hdl);
				return (-1);
		}
		if (nvlist_add_string(nvlist, ZFS_SMB_ACL_TARGET,
		    resource2) != 0) {
				(void) no_memory(hdl);
				return (-1);
		}
		if (zcmd_write_src_nvlist(hdl, &zc, nvlist) != 0) {
			nvlist_free(nvlist);
			return (-1);
		}
		break;
	case ZFS_SMB_ACL_PURGE:
		break;
	default:
		return (-1);
	}
	error = ioctl(hdl->libzfs_fd, ZFS_IOC_SMB_ACL, &zc);
	if (nvlist)
		nvlist_free(nvlist);
	return (error);
}

int
zfs_smb_acl_add(libzfs_handle_t *hdl, char *dataset,
    char *path, char *resource)
{
	return (zfs_smb_acl_mgmt(hdl, dataset, path, ZFS_SMB_ACL_ADD,
	    resource, NULL));
}

int
zfs_smb_acl_remove(libzfs_handle_t *hdl, char *dataset,
    char *path, char *resource)
{
	return (zfs_smb_acl_mgmt(hdl, dataset, path, ZFS_SMB_ACL_REMOVE,
	    resource, NULL));
}

int
zfs_smb_acl_purge(libzfs_handle_t *hdl, char *dataset, char *path)
{
	return (zfs_smb_acl_mgmt(hdl, dataset, path, ZFS_SMB_ACL_PURGE,
	    NULL, NULL));
}

int
zfs_smb_acl_rename(libzfs_handle_t *hdl, char *dataset, char *path,
    char *oldname, char *newname)
{
	return (zfs_smb_acl_mgmt(hdl, dataset, path, ZFS_SMB_ACL_RENAME,
	    oldname, newname));
}

int
zfs_userspace(zfs_handle_t *zhp, zfs_userquota_prop_t type,
    zfs_userspace_cb_t func, void *arg)
{
	zfs_cmd_t zc = { "\0", "\0", "\0", 0 };
	int error;
	zfs_useracct_t buf[100];

	(void) strncpy(zc.zc_name, zhp->zfs_name, sizeof (zc.zc_name));

	zc.zc_objset_type = type;
	zc.zc_nvlist_dst = (uintptr_t)buf;

	/* CONSTCOND */
	while (1) {
		zfs_useracct_t *zua = buf;

		zc.zc_nvlist_dst_size = sizeof (buf);
		error = ioctl(zhp->zfs_hdl->libzfs_fd,
		    ZFS_IOC_USERSPACE_MANY, &zc);
		if (error || zc.zc_nvlist_dst_size == 0)
			break;

		while (zc.zc_nvlist_dst_size > 0) {
			error = func(arg, zua->zu_domain, zua->zu_rid,
			    zua->zu_space);
			if (error != 0)
				return (error);
			zua++;
			zc.zc_nvlist_dst_size -= sizeof (zfs_useracct_t);
		}
	}

	return (error);
}

int
zfs_hold(zfs_handle_t *zhp, const char *snapname, const char *tag,
    boolean_t recursive)
{
	zfs_cmd_t zc = { 0 };
	libzfs_handle_t *hdl = zhp->zfs_hdl;

	(void) strlcpy(zc.zc_name, zhp->zfs_name, sizeof (zc.zc_name));
	(void) strlcpy(zc.zc_value, snapname, sizeof (zc.zc_value));
	(void) strlcpy(zc.zc_string, tag, sizeof (zc.zc_string));
	zc.zc_cookie = recursive;

	if (zfs_ioctl(hdl, ZFS_IOC_HOLD, &zc) != 0) {
		char errbuf[ZFS_MAXNAMELEN+32];

		/*
		 * if it was recursive, the one that actually failed will be in
		 * zc.zc_name.
		 */
		(void) snprintf(errbuf, sizeof (errbuf), dgettext(TEXT_DOMAIN,
		    "cannot hold '%s@%s'"), zc.zc_name, snapname);
		switch (errno) {
		case ENOTSUP:
			zfs_error_aux(hdl, dgettext(TEXT_DOMAIN,
			    "pool must be upgraded"));
			return (zfs_error(hdl, EZFS_BADVERSION, errbuf));
		case EINVAL:
			return (zfs_error(hdl, EZFS_BADTYPE, errbuf));
		case EEXIST:
			return (zfs_error(hdl, EZFS_REFTAG_HOLD, errbuf));
		default:
			return (zfs_standard_error_fmt(hdl, errno, errbuf));
		}
	}

	return (0);
}

int
zfs_release(zfs_handle_t *zhp, const char *snapname, const char *tag,
    boolean_t recursive)
{
	zfs_cmd_t zc = { 0 };
	libzfs_handle_t *hdl = zhp->zfs_hdl;

	(void) strlcpy(zc.zc_name, zhp->zfs_name, sizeof (zc.zc_name));
	(void) strlcpy(zc.zc_value, snapname, sizeof (zc.zc_value));
	(void) strlcpy(zc.zc_string, tag, sizeof (zc.zc_string));
	zc.zc_cookie = recursive;

	if (zfs_ioctl(hdl, ZFS_IOC_RELEASE, &zc) != 0) {
		char errbuf[ZFS_MAXNAMELEN+32];

		/*
		 * if it was recursive, the one that actually failed will be in
		 * zc.zc_name.
		 */
		(void) snprintf(errbuf, sizeof (errbuf), dgettext(TEXT_DOMAIN,
		    "cannot release '%s@%s'"), zc.zc_name, snapname);
		switch (errno) {
		case ESRCH:
			return (zfs_error(hdl, EZFS_REFTAG_RELE, errbuf));
		case ENOTSUP:
			zfs_error_aux(hdl, dgettext(TEXT_DOMAIN,
			    "pool must be upgraded"));
			return (zfs_error(hdl, EZFS_BADVERSION, errbuf));
		case EINVAL:
			return (zfs_error(hdl, EZFS_BADTYPE, errbuf));
		default:
			return (zfs_standard_error_fmt(hdl, errno, errbuf));
		}
	}

	return (0);
}<|MERGE_RESOLUTION|>--- conflicted
+++ resolved
@@ -48,11 +48,8 @@
 #ifdef HAVE_IDMAP
 #include <idmap.h>
 #include <aclutils.h>
-<<<<<<< HEAD
+#include <directory.h>
 #endif /* HAVE_IDMAP */
-=======
-#include <directory.h>
->>>>>>> 198b2f4f
 
 #include <sys/spa.h>
 #include <sys/zap.h>
@@ -2086,20 +2083,14 @@
 		}
 		if (numericsid == NULL)
 			return (ENOENT);
-<<<<<<< HEAD
-		(void) strlcpy(domain, mapdomain, domainlen);
-		*ridp = rid;
+		cp = numericsid;
+		/* will be further decoded below */
 #else
 		return (ENOSYS);
 #endif /* HAVE_IDMAP */
-	} else if (strncmp(cp, "S-1-", 4) == 0) {
-=======
-		cp = numericsid;
-		/* will be further decoded below */
 	}
 
 	if (strncmp(cp, "S-1-", 4) == 0) {
->>>>>>> 198b2f4f
 		/* It's a numeric SID (eg "S-1-234-567-89") */
 		(void) strlcpy(domain, cp, domainlen);
 		cp = strrchr(domain, '-');
