/*
 * CDDL HEADER START
 *
 * The contents of this file are subject to the terms of the
 * Common Development and Distribution License (the "License").
 * You may not use this file except in compliance with the License.
 *
 * You can obtain a copy of the license at usr/src/OPENSOLARIS.LICENSE
 * or http://www.opensolaris.org/os/licensing.
 * See the License for the specific language governing permissions
 * and limitations under the License.
 *
 * When distributing Covered Code, include this CDDL HEADER in each
 * file and include the License file at usr/src/OPENSOLARIS.LICENSE.
 * If applicable, add the following below this CDDL HEADER, with the
 * fields enclosed by brackets "[]" replaced with your own identifying
 * information: Portions Copyright [yyyy] [name of copyright owner]
 *
 * CDDL HEADER END
 */

/*
 * Copyright 2009 Sun Microsystems, Inc.  All rights reserved.
 * Use is subject to license terms.
 * Copyright (c) 2015, 2016 by Delphix. All rights reserved.
 */

#ifndef _SYS_ZIO_COMPRESS_H
#define	_SYS_ZIO_COMPRESS_H

#include <sys/abd.h>

#ifdef	__cplusplus
extern "C" {
#endif

enum zio_compress {
	ZIO_COMPRESS_INHERIT = 0,
	ZIO_COMPRESS_ON,
	ZIO_COMPRESS_OFF,
	ZIO_COMPRESS_LZJB,
	ZIO_COMPRESS_EMPTY,
	ZIO_COMPRESS_GZIP_1,
	ZIO_COMPRESS_GZIP_2,
	ZIO_COMPRESS_GZIP_3,
	ZIO_COMPRESS_GZIP_4,
	ZIO_COMPRESS_GZIP_5,
	ZIO_COMPRESS_GZIP_6,
	ZIO_COMPRESS_GZIP_7,
	ZIO_COMPRESS_GZIP_8,
	ZIO_COMPRESS_GZIP_9,
	ZIO_COMPRESS_ZLE,
	ZIO_COMPRESS_LZ4,
	ZIO_COMPRESS_ZSTD,
	ZIO_COMPRESS_FUNCTIONS
};

#define	ZIO_ZSTD_LEVEL_MIN	1
#define	ZIO_ZSTD_LEVEL_DEFAULT	3
#define	ZIO_ZSTD_LEVEL_MAX	19

enum zio_zstd_levels {
	ZIO_ZSTDLVL_INHERIT = 0,
	ZIO_ZSTDLVL_1,
	ZIO_ZSTDLVL_2,
	ZIO_ZSTDLVL_3,
	ZIO_ZSTDLVL_4,
	ZIO_ZSTDLVL_5,
	ZIO_ZSTDLVL_6,
	ZIO_ZSTDLVL_7,
	ZIO_ZSTDLVL_8,
	ZIO_ZSTDLVL_9,
	ZIO_ZSTDLVL_10,
	ZIO_ZSTDLVL_11,
	ZIO_ZSTDLVL_12,
	ZIO_ZSTDLVL_13,
	ZIO_ZSTDLVL_14,
	ZIO_ZSTDLVL_15,
	ZIO_ZSTDLVL_16,
	ZIO_ZSTDLVL_17,
	ZIO_ZSTDLVL_18,
	ZIO_ZSTDLVL_19,
#define	ZIO_ZSTDLVL_MAX ZIO_ZSTDLVL_19
	ZIO_ZSTDLVL_RESERVE = 31, /* Leave room for new positive levels */
	ZIO_ZSTDLVL_FAST, /* Fast levels are negative */
	ZIO_ZSTDLVL_FAST_1,
	ZIO_ZSTDLVL_FAST_2,
	ZIO_ZSTDLVL_FAST_3,
	ZIO_ZSTDLVL_FAST_4,
	ZIO_ZSTDLVL_FAST_5,
	ZIO_ZSTDLVL_FAST_6,
	ZIO_ZSTDLVL_FAST_7,
	ZIO_ZSTDLVL_FAST_8,
	ZIO_ZSTDLVL_FAST_9,
	ZIO_ZSTDLVL_FAST_10,
	ZIO_ZSTDLVL_FAST_20,
	ZIO_ZSTDLVL_FAST_30,
	ZIO_ZSTDLVL_FAST_40,
	ZIO_ZSTDLVL_FAST_50,
	ZIO_ZSTDLVL_FAST_60,
	ZIO_ZSTDLVL_FAST_70,
	ZIO_ZSTDLVL_FAST_80,
	ZIO_ZSTDLVL_FAST_90,
	ZIO_ZSTDLVL_FAST_100,
	ZIO_ZSTDLVL_FAST_500,
	ZIO_ZSTDLVL_FAST_1000,
	ZIO_ZSTDLVL_DEFAULT = 62, /* Allow the default level to change */
	ZIO_ZSTDLVL_AUTO = 63, /* Reserved for future use */
	ZIO_ZSTDLVL_LEVELS
};

/* Forward Declaration to avoid visibility problems */
struct zio_prop;

/* Common signature for all zio compress functions. */
typedef size_t zio_compress_func_t(void *src, void *dst,
    size_t s_len, size_t d_len, int);
/* Common signature for all zio decompress functions. */
typedef int zio_decompress_func_t(void *src, void *dst,
    size_t s_len, size_t d_len, int);
/* Common signature for all zio get-compression-level functions. */
typedef int zio_getcomplevel_func_t(void *src, size_t s_len);

/*
 * Common signature for all zio decompress functions using an ABD as input.
 * This is helpful if you have both compressed ARC and scatter ABDs enabled,
 * but is not a requirement for all compression algorithms.
 */
typedef int zio_decompress_abd_func_t(abd_t *src, void *dst,
    size_t s_len, size_t d_len, int);
/*
 * Information about each compression function.
 */
typedef const struct zio_compress_info {
	char				*ci_name;
	int				ci_level;
	zio_compress_func_t		*ci_compress;
	zio_decompress_func_t		*ci_decompress;
	zio_getcomplevel_func_t		*ci_getlevel;
} zio_compress_info_t;

extern zio_compress_info_t zio_compress_table[ZIO_COMPRESS_FUNCTIONS];

/*
 * lz4 compression init & free
 */
extern void lz4_init(void);
extern void lz4_fini(void);

/*
 * specific to zstd user space implementation only
 */
extern void zstd_fini(void);
extern int zstd_init(void);

/*
 * Compression routines.
 */
extern size_t lzjb_compress(void *src, void *dst, size_t s_len, size_t d_len,
    int level);
extern int lzjb_decompress(void *src, void *dst, size_t s_len, size_t d_len,
    int level);
extern size_t gzip_compress(void *src, void *dst, size_t s_len, size_t d_len,
    int level);
extern int gzip_decompress(void *src, void *dst, size_t s_len, size_t d_len,
    int level);
extern size_t zle_compress(void *src, void *dst, size_t s_len, size_t d_len,
    int level);
extern int zle_decompress(void *src, void *dst, size_t s_len, size_t d_len,
    int level);
extern size_t lz4_compress_zfs(void *src, void *dst, size_t s_len, size_t d_len,
    int level);
extern int lz4_decompress_zfs(void *src, void *dst, size_t s_len, size_t d_len,
    int level);
<<<<<<< HEAD
extern int lz4_decompress_abd(abd_t *src, void *dst, size_t s_len, size_t d_len,
    int level);
extern size_t zstd_compress(void *src, void *dst, size_t s_len, size_t d_len,
    int level);
extern int zstd_decompress(void *src, void *dst, size_t s_len, size_t d_len,
    int level);
extern int zstd_getlevel(void *src, size_t s_len);
=======

>>>>>>> b1b4ac27
/*
 * Compress and decompress data if necessary.
 */
extern size_t zio_compress_data(enum zio_compress c, abd_t *src, void *dst,
    size_t s_len, enum zio_zstd_levels zstd_level);
extern int zio_decompress_data(enum zio_compress c, abd_t *src, void *dst,
    size_t s_len, size_t d_len);
extern int zio_decompress_data_buf(enum zio_compress c, void *src, void *dst,
    size_t s_len, size_t d_len);
extern int zio_getcomplevel(enum zio_compress c, abd_t *src, size_t s_len);
extern int zio_decompress_getlevel(enum zio_compress c, abd_t *src, void *dst,
    size_t s_len, size_t d_len, enum zio_zstd_levels *level);
extern int zio_compress_to_feature(enum zio_compress comp);

#ifdef	__cplusplus
}
#endif

#endif	/* _SYS_ZIO_COMPRESS_H */<|MERGE_RESOLUTION|>--- conflicted
+++ resolved
@@ -172,17 +172,11 @@
     int level);
 extern int lz4_decompress_zfs(void *src, void *dst, size_t s_len, size_t d_len,
     int level);
-<<<<<<< HEAD
-extern int lz4_decompress_abd(abd_t *src, void *dst, size_t s_len, size_t d_len,
-    int level);
 extern size_t zstd_compress(void *src, void *dst, size_t s_len, size_t d_len,
     int level);
 extern int zstd_decompress(void *src, void *dst, size_t s_len, size_t d_len,
     int level);
 extern int zstd_getlevel(void *src, size_t s_len);
-=======
-
->>>>>>> b1b4ac27
 /*
  * Compress and decompress data if necessary.
  */
