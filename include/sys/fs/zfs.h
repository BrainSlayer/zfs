/*
 * CDDL HEADER START
 *
 * The contents of this file are subject to the terms of the
 * Common Development and Distribution License (the "License").
 * You may not use this file except in compliance with the License.
 *
 * You can obtain a copy of the license at usr/src/OPENSOLARIS.LICENSE
 * or http://www.opensolaris.org/os/licensing.
 * See the License for the specific language governing permissions
 * and limitations under the License.
 *
 * When distributing Covered Code, include this CDDL HEADER in each
 * file and include the License file at usr/src/OPENSOLARIS.LICENSE.
 * If applicable, add the following below this CDDL HEADER, with the
 * fields enclosed by brackets "[]" replaced with your own identifying
 * information: Portions Copyright [yyyy] [name of copyright owner]
 *
 * CDDL HEADER END
 */

/*
 * Copyright (c) 2005, 2010, Oracle and/or its affiliates. All rights reserved.
 * Copyright (c) 2011, 2018 by Delphix. All rights reserved.
 * Copyright 2011 Nexenta Systems, Inc.  All rights reserved.
 * Copyright (c) 2013, 2017 Joyent, Inc. All rights reserved.
 * Copyright (c) 2014 Integros [integros.com]
 * Copyright (c) 2017, Intel Corporation.
 * Copyright (c) 2019 Datto Inc.
 */

/* Portions Copyright 2010 Robert Milkowski */

#ifndef	_SYS_FS_ZFS_H
#define	_SYS_FS_ZFS_H

#include <sys/time.h>
#include <sys/zio_priority.h>

#ifdef	__cplusplus
extern "C" {
#endif

/*
 * Types and constants shared between userland and the kernel.
 */

/*
 * Each dataset can be one of the following types.  These constants can be
 * combined into masks that can be passed to various functions.
 */
typedef enum {
	ZFS_TYPE_FILESYSTEM	= (1 << 0),
	ZFS_TYPE_SNAPSHOT	= (1 << 1),
	ZFS_TYPE_VOLUME		= (1 << 2),
	ZFS_TYPE_POOL		= (1 << 3),
	ZFS_TYPE_BOOKMARK	= (1 << 4)
} zfs_type_t;

/*
 * NB: lzc_dataset_type should be updated whenever a new objset type is added,
 * if it represents a real type of a dataset that can be created from userland.
 */
typedef enum dmu_objset_type {
	DMU_OST_NONE,
	DMU_OST_META,
	DMU_OST_ZFS,
	DMU_OST_ZVOL,
	DMU_OST_OTHER,			/* For testing only! */
	DMU_OST_ANY,			/* Be careful! */
	DMU_OST_NUMTYPES
} dmu_objset_type_t;

#define	ZFS_TYPE_DATASET	\
	(ZFS_TYPE_FILESYSTEM | ZFS_TYPE_VOLUME | ZFS_TYPE_SNAPSHOT)

/*
 * All of these include the terminating NUL byte.
 */
#define	ZAP_MAXNAMELEN 256
#define	ZAP_MAXVALUELEN (1024 * 8)
#define	ZAP_OLDMAXVALUELEN 1024
#define	ZFS_MAX_DATASET_NAME_LEN 256

/*
 * Dataset properties are identified by these constants and must be added to
 * the end of this list to ensure that external consumers are not affected
 * by the change. If you make any changes to this list, be sure to update
 * the property table in module/zcommon/zfs_prop.c.
 */
typedef enum {
	ZPROP_CONT = -2,
	ZPROP_INVAL = -1,
	ZFS_PROP_TYPE = 0,
	ZFS_PROP_CREATION,
	ZFS_PROP_USED,
	ZFS_PROP_AVAILABLE,
	ZFS_PROP_REFERENCED,
	ZFS_PROP_COMPRESSRATIO,
	ZFS_PROP_MOUNTED,
	ZFS_PROP_ORIGIN,
	ZFS_PROP_QUOTA,
	ZFS_PROP_RESERVATION,
	ZFS_PROP_VOLSIZE,
	ZFS_PROP_VOLBLOCKSIZE,
	ZFS_PROP_RECORDSIZE,
	ZFS_PROP_MOUNTPOINT,
	ZFS_PROP_SHARENFS,
	ZFS_PROP_CHECKSUM,
	ZFS_PROP_COMPRESSION,
	ZFS_PROP_ATIME,
	ZFS_PROP_DEVICES,
	ZFS_PROP_EXEC,
	ZFS_PROP_SETUID,
	ZFS_PROP_READONLY,
	ZFS_PROP_ZONED,
	ZFS_PROP_SNAPDIR,
	ZFS_PROP_PRIVATE,		/* not exposed to user, temporary */
	ZFS_PROP_ACLINHERIT,
	ZFS_PROP_CREATETXG,
	ZFS_PROP_NAME,			/* not exposed to the user */
	ZFS_PROP_CANMOUNT,
	ZFS_PROP_ISCSIOPTIONS,		/* not exposed to the user */
	ZFS_PROP_XATTR,
	ZFS_PROP_NUMCLONES,		/* not exposed to the user */
	ZFS_PROP_COPIES,
	ZFS_PROP_VERSION,
	ZFS_PROP_UTF8ONLY,
	ZFS_PROP_NORMALIZE,
	ZFS_PROP_CASE,
	ZFS_PROP_VSCAN,
	ZFS_PROP_NBMAND,
	ZFS_PROP_SHARESMB,
	ZFS_PROP_REFQUOTA,
	ZFS_PROP_REFRESERVATION,
	ZFS_PROP_GUID,
	ZFS_PROP_PRIMARYCACHE,
	ZFS_PROP_SECONDARYCACHE,
	ZFS_PROP_USEDSNAP,
	ZFS_PROP_USEDDS,
	ZFS_PROP_USEDCHILD,
	ZFS_PROP_USEDREFRESERV,
	ZFS_PROP_USERACCOUNTING,	/* not exposed to the user */
	ZFS_PROP_STMF_SHAREINFO,	/* not exposed to the user */
	ZFS_PROP_DEFER_DESTROY,
	ZFS_PROP_USERREFS,
	ZFS_PROP_LOGBIAS,
	ZFS_PROP_UNIQUE,		/* not exposed to the user */
	ZFS_PROP_OBJSETID,
	ZFS_PROP_DEDUP,
	ZFS_PROP_MLSLABEL,
	ZFS_PROP_SYNC,
	ZFS_PROP_DNODESIZE,
	ZFS_PROP_REFRATIO,
	ZFS_PROP_WRITTEN,
	ZFS_PROP_CLONES,
	ZFS_PROP_LOGICALUSED,
	ZFS_PROP_LOGICALREFERENCED,
	ZFS_PROP_INCONSISTENT,		/* not exposed to the user */
	ZFS_PROP_VOLMODE,
	ZFS_PROP_FILESYSTEM_LIMIT,
	ZFS_PROP_SNAPSHOT_LIMIT,
	ZFS_PROP_FILESYSTEM_COUNT,
	ZFS_PROP_SNAPSHOT_COUNT,
	ZFS_PROP_SNAPDEV,
	ZFS_PROP_ACLTYPE,
	ZFS_PROP_SELINUX_CONTEXT,
	ZFS_PROP_SELINUX_FSCONTEXT,
	ZFS_PROP_SELINUX_DEFCONTEXT,
	ZFS_PROP_SELINUX_ROOTCONTEXT,
	ZFS_PROP_RELATIME,
	ZFS_PROP_REDUNDANT_METADATA,
	ZFS_PROP_OVERLAY,
	ZFS_PROP_PREV_SNAP,
	ZFS_PROP_RECEIVE_RESUME_TOKEN,
	ZFS_PROP_ENCRYPTION,
	ZFS_PROP_KEYLOCATION,
	ZFS_PROP_KEYFORMAT,
	ZFS_PROP_PBKDF2_SALT,
	ZFS_PROP_PBKDF2_ITERS,
	ZFS_PROP_ENCRYPTION_ROOT,
	ZFS_PROP_KEY_GUID,
	ZFS_PROP_KEYSTATUS,
	ZFS_PROP_REMAPTXG,		/* not exposed to the user */
	ZFS_PROP_SPECIAL_SMALL_BLOCKS,
<<<<<<< HEAD
	ZFS_PROP_ZSTD_LEVEL,		/* not exposed to the user */
=======
	ZFS_PROP_IVSET_GUID,		/* not exposed to the user */
>>>>>>> ca6c7a94
	ZFS_NUM_PROPS
} zfs_prop_t;

typedef enum {
	ZFS_PROP_USERUSED,
	ZFS_PROP_USERQUOTA,
	ZFS_PROP_GROUPUSED,
	ZFS_PROP_GROUPQUOTA,
	ZFS_PROP_USEROBJUSED,
	ZFS_PROP_USEROBJQUOTA,
	ZFS_PROP_GROUPOBJUSED,
	ZFS_PROP_GROUPOBJQUOTA,
	ZFS_PROP_PROJECTUSED,
	ZFS_PROP_PROJECTQUOTA,
	ZFS_PROP_PROJECTOBJUSED,
	ZFS_PROP_PROJECTOBJQUOTA,
	ZFS_NUM_USERQUOTA_PROPS
} zfs_userquota_prop_t;

extern const char *zfs_userquota_prop_prefixes[ZFS_NUM_USERQUOTA_PROPS];

/*
 * Pool properties are identified by these constants and must be added to the
 * end of this list to ensure that external consumers are not affected
 * by the change. If you make any changes to this list, be sure to update
 * the property table in module/zcommon/zpool_prop.c.
 */
typedef enum {
	ZPOOL_PROP_INVAL = -1,
	ZPOOL_PROP_NAME,
	ZPOOL_PROP_SIZE,
	ZPOOL_PROP_CAPACITY,
	ZPOOL_PROP_ALTROOT,
	ZPOOL_PROP_HEALTH,
	ZPOOL_PROP_GUID,
	ZPOOL_PROP_VERSION,
	ZPOOL_PROP_BOOTFS,
	ZPOOL_PROP_DELEGATION,
	ZPOOL_PROP_AUTOREPLACE,
	ZPOOL_PROP_CACHEFILE,
	ZPOOL_PROP_FAILUREMODE,
	ZPOOL_PROP_LISTSNAPS,
	ZPOOL_PROP_AUTOEXPAND,
	ZPOOL_PROP_DEDUPDITTO,
	ZPOOL_PROP_DEDUPRATIO,
	ZPOOL_PROP_FREE,
	ZPOOL_PROP_ALLOCATED,
	ZPOOL_PROP_READONLY,
	ZPOOL_PROP_ASHIFT,
	ZPOOL_PROP_COMMENT,
	ZPOOL_PROP_EXPANDSZ,
	ZPOOL_PROP_FREEING,
	ZPOOL_PROP_FRAGMENTATION,
	ZPOOL_PROP_LEAKED,
	ZPOOL_PROP_MAXBLOCKSIZE,
	ZPOOL_PROP_TNAME,
	ZPOOL_PROP_MAXDNODESIZE,
	ZPOOL_PROP_MULTIHOST,
	ZPOOL_PROP_CHECKPOINT,
	ZPOOL_PROP_LOAD_GUID,
	ZPOOL_NUM_PROPS
} zpool_prop_t;

/* Small enough to not hog a whole line of printout in zpool(1M). */
#define	ZPROP_MAX_COMMENT	32

#define	ZPROP_VALUE		"value"
#define	ZPROP_SOURCE		"source"

typedef enum {
	ZPROP_SRC_NONE = 0x1,
	ZPROP_SRC_DEFAULT = 0x2,
	ZPROP_SRC_TEMPORARY = 0x4,
	ZPROP_SRC_LOCAL = 0x8,
	ZPROP_SRC_INHERITED = 0x10,
	ZPROP_SRC_RECEIVED = 0x20
} zprop_source_t;

#define	ZPROP_SRC_ALL	0x3f

#define	ZPROP_SOURCE_VAL_RECVD	"$recvd"
#define	ZPROP_N_MORE_ERRORS	"N_MORE_ERRORS"

/*
 * Dataset flag implemented as a special entry in the props zap object
 * indicating that the dataset has received properties on or after
 * SPA_VERSION_RECVD_PROPS. The first such receive blows away local properties
 * just as it did in earlier versions, and thereafter, local properties are
 * preserved.
 */
#define	ZPROP_HAS_RECVD		"$hasrecvd"

typedef enum {
	ZPROP_ERR_NOCLEAR = 0x1, /* failure to clear existing props */
	ZPROP_ERR_NORESTORE = 0x2 /* failure to restore props on error */
} zprop_errflags_t;

typedef int (*zprop_func)(int, void *);

/*
 * Properties to be set on the root file system of a new pool
 * are stuffed into their own nvlist, which is then included in
 * the properties nvlist with the pool properties.
 */
#define	ZPOOL_ROOTFS_PROPS	"root-props-nvl"

/*
 * Length of 'written@' and 'written#'
 */
#define	ZFS_WRITTEN_PROP_PREFIX_LEN	8

/*
 * Dataset property functions shared between libzfs and kernel.
 */
const char *zfs_prop_default_string(zfs_prop_t);
uint64_t zfs_prop_default_numeric(zfs_prop_t);
boolean_t zfs_prop_readonly(zfs_prop_t);
boolean_t zfs_prop_visible(zfs_prop_t prop);
boolean_t zfs_prop_inheritable(zfs_prop_t);
boolean_t zfs_prop_setonce(zfs_prop_t);
boolean_t zfs_prop_encryption_key_param(zfs_prop_t);
boolean_t zfs_prop_valid_keylocation(const char *, boolean_t);
const char *zfs_prop_to_name(zfs_prop_t);
zfs_prop_t zfs_name_to_prop(const char *);
boolean_t zfs_prop_user(const char *);
boolean_t zfs_prop_userquota(const char *);
boolean_t zfs_prop_written(const char *);
int zfs_prop_index_to_string(zfs_prop_t, uint64_t, const char **);
int zfs_prop_string_to_index(zfs_prop_t, const char *, uint64_t *);
uint64_t zfs_prop_random_value(zfs_prop_t, uint64_t seed);
boolean_t zfs_prop_valid_for_type(int, zfs_type_t, boolean_t);

/*
 * Pool property functions shared between libzfs and kernel.
 */
zpool_prop_t zpool_name_to_prop(const char *);
const char *zpool_prop_to_name(zpool_prop_t);
const char *zpool_prop_default_string(zpool_prop_t);
uint64_t zpool_prop_default_numeric(zpool_prop_t);
boolean_t zpool_prop_readonly(zpool_prop_t);
boolean_t zpool_prop_setonce(zpool_prop_t);
boolean_t zpool_prop_feature(const char *);
boolean_t zpool_prop_unsupported(const char *);
int zpool_prop_index_to_string(zpool_prop_t, uint64_t, const char **);
int zpool_prop_string_to_index(zpool_prop_t, const char *, uint64_t *);
uint64_t zpool_prop_random_value(zpool_prop_t, uint64_t seed);

/*
 * Definitions for the Delegation.
 */
typedef enum {
	ZFS_DELEG_WHO_UNKNOWN = 0,
	ZFS_DELEG_USER = 'u',
	ZFS_DELEG_USER_SETS = 'U',
	ZFS_DELEG_GROUP = 'g',
	ZFS_DELEG_GROUP_SETS = 'G',
	ZFS_DELEG_EVERYONE = 'e',
	ZFS_DELEG_EVERYONE_SETS = 'E',
	ZFS_DELEG_CREATE = 'c',
	ZFS_DELEG_CREATE_SETS = 'C',
	ZFS_DELEG_NAMED_SET = 's',
	ZFS_DELEG_NAMED_SET_SETS = 'S'
} zfs_deleg_who_type_t;

typedef enum {
	ZFS_DELEG_NONE = 0,
	ZFS_DELEG_PERM_LOCAL = 1,
	ZFS_DELEG_PERM_DESCENDENT = 2,
	ZFS_DELEG_PERM_LOCALDESCENDENT = 3,
	ZFS_DELEG_PERM_CREATE = 4
} zfs_deleg_inherit_t;

#define	ZFS_DELEG_PERM_UID	"uid"
#define	ZFS_DELEG_PERM_GID	"gid"
#define	ZFS_DELEG_PERM_GROUPS	"groups"

#define	ZFS_MLSLABEL_DEFAULT	"none"

#define	ZFS_SMB_ACL_SRC		"src"
#define	ZFS_SMB_ACL_TARGET	"target"

typedef enum {
	ZFS_CANMOUNT_OFF = 0,
	ZFS_CANMOUNT_ON = 1,
	ZFS_CANMOUNT_NOAUTO = 2
} zfs_canmount_type_t;

typedef enum {
	ZFS_LOGBIAS_LATENCY = 0,
	ZFS_LOGBIAS_THROUGHPUT = 1
} zfs_logbias_op_t;

typedef enum zfs_share_op {
	ZFS_SHARE_NFS = 0,
	ZFS_UNSHARE_NFS = 1,
	ZFS_SHARE_SMB = 2,
	ZFS_UNSHARE_SMB = 3
} zfs_share_op_t;

typedef enum zfs_smb_acl_op {
	ZFS_SMB_ACL_ADD,
	ZFS_SMB_ACL_REMOVE,
	ZFS_SMB_ACL_RENAME,
	ZFS_SMB_ACL_PURGE
} zfs_smb_acl_op_t;

typedef enum zfs_cache_type {
	ZFS_CACHE_NONE = 0,
	ZFS_CACHE_METADATA = 1,
	ZFS_CACHE_ALL = 2
} zfs_cache_type_t;

typedef enum {
	ZFS_SYNC_STANDARD = 0,
	ZFS_SYNC_ALWAYS = 1,
	ZFS_SYNC_DISABLED = 2
} zfs_sync_type_t;

typedef enum {
	ZFS_XATTR_OFF = 0,
	ZFS_XATTR_DIR = 1,
	ZFS_XATTR_SA = 2
} zfs_xattr_type_t;

typedef enum {
	ZFS_DNSIZE_LEGACY = 0,
	ZFS_DNSIZE_AUTO = 1,
	ZFS_DNSIZE_1K = 1024,
	ZFS_DNSIZE_2K = 2048,
	ZFS_DNSIZE_4K = 4096,
	ZFS_DNSIZE_8K = 8192,
	ZFS_DNSIZE_16K = 16384
} zfs_dnsize_type_t;

typedef enum {
	ZFS_REDUNDANT_METADATA_ALL,
	ZFS_REDUNDANT_METADATA_MOST
} zfs_redundant_metadata_type_t;

typedef enum {
	ZFS_VOLMODE_DEFAULT = 0,
	ZFS_VOLMODE_GEOM = 1,
	ZFS_VOLMODE_DEV = 2,
	ZFS_VOLMODE_NONE = 3
} zfs_volmode_t;

typedef enum zfs_keystatus {
	ZFS_KEYSTATUS_NONE = 0,
	ZFS_KEYSTATUS_UNAVAILABLE,
	ZFS_KEYSTATUS_AVAILABLE,
} zfs_keystatus_t;

typedef enum zfs_keyformat {
	ZFS_KEYFORMAT_NONE = 0,
	ZFS_KEYFORMAT_RAW,
	ZFS_KEYFORMAT_HEX,
	ZFS_KEYFORMAT_PASSPHRASE,
	ZFS_KEYFORMAT_FORMATS
} zfs_keyformat_t;

typedef enum zfs_key_location {
	ZFS_KEYLOCATION_NONE = 0,
	ZFS_KEYLOCATION_PROMPT,
	ZFS_KEYLOCATION_URI,
	ZFS_KEYLOCATION_LOCATIONS
} zfs_keylocation_t;

#define	DEFAULT_PBKDF2_ITERATIONS 350000
#define	MIN_PBKDF2_ITERATIONS 100000

/*
 * On-disk version number.
 */
#define	SPA_VERSION_1			1ULL
#define	SPA_VERSION_2			2ULL
#define	SPA_VERSION_3			3ULL
#define	SPA_VERSION_4			4ULL
#define	SPA_VERSION_5			5ULL
#define	SPA_VERSION_6			6ULL
#define	SPA_VERSION_7			7ULL
#define	SPA_VERSION_8			8ULL
#define	SPA_VERSION_9			9ULL
#define	SPA_VERSION_10			10ULL
#define	SPA_VERSION_11			11ULL
#define	SPA_VERSION_12			12ULL
#define	SPA_VERSION_13			13ULL
#define	SPA_VERSION_14			14ULL
#define	SPA_VERSION_15			15ULL
#define	SPA_VERSION_16			16ULL
#define	SPA_VERSION_17			17ULL
#define	SPA_VERSION_18			18ULL
#define	SPA_VERSION_19			19ULL
#define	SPA_VERSION_20			20ULL
#define	SPA_VERSION_21			21ULL
#define	SPA_VERSION_22			22ULL
#define	SPA_VERSION_23			23ULL
#define	SPA_VERSION_24			24ULL
#define	SPA_VERSION_25			25ULL
#define	SPA_VERSION_26			26ULL
#define	SPA_VERSION_27			27ULL
#define	SPA_VERSION_28			28ULL
#define	SPA_VERSION_5000		5000ULL

/*
 * When bumping up SPA_VERSION, make sure GRUB ZFS understands the on-disk
 * format change. Go to usr/src/grub/grub-0.97/stage2/{zfs-include/, fsys_zfs*},
 * and do the appropriate changes.  Also bump the version number in
 * usr/src/grub/capability.
 */
#define	SPA_VERSION			SPA_VERSION_5000
#define	SPA_VERSION_STRING		"5000"

/*
 * Symbolic names for the changes that caused a SPA_VERSION switch.
 * Used in the code when checking for presence or absence of a feature.
 * Feel free to define multiple symbolic names for each version if there
 * were multiple changes to on-disk structures during that version.
 *
 * NOTE: When checking the current SPA_VERSION in your code, be sure
 *       to use spa_version() since it reports the version of the
 *       last synced uberblock.  Checking the in-flight version can
 *       be dangerous in some cases.
 */
#define	SPA_VERSION_INITIAL		SPA_VERSION_1
#define	SPA_VERSION_DITTO_BLOCKS	SPA_VERSION_2
#define	SPA_VERSION_SPARES		SPA_VERSION_3
#define	SPA_VERSION_RAIDZ2		SPA_VERSION_3
#define	SPA_VERSION_BPOBJ_ACCOUNT	SPA_VERSION_3
#define	SPA_VERSION_RAIDZ_DEFLATE	SPA_VERSION_3
#define	SPA_VERSION_DNODE_BYTES		SPA_VERSION_3
#define	SPA_VERSION_ZPOOL_HISTORY	SPA_VERSION_4
#define	SPA_VERSION_GZIP_COMPRESSION	SPA_VERSION_5
#define	SPA_VERSION_BOOTFS		SPA_VERSION_6
#define	SPA_VERSION_SLOGS		SPA_VERSION_7
#define	SPA_VERSION_DELEGATED_PERMS	SPA_VERSION_8
#define	SPA_VERSION_FUID		SPA_VERSION_9
#define	SPA_VERSION_REFRESERVATION	SPA_VERSION_9
#define	SPA_VERSION_REFQUOTA		SPA_VERSION_9
#define	SPA_VERSION_UNIQUE_ACCURATE	SPA_VERSION_9
#define	SPA_VERSION_L2CACHE		SPA_VERSION_10
#define	SPA_VERSION_NEXT_CLONES		SPA_VERSION_11
#define	SPA_VERSION_ORIGIN		SPA_VERSION_11
#define	SPA_VERSION_DSL_SCRUB		SPA_VERSION_11
#define	SPA_VERSION_SNAP_PROPS		SPA_VERSION_12
#define	SPA_VERSION_USED_BREAKDOWN	SPA_VERSION_13
#define	SPA_VERSION_PASSTHROUGH_X	SPA_VERSION_14
#define	SPA_VERSION_USERSPACE		SPA_VERSION_15
#define	SPA_VERSION_STMF_PROP		SPA_VERSION_16
#define	SPA_VERSION_RAIDZ3		SPA_VERSION_17
#define	SPA_VERSION_USERREFS		SPA_VERSION_18
#define	SPA_VERSION_HOLES		SPA_VERSION_19
#define	SPA_VERSION_ZLE_COMPRESSION	SPA_VERSION_20
#define	SPA_VERSION_DEDUP		SPA_VERSION_21
#define	SPA_VERSION_RECVD_PROPS		SPA_VERSION_22
#define	SPA_VERSION_SLIM_ZIL		SPA_VERSION_23
#define	SPA_VERSION_SA			SPA_VERSION_24
#define	SPA_VERSION_SCAN		SPA_VERSION_25
#define	SPA_VERSION_DIR_CLONES		SPA_VERSION_26
#define	SPA_VERSION_DEADLISTS		SPA_VERSION_26
#define	SPA_VERSION_FAST_SNAP		SPA_VERSION_27
#define	SPA_VERSION_MULTI_REPLACE	SPA_VERSION_28
#define	SPA_VERSION_BEFORE_FEATURES	SPA_VERSION_28
#define	SPA_VERSION_FEATURES		SPA_VERSION_5000

#define	SPA_VERSION_IS_SUPPORTED(v) \
	(((v) >= SPA_VERSION_INITIAL && (v) <= SPA_VERSION_BEFORE_FEATURES) || \
	((v) >= SPA_VERSION_FEATURES && (v) <= SPA_VERSION))

/*
 * ZPL version - rev'd whenever an incompatible on-disk format change
 * occurs.  This is independent of SPA/DMU/ZAP versioning.  You must
 * also update the version_table[] and help message in zfs_prop.c.
 *
 * When changing, be sure to teach GRUB how to read the new format!
 * See usr/src/grub/grub-0.97/stage2/{zfs-include/,fsys_zfs*}
 */
#define	ZPL_VERSION_1			1ULL
#define	ZPL_VERSION_2			2ULL
#define	ZPL_VERSION_3			3ULL
#define	ZPL_VERSION_4			4ULL
#define	ZPL_VERSION_5			5ULL
#define	ZPL_VERSION			ZPL_VERSION_5
#define	ZPL_VERSION_STRING		"5"

#define	ZPL_VERSION_INITIAL		ZPL_VERSION_1
#define	ZPL_VERSION_DIRENT_TYPE		ZPL_VERSION_2
#define	ZPL_VERSION_FUID		ZPL_VERSION_3
#define	ZPL_VERSION_NORMALIZATION	ZPL_VERSION_3
#define	ZPL_VERSION_SYSATTR		ZPL_VERSION_3
#define	ZPL_VERSION_USERSPACE		ZPL_VERSION_4
#define	ZPL_VERSION_SA			ZPL_VERSION_5

/* Rewind policy information */
#define	ZPOOL_NO_REWIND		1  /* No policy - default behavior */
#define	ZPOOL_NEVER_REWIND	2  /* Do not search for best txg or rewind */
#define	ZPOOL_TRY_REWIND	4  /* Search for best txg, but do not rewind */
#define	ZPOOL_DO_REWIND		8  /* Rewind to best txg w/in deferred frees */
#define	ZPOOL_EXTREME_REWIND	16 /* Allow extreme measures to find best txg */
#define	ZPOOL_REWIND_MASK	28 /* All the possible rewind bits */
#define	ZPOOL_REWIND_POLICIES	31 /* All the possible policy bits */

typedef struct zpool_load_policy {
	uint32_t	zlp_rewind;	/* rewind policy requested */
	uint64_t	zlp_maxmeta;	/* max acceptable meta-data errors */
	uint64_t	zlp_maxdata;	/* max acceptable data errors */
	uint64_t	zlp_txg;	/* specific txg to load */
} zpool_load_policy_t;

/*
 * The following are configuration names used in the nvlist describing a pool's
 * configuration.  New on-disk names should be prefixed with "<reverse-DNS>:"
 * (e.g. "org.open-zfs:") to avoid conflicting names being developed
 * independently.
 */
#define	ZPOOL_CONFIG_VERSION		"version"
#define	ZPOOL_CONFIG_POOL_NAME		"name"
#define	ZPOOL_CONFIG_POOL_STATE		"state"
#define	ZPOOL_CONFIG_POOL_TXG		"txg"
#define	ZPOOL_CONFIG_POOL_GUID		"pool_guid"
#define	ZPOOL_CONFIG_CREATE_TXG		"create_txg"
#define	ZPOOL_CONFIG_TOP_GUID		"top_guid"
#define	ZPOOL_CONFIG_VDEV_TREE		"vdev_tree"
#define	ZPOOL_CONFIG_TYPE		"type"
#define	ZPOOL_CONFIG_CHILDREN		"children"
#define	ZPOOL_CONFIG_ID			"id"
#define	ZPOOL_CONFIG_GUID		"guid"
#define	ZPOOL_CONFIG_INDIRECT_OBJECT	"com.delphix:indirect_object"
#define	ZPOOL_CONFIG_INDIRECT_BIRTHS	"com.delphix:indirect_births"
#define	ZPOOL_CONFIG_PREV_INDIRECT_VDEV	"com.delphix:prev_indirect_vdev"
#define	ZPOOL_CONFIG_PATH		"path"
#define	ZPOOL_CONFIG_DEVID		"devid"
#define	ZPOOL_CONFIG_METASLAB_ARRAY	"metaslab_array"
#define	ZPOOL_CONFIG_METASLAB_SHIFT	"metaslab_shift"
#define	ZPOOL_CONFIG_ASHIFT		"ashift"
#define	ZPOOL_CONFIG_ASIZE		"asize"
#define	ZPOOL_CONFIG_DTL		"DTL"
#define	ZPOOL_CONFIG_SCAN_STATS		"scan_stats"	/* not stored on disk */
#define	ZPOOL_CONFIG_REMOVAL_STATS	"removal_stats"	/* not stored on disk */
#define	ZPOOL_CONFIG_CHECKPOINT_STATS	"checkpoint_stats" /* not on disk */
#define	ZPOOL_CONFIG_VDEV_STATS		"vdev_stats"	/* not stored on disk */
#define	ZPOOL_CONFIG_INDIRECT_SIZE	"indirect_size"	/* not stored on disk */

/* container nvlist of extended stats */
#define	ZPOOL_CONFIG_VDEV_STATS_EX	"vdev_stats_ex"

/* Active queue read/write stats */
#define	ZPOOL_CONFIG_VDEV_SYNC_R_ACTIVE_QUEUE	"vdev_sync_r_active_queue"
#define	ZPOOL_CONFIG_VDEV_SYNC_W_ACTIVE_QUEUE	"vdev_sync_w_active_queue"
#define	ZPOOL_CONFIG_VDEV_ASYNC_R_ACTIVE_QUEUE	"vdev_async_r_active_queue"
#define	ZPOOL_CONFIG_VDEV_ASYNC_W_ACTIVE_QUEUE	"vdev_async_w_active_queue"
#define	ZPOOL_CONFIG_VDEV_SCRUB_ACTIVE_QUEUE	"vdev_async_scrub_active_queue"

/* Queue sizes */
#define	ZPOOL_CONFIG_VDEV_SYNC_R_PEND_QUEUE	"vdev_sync_r_pend_queue"
#define	ZPOOL_CONFIG_VDEV_SYNC_W_PEND_QUEUE	"vdev_sync_w_pend_queue"
#define	ZPOOL_CONFIG_VDEV_ASYNC_R_PEND_QUEUE	"vdev_async_r_pend_queue"
#define	ZPOOL_CONFIG_VDEV_ASYNC_W_PEND_QUEUE	"vdev_async_w_pend_queue"
#define	ZPOOL_CONFIG_VDEV_SCRUB_PEND_QUEUE	"vdev_async_scrub_pend_queue"

/* Latency read/write histogram stats */
#define	ZPOOL_CONFIG_VDEV_TOT_R_LAT_HISTO	"vdev_tot_r_lat_histo"
#define	ZPOOL_CONFIG_VDEV_TOT_W_LAT_HISTO	"vdev_tot_w_lat_histo"
#define	ZPOOL_CONFIG_VDEV_DISK_R_LAT_HISTO	"vdev_disk_r_lat_histo"
#define	ZPOOL_CONFIG_VDEV_DISK_W_LAT_HISTO	"vdev_disk_w_lat_histo"
#define	ZPOOL_CONFIG_VDEV_SYNC_R_LAT_HISTO	"vdev_sync_r_lat_histo"
#define	ZPOOL_CONFIG_VDEV_SYNC_W_LAT_HISTO	"vdev_sync_w_lat_histo"
#define	ZPOOL_CONFIG_VDEV_ASYNC_R_LAT_HISTO	"vdev_async_r_lat_histo"
#define	ZPOOL_CONFIG_VDEV_ASYNC_W_LAT_HISTO	"vdev_async_w_lat_histo"
#define	ZPOOL_CONFIG_VDEV_SCRUB_LAT_HISTO	"vdev_scrub_histo"

/* Request size histograms */
#define	ZPOOL_CONFIG_VDEV_SYNC_IND_R_HISTO	"vdev_sync_ind_r_histo"
#define	ZPOOL_CONFIG_VDEV_SYNC_IND_W_HISTO	"vdev_sync_ind_w_histo"
#define	ZPOOL_CONFIG_VDEV_ASYNC_IND_R_HISTO	"vdev_async_ind_r_histo"
#define	ZPOOL_CONFIG_VDEV_ASYNC_IND_W_HISTO	"vdev_async_ind_w_histo"
#define	ZPOOL_CONFIG_VDEV_IND_SCRUB_HISTO	"vdev_ind_scrub_histo"
#define	ZPOOL_CONFIG_VDEV_SYNC_AGG_R_HISTO	"vdev_sync_agg_r_histo"
#define	ZPOOL_CONFIG_VDEV_SYNC_AGG_W_HISTO	"vdev_sync_agg_w_histo"
#define	ZPOOL_CONFIG_VDEV_ASYNC_AGG_R_HISTO	"vdev_async_agg_r_histo"
#define	ZPOOL_CONFIG_VDEV_ASYNC_AGG_W_HISTO	"vdev_async_agg_w_histo"
#define	ZPOOL_CONFIG_VDEV_AGG_SCRUB_HISTO	"vdev_agg_scrub_histo"

/* Number of slow IOs */
#define	ZPOOL_CONFIG_VDEV_SLOW_IOS		"vdev_slow_ios"

/* vdev enclosure sysfs path */
#define	ZPOOL_CONFIG_VDEV_ENC_SYSFS_PATH	"vdev_enc_sysfs_path"

#define	ZPOOL_CONFIG_WHOLE_DISK		"whole_disk"
#define	ZPOOL_CONFIG_ERRCOUNT		"error_count"
#define	ZPOOL_CONFIG_NOT_PRESENT	"not_present"
#define	ZPOOL_CONFIG_SPARES		"spares"
#define	ZPOOL_CONFIG_IS_SPARE		"is_spare"
#define	ZPOOL_CONFIG_NPARITY		"nparity"
#define	ZPOOL_CONFIG_HOSTID		"hostid"
#define	ZPOOL_CONFIG_HOSTNAME		"hostname"
#define	ZPOOL_CONFIG_LOADED_TIME	"initial_load_time"
#define	ZPOOL_CONFIG_UNSPARE		"unspare"
#define	ZPOOL_CONFIG_PHYS_PATH		"phys_path"
#define	ZPOOL_CONFIG_IS_LOG		"is_log"
#define	ZPOOL_CONFIG_L2CACHE		"l2cache"
#define	ZPOOL_CONFIG_HOLE_ARRAY		"hole_array"
#define	ZPOOL_CONFIG_VDEV_CHILDREN	"vdev_children"
#define	ZPOOL_CONFIG_IS_HOLE		"is_hole"
#define	ZPOOL_CONFIG_DDT_HISTOGRAM	"ddt_histogram"
#define	ZPOOL_CONFIG_DDT_OBJ_STATS	"ddt_object_stats"
#define	ZPOOL_CONFIG_DDT_STATS		"ddt_stats"
#define	ZPOOL_CONFIG_SPLIT		"splitcfg"
#define	ZPOOL_CONFIG_ORIG_GUID		"orig_guid"
#define	ZPOOL_CONFIG_SPLIT_GUID		"split_guid"
#define	ZPOOL_CONFIG_SPLIT_LIST		"guid_list"
#define	ZPOOL_CONFIG_REMOVING		"removing"
#define	ZPOOL_CONFIG_RESILVER_TXG	"resilver_txg"
#define	ZPOOL_CONFIG_COMMENT		"comment"
#define	ZPOOL_CONFIG_SUSPENDED		"suspended"	/* not stored on disk */
#define	ZPOOL_CONFIG_SUSPENDED_REASON	"suspended_reason"	/* not stored */
#define	ZPOOL_CONFIG_TIMESTAMP		"timestamp"	/* not stored on disk */
#define	ZPOOL_CONFIG_BOOTFS		"bootfs"	/* not stored on disk */
#define	ZPOOL_CONFIG_MISSING_DEVICES	"missing_vdevs"	/* not stored on disk */
#define	ZPOOL_CONFIG_LOAD_INFO		"load_info"	/* not stored on disk */
#define	ZPOOL_CONFIG_REWIND_INFO	"rewind_info"	/* not stored on disk */
#define	ZPOOL_CONFIG_UNSUP_FEAT		"unsup_feat"	/* not stored on disk */
#define	ZPOOL_CONFIG_ENABLED_FEAT	"enabled_feat"	/* not stored on disk */
#define	ZPOOL_CONFIG_CAN_RDONLY		"can_rdonly"	/* not stored on disk */
#define	ZPOOL_CONFIG_FEATURES_FOR_READ	"features_for_read"
#define	ZPOOL_CONFIG_FEATURE_STATS	"feature_stats"	/* not stored on disk */
#define	ZPOOL_CONFIG_ERRATA		"errata"	/* not stored on disk */
#define	ZPOOL_CONFIG_VDEV_TOP_ZAP	"com.delphix:vdev_zap_top"
#define	ZPOOL_CONFIG_VDEV_LEAF_ZAP	"com.delphix:vdev_zap_leaf"
#define	ZPOOL_CONFIG_HAS_PER_VDEV_ZAPS	"com.delphix:has_per_vdev_zaps"
#define	ZPOOL_CONFIG_RESILVER_DEFER	"com.datto:resilver_defer"
#define	ZPOOL_CONFIG_CACHEFILE		"cachefile"	/* not stored on disk */
#define	ZPOOL_CONFIG_MMP_STATE		"mmp_state"	/* not stored on disk */
#define	ZPOOL_CONFIG_MMP_TXG		"mmp_txg"	/* not stored on disk */
#define	ZPOOL_CONFIG_MMP_HOSTNAME	"mmp_hostname"	/* not stored on disk */
#define	ZPOOL_CONFIG_MMP_HOSTID		"mmp_hostid"	/* not stored on disk */
#define	ZPOOL_CONFIG_ALLOCATION_BIAS	"alloc_bias"	/* not stored on disk */
#define	ZPOOL_CONFIG_EXPANSION_TIME	"expansion_time"	/* not stored */

/*
 * The persistent vdev state is stored as separate values rather than a single
 * 'vdev_state' entry.  This is because a device can be in multiple states, such
 * as offline and degraded.
 */
#define	ZPOOL_CONFIG_OFFLINE		"offline"
#define	ZPOOL_CONFIG_FAULTED		"faulted"
#define	ZPOOL_CONFIG_DEGRADED		"degraded"
#define	ZPOOL_CONFIG_REMOVED		"removed"
#define	ZPOOL_CONFIG_FRU		"fru"
#define	ZPOOL_CONFIG_AUX_STATE		"aux_state"

/* Pool load policy parameters */
#define	ZPOOL_LOAD_POLICY		"load-policy"
#define	ZPOOL_LOAD_REWIND_POLICY	"load-rewind-policy"
#define	ZPOOL_LOAD_REQUEST_TXG		"load-request-txg"
#define	ZPOOL_LOAD_META_THRESH		"load-meta-thresh"
#define	ZPOOL_LOAD_DATA_THRESH		"load-data-thresh"

/* Rewind data discovered */
#define	ZPOOL_CONFIG_LOAD_TIME		"rewind_txg_ts"
#define	ZPOOL_CONFIG_LOAD_DATA_ERRORS	"verify_data_errors"
#define	ZPOOL_CONFIG_REWIND_TIME	"seconds_of_rewind"

#define	VDEV_TYPE_ROOT			"root"
#define	VDEV_TYPE_MIRROR		"mirror"
#define	VDEV_TYPE_REPLACING		"replacing"
#define	VDEV_TYPE_RAIDZ			"raidz"
#define	VDEV_TYPE_DISK			"disk"
#define	VDEV_TYPE_FILE			"file"
#define	VDEV_TYPE_MISSING		"missing"
#define	VDEV_TYPE_HOLE			"hole"
#define	VDEV_TYPE_SPARE			"spare"
#define	VDEV_TYPE_LOG			"log"
#define	VDEV_TYPE_L2CACHE		"l2cache"
#define	VDEV_TYPE_INDIRECT		"indirect"

/* VDEV_TOP_ZAP_* are used in top-level vdev ZAP objects. */
#define	VDEV_TOP_ZAP_INDIRECT_OBSOLETE_SM \
	"com.delphix:indirect_obsolete_sm"
#define	VDEV_TOP_ZAP_OBSOLETE_COUNTS_ARE_PRECISE \
	"com.delphix:obsolete_counts_are_precise"
#define	VDEV_TOP_ZAP_POOL_CHECKPOINT_SM \
	"com.delphix:pool_checkpoint_sm"

#define	VDEV_TOP_ZAP_ALLOCATION_BIAS \
	"org.zfsonlinux:allocation_bias"

/* vdev metaslab allocation bias */
#define	VDEV_ALLOC_BIAS_LOG		"log"
#define	VDEV_ALLOC_BIAS_SPECIAL		"special"
#define	VDEV_ALLOC_BIAS_DEDUP		"dedup"

#define	VDEV_LEAF_ZAP_INITIALIZE_LAST_OFFSET	\
	"com.delphix:next_offset_to_initialize"
#define	VDEV_LEAF_ZAP_INITIALIZE_STATE	\
	"com.delphix:vdev_initialize_state"
#define	VDEV_LEAF_ZAP_INITIALIZE_ACTION_TIME	\
	"com.delphix:vdev_initialize_action_time"

/*
 * This is needed in userland to report the minimum necessary device size.
 */
#define	SPA_MINDEVSIZE		(64ULL << 20)

/*
 * Set if the fragmentation has not yet been calculated. This can happen
 * because the space maps have not been upgraded or the histogram feature
 * is not enabled.
 */
#define	ZFS_FRAG_INVALID	UINT64_MAX

/*
 * The location of the pool configuration repository, shared between kernel and
 * userland.
 */
#define	ZPOOL_CACHE		"/etc/zfs/zpool.cache"

/*
 * vdev states are ordered from least to most healthy.
 * A vdev that's CANT_OPEN or below is considered unusable.
 */
typedef enum vdev_state {
	VDEV_STATE_UNKNOWN = 0,	/* Uninitialized vdev			*/
	VDEV_STATE_CLOSED,	/* Not currently open			*/
	VDEV_STATE_OFFLINE,	/* Not allowed to open			*/
	VDEV_STATE_REMOVED,	/* Explicitly removed from system	*/
	VDEV_STATE_CANT_OPEN,	/* Tried to open, but failed		*/
	VDEV_STATE_FAULTED,	/* External request to fault device	*/
	VDEV_STATE_DEGRADED,	/* Replicated vdev with unhealthy kids	*/
	VDEV_STATE_HEALTHY	/* Presumed good			*/
} vdev_state_t;

#define	VDEV_STATE_ONLINE	VDEV_STATE_HEALTHY

/*
 * vdev aux states.  When a vdev is in the CANT_OPEN state, the aux field
 * of the vdev stats structure uses these constants to distinguish why.
 */
typedef enum vdev_aux {
	VDEV_AUX_NONE,		/* no error				*/
	VDEV_AUX_OPEN_FAILED,	/* ldi_open_*() or vn_open() failed	*/
	VDEV_AUX_CORRUPT_DATA,	/* bad label or disk contents		*/
	VDEV_AUX_NO_REPLICAS,	/* insufficient number of replicas	*/
	VDEV_AUX_BAD_GUID_SUM,	/* vdev guid sum doesn't match		*/
	VDEV_AUX_TOO_SMALL,	/* vdev size is too small		*/
	VDEV_AUX_BAD_LABEL,	/* the label is OK but invalid		*/
	VDEV_AUX_VERSION_NEWER,	/* on-disk version is too new		*/
	VDEV_AUX_VERSION_OLDER,	/* on-disk version is too old		*/
	VDEV_AUX_UNSUP_FEAT,	/* unsupported features			*/
	VDEV_AUX_SPARED,	/* hot spare used in another pool	*/
	VDEV_AUX_ERR_EXCEEDED,	/* too many errors			*/
	VDEV_AUX_IO_FAILURE,	/* experienced I/O failure		*/
	VDEV_AUX_BAD_LOG,	/* cannot read log chain(s)		*/
	VDEV_AUX_EXTERNAL,	/* external diagnosis or forced fault	*/
	VDEV_AUX_SPLIT_POOL,	/* vdev was split off into another pool	*/
	VDEV_AUX_BAD_ASHIFT,	/* vdev ashift is invalid		*/
	VDEV_AUX_EXTERNAL_PERSIST,	/* persistent forced fault	*/
	VDEV_AUX_ACTIVE,	/* vdev active on a different host	*/
	VDEV_AUX_CHILDREN_OFFLINE, /* all children are offline		*/
} vdev_aux_t;

/*
 * pool state.  The following states are written to disk as part of the normal
 * SPA lifecycle: ACTIVE, EXPORTED, DESTROYED, SPARE, L2CACHE.  The remaining
 * states are software abstractions used at various levels to communicate
 * pool state.
 */
typedef enum pool_state {
	POOL_STATE_ACTIVE = 0,		/* In active use		*/
	POOL_STATE_EXPORTED,		/* Explicitly exported		*/
	POOL_STATE_DESTROYED,		/* Explicitly destroyed		*/
	POOL_STATE_SPARE,		/* Reserved for hot spare use	*/
	POOL_STATE_L2CACHE,		/* Level 2 ARC device		*/
	POOL_STATE_UNINITIALIZED,	/* Internal spa_t state		*/
	POOL_STATE_UNAVAIL,		/* Internal libzfs state	*/
	POOL_STATE_POTENTIALLY_ACTIVE	/* Internal libzfs state	*/
} pool_state_t;

/*
 * mmp state. The following states provide additional detail describing
 * why a pool couldn't be safely imported.
 */
typedef enum mmp_state {
	MMP_STATE_ACTIVE = 0,		/* In active use		*/
	MMP_STATE_INACTIVE,		/* Inactive and safe to import	*/
	MMP_STATE_NO_HOSTID		/* System hostid is not set	*/
} mmp_state_t;

/*
 * Scan Functions.
 */
typedef enum pool_scan_func {
	POOL_SCAN_NONE,
	POOL_SCAN_SCRUB,
	POOL_SCAN_RESILVER,
	POOL_SCAN_FUNCS
} pool_scan_func_t;

/*
 * Used to control scrub pause and resume.
 */
typedef enum pool_scrub_cmd {
	POOL_SCRUB_NORMAL = 0,
	POOL_SCRUB_PAUSE,
	POOL_SCRUB_FLAGS_END
} pool_scrub_cmd_t;

typedef enum {
	CS_NONE,
	CS_CHECKPOINT_EXISTS,
	CS_CHECKPOINT_DISCARDING,
	CS_NUM_STATES
} checkpoint_state_t;

typedef struct pool_checkpoint_stat {
	uint64_t pcs_state;		/* checkpoint_state_t */
	uint64_t pcs_start_time;	/* time checkpoint/discard started */
	uint64_t pcs_space;		/* checkpointed space */
} pool_checkpoint_stat_t;

/*
 * ZIO types.  Needed to interpret vdev statistics below.
 */
typedef enum zio_type {
	ZIO_TYPE_NULL = 0,
	ZIO_TYPE_READ,
	ZIO_TYPE_WRITE,
	ZIO_TYPE_FREE,
	ZIO_TYPE_CLAIM,
	ZIO_TYPE_IOCTL,
	ZIO_TYPES
} zio_type_t;

/*
 * Pool statistics.  Note: all fields should be 64-bit because this
 * is passed between kernel and userland as an nvlist uint64 array.
 */
typedef struct pool_scan_stat {
	/* values stored on disk */
	uint64_t	pss_func;	/* pool_scan_func_t */
	uint64_t	pss_state;	/* dsl_scan_state_t */
	uint64_t	pss_start_time;	/* scan start time */
	uint64_t	pss_end_time;	/* scan end time */
	uint64_t	pss_to_examine;	/* total bytes to scan */
	uint64_t	pss_examined;	/* total bytes located by scanner */
	uint64_t	pss_to_process; /* total bytes to process */
	uint64_t	pss_processed;	/* total processed bytes */
	uint64_t	pss_errors;	/* scan errors	*/

	/* values not stored on disk */
	uint64_t	pss_pass_exam; /* examined bytes per scan pass */
	uint64_t	pss_pass_start;	/* start time of a scan pass */
	uint64_t	pss_pass_scrub_pause; /* pause time of a scurb pass */
	/* cumulative time scrub spent paused, needed for rate calculation */
	uint64_t	pss_pass_scrub_spent_paused;
	uint64_t	pss_pass_issued; /* issued bytes per scan pass */
	uint64_t	pss_issued;	/* total bytes checked by scanner */
} pool_scan_stat_t;

typedef struct pool_removal_stat {
	uint64_t prs_state; /* dsl_scan_state_t */
	uint64_t prs_removing_vdev;
	uint64_t prs_start_time;
	uint64_t prs_end_time;
	uint64_t prs_to_copy; /* bytes that need to be copied */
	uint64_t prs_copied; /* bytes copied so far */
	/*
	 * bytes of memory used for indirect mappings.
	 * This includes all removed vdevs.
	 */
	uint64_t prs_mapping_memory;
} pool_removal_stat_t;

typedef enum dsl_scan_state {
	DSS_NONE,
	DSS_SCANNING,
	DSS_FINISHED,
	DSS_CANCELED,
	DSS_NUM_STATES
} dsl_scan_state_t;

/*
 * Errata described by http://zfsonlinux.org/msg/ZFS-8000-ER.  The ordering
 * of this enum must be maintained to ensure the errata identifiers map to
 * the correct documentation.  New errata may only be appended to the list
 * and must contain corresponding documentation at the above link.
 */
typedef enum zpool_errata {
	ZPOOL_ERRATA_NONE,
	ZPOOL_ERRATA_ZOL_2094_SCRUB,
	ZPOOL_ERRATA_ZOL_2094_ASYNC_DESTROY,
	ZPOOL_ERRATA_ZOL_6845_ENCRYPTION,
	ZPOOL_ERRATA_ZOL_8308_ENCRYPTION,
} zpool_errata_t;

/*
 * Vdev statistics.  Note: all fields should be 64-bit because this
 * is passed between kernel and userland as an nvlist uint64 array.
 */
typedef struct vdev_stat {
	hrtime_t	vs_timestamp;		/* time since vdev load	*/
	uint64_t	vs_state;		/* vdev state		*/
	uint64_t	vs_aux;			/* see vdev_aux_t	*/
	uint64_t	vs_alloc;		/* space allocated	*/
	uint64_t	vs_space;		/* total capacity	*/
	uint64_t	vs_dspace;		/* deflated capacity	*/
	uint64_t	vs_rsize;		/* replaceable dev size */
	uint64_t	vs_esize;		/* expandable dev size */
	uint64_t	vs_ops[ZIO_TYPES];	/* operation count	*/
	uint64_t	vs_bytes[ZIO_TYPES];	/* bytes read/written	*/
	uint64_t	vs_read_errors;		/* read errors		*/
	uint64_t	vs_write_errors;	/* write errors		*/
	uint64_t	vs_checksum_errors;	/* checksum errors	*/
	uint64_t	vs_initialize_errors;	/* initializing errors	*/
	uint64_t	vs_self_healed;		/* self-healed bytes	*/
	uint64_t	vs_scan_removing;	/* removing?	*/
	uint64_t	vs_scan_processed;	/* scan processed bytes	*/
	uint64_t	vs_fragmentation;	/* device fragmentation */
	uint64_t	vs_initialize_bytes_done; /* bytes initialized */
	uint64_t	vs_initialize_bytes_est; /* total bytes to initialize */
	uint64_t	vs_initialize_state;	/* vdev_initialzing_state_t */
	uint64_t	vs_initialize_action_time; /* time_t */
	uint64_t	vs_checkpoint_space;    /* checkpoint-consumed space */
	uint64_t	vs_resilver_deferred;	/* resilver deferred	*/
	uint64_t	vs_slow_ios;		/* slow IOs */
} vdev_stat_t;

/*
 * Extended stats
 *
 * These are stats which aren't included in the original iostat output.  For
 * convenience, they are grouped together in vdev_stat_ex, although each stat
 * is individually exported as an nvlist.
 */
typedef struct vdev_stat_ex {
	/* Number of ZIOs issued to disk and waiting to finish */
	uint64_t vsx_active_queue[ZIO_PRIORITY_NUM_QUEUEABLE];

	/* Number of ZIOs pending to be issued to disk */
	uint64_t vsx_pend_queue[ZIO_PRIORITY_NUM_QUEUEABLE];

	/*
	 * Below are the histograms for various latencies. Buckets are in
	 * units of nanoseconds.
	 */

	/*
	 * 2^37 nanoseconds = 134s. Timeouts will probably start kicking in
	 * before this.
	 */
#define	VDEV_L_HISTO_BUCKETS 37		/* Latency histo buckets */
#define	VDEV_RQ_HISTO_BUCKETS 25	/* Request size histo buckets */

	/* Amount of time in ZIO queue (ns) */
	uint64_t vsx_queue_histo[ZIO_PRIORITY_NUM_QUEUEABLE]
	    [VDEV_L_HISTO_BUCKETS];

	/* Total ZIO latency (ns).  Includes queuing and disk access time */
	uint64_t vsx_total_histo[ZIO_TYPES][VDEV_L_HISTO_BUCKETS];

	/* Amount of time to read/write the disk (ns) */
	uint64_t vsx_disk_histo[ZIO_TYPES][VDEV_L_HISTO_BUCKETS];

	/* "lookup the bucket for a value" histogram macros */
#define	HISTO(val, buckets) (val != 0 ? MIN(highbit64(val) - 1, \
	    buckets - 1) : 0)
#define	L_HISTO(a) HISTO(a, VDEV_L_HISTO_BUCKETS)
#define	RQ_HISTO(a) HISTO(a, VDEV_RQ_HISTO_BUCKETS)

	/* Physical IO histogram */
	uint64_t vsx_ind_histo[ZIO_PRIORITY_NUM_QUEUEABLE]
	    [VDEV_RQ_HISTO_BUCKETS];

	/* Delegated (aggregated) physical IO histogram */
	uint64_t vsx_agg_histo[ZIO_PRIORITY_NUM_QUEUEABLE]
	    [VDEV_RQ_HISTO_BUCKETS];

} vdev_stat_ex_t;

/*
 * Initialize functions.
 */
typedef enum pool_initialize_func {
	POOL_INITIALIZE_DO,
	POOL_INITIALIZE_CANCEL,
	POOL_INITIALIZE_SUSPEND,
	POOL_INITIALIZE_FUNCS
} pool_initialize_func_t;

/*
 * DDT statistics.  Note: all fields should be 64-bit because this
 * is passed between kernel and userland as an nvlist uint64 array.
 */
typedef struct ddt_object {
	uint64_t	ddo_count;	/* number of elements in ddt	*/
	uint64_t	ddo_dspace;	/* size of ddt on disk		*/
	uint64_t	ddo_mspace;	/* size of ddt in-core		*/
} ddt_object_t;

typedef struct ddt_stat {
	uint64_t	dds_blocks;	/* blocks			*/
	uint64_t	dds_lsize;	/* logical size			*/
	uint64_t	dds_psize;	/* physical size		*/
	uint64_t	dds_dsize;	/* deflated allocated size	*/
	uint64_t	dds_ref_blocks;	/* referenced blocks		*/
	uint64_t	dds_ref_lsize;	/* referenced lsize * refcnt	*/
	uint64_t	dds_ref_psize;	/* referenced psize * refcnt	*/
	uint64_t	dds_ref_dsize;	/* referenced dsize * refcnt	*/
} ddt_stat_t;

typedef struct ddt_histogram {
	ddt_stat_t	ddh_stat[64];	/* power-of-two histogram buckets */
} ddt_histogram_t;

#define	ZVOL_DRIVER	"zvol"
#define	ZFS_DRIVER	"zfs"
#define	ZFS_DEV		"/dev/zfs"
#define	ZFS_SHARETAB	"/etc/dfs/sharetab"

#define	ZFS_SUPER_MAGIC	0x2fc12fc1

/* general zvol path */
#define	ZVOL_DIR	"/dev"

#define	ZVOL_MAJOR		230
#define	ZVOL_MINOR_BITS		4
#define	ZVOL_MINOR_MASK		((1U << ZVOL_MINOR_BITS) - 1)
#define	ZVOL_MINORS		(1 << 4)
#define	ZVOL_DEV_NAME		"zd"

#define	ZVOL_PROP_NAME		"name"
#define	ZVOL_DEFAULT_BLOCKSIZE	8192

typedef enum {
	VDEV_INITIALIZE_NONE,
	VDEV_INITIALIZE_ACTIVE,
	VDEV_INITIALIZE_CANCELED,
	VDEV_INITIALIZE_SUSPENDED,
	VDEV_INITIALIZE_COMPLETE
} vdev_initializing_state_t;

/*
 * nvlist name constants. Facilitate restricting snapshot iteration range for
 * the "list next snapshot" ioctl
 */
#define	SNAP_ITER_MIN_TXG	"snap_iter_min_txg"
#define	SNAP_ITER_MAX_TXG	"snap_iter_max_txg"

/*
 * /dev/zfs ioctl numbers.
 *
 * These numbers cannot change over time. New ioctl numbers must be appended.
 */
typedef enum zfs_ioc {
	/*
	 * Illumos - 71/128 numbers reserved.
	 */
	ZFS_IOC_FIRST =	('Z' << 8),
	ZFS_IOC = ZFS_IOC_FIRST,
	ZFS_IOC_POOL_CREATE = ZFS_IOC_FIRST,	/* 0x5a00 */
	ZFS_IOC_POOL_DESTROY,			/* 0x5a01 */
	ZFS_IOC_POOL_IMPORT,			/* 0x5a02 */
	ZFS_IOC_POOL_EXPORT,			/* 0x5a03 */
	ZFS_IOC_POOL_CONFIGS,			/* 0x5a04 */
	ZFS_IOC_POOL_STATS,			/* 0x5a05 */
	ZFS_IOC_POOL_TRYIMPORT,			/* 0x5a06 */
	ZFS_IOC_POOL_SCAN,			/* 0x5a07 */
	ZFS_IOC_POOL_FREEZE,			/* 0x5a08 */
	ZFS_IOC_POOL_UPGRADE,			/* 0x5a09 */
	ZFS_IOC_POOL_GET_HISTORY,		/* 0x5a0a */
	ZFS_IOC_VDEV_ADD,			/* 0x5a0b */
	ZFS_IOC_VDEV_REMOVE,			/* 0x5a0c */
	ZFS_IOC_VDEV_SET_STATE,			/* 0x5a0d */
	ZFS_IOC_VDEV_ATTACH,			/* 0x5a0e */
	ZFS_IOC_VDEV_DETACH,			/* 0x5a0f */
	ZFS_IOC_VDEV_SETPATH,			/* 0x5a10 */
	ZFS_IOC_VDEV_SETFRU,			/* 0x5a11 */
	ZFS_IOC_OBJSET_STATS,			/* 0x5a12 */
	ZFS_IOC_OBJSET_ZPLPROPS,		/* 0x5a13 */
	ZFS_IOC_DATASET_LIST_NEXT,		/* 0x5a14 */
	ZFS_IOC_SNAPSHOT_LIST_NEXT,		/* 0x5a15 */
	ZFS_IOC_SET_PROP,			/* 0x5a16 */
	ZFS_IOC_CREATE,				/* 0x5a17 */
	ZFS_IOC_DESTROY,			/* 0x5a18 */
	ZFS_IOC_ROLLBACK,			/* 0x5a19 */
	ZFS_IOC_RENAME,				/* 0x5a1a */
	ZFS_IOC_RECV,				/* 0x5a1b */
	ZFS_IOC_SEND,				/* 0x5a1c */
	ZFS_IOC_INJECT_FAULT,			/* 0x5a1d */
	ZFS_IOC_CLEAR_FAULT,			/* 0x5a1e */
	ZFS_IOC_INJECT_LIST_NEXT,		/* 0x5a1f */
	ZFS_IOC_ERROR_LOG,			/* 0x5a20 */
	ZFS_IOC_CLEAR,				/* 0x5a21 */
	ZFS_IOC_PROMOTE,			/* 0x5a22 */
	ZFS_IOC_SNAPSHOT,			/* 0x5a23 */
	ZFS_IOC_DSOBJ_TO_DSNAME,		/* 0x5a24 */
	ZFS_IOC_OBJ_TO_PATH,			/* 0x5a25 */
	ZFS_IOC_POOL_SET_PROPS,			/* 0x5a26 */
	ZFS_IOC_POOL_GET_PROPS,			/* 0x5a27 */
	ZFS_IOC_SET_FSACL,			/* 0x5a28 */
	ZFS_IOC_GET_FSACL,			/* 0x5a29 */
	ZFS_IOC_SHARE,				/* 0x5a2a */
	ZFS_IOC_INHERIT_PROP,			/* 0x5a2b */
	ZFS_IOC_SMB_ACL,			/* 0x5a2c */
	ZFS_IOC_USERSPACE_ONE,			/* 0x5a2d */
	ZFS_IOC_USERSPACE_MANY,			/* 0x5a2e */
	ZFS_IOC_USERSPACE_UPGRADE,		/* 0x5a2f */
	ZFS_IOC_HOLD,				/* 0x5a30 */
	ZFS_IOC_RELEASE,			/* 0x5a31 */
	ZFS_IOC_GET_HOLDS,			/* 0x5a32 */
	ZFS_IOC_OBJSET_RECVD_PROPS,		/* 0x5a33 */
	ZFS_IOC_VDEV_SPLIT,			/* 0x5a34 */
	ZFS_IOC_NEXT_OBJ,			/* 0x5a35 */
	ZFS_IOC_DIFF,				/* 0x5a36 */
	ZFS_IOC_TMP_SNAPSHOT,			/* 0x5a37 */
	ZFS_IOC_OBJ_TO_STATS,			/* 0x5a38 */
	ZFS_IOC_SPACE_WRITTEN,			/* 0x5a39 */
	ZFS_IOC_SPACE_SNAPS,			/* 0x5a3a */
	ZFS_IOC_DESTROY_SNAPS,			/* 0x5a3b */
	ZFS_IOC_POOL_REGUID,			/* 0x5a3c */
	ZFS_IOC_POOL_REOPEN,			/* 0x5a3d */
	ZFS_IOC_SEND_PROGRESS,			/* 0x5a3e */
	ZFS_IOC_LOG_HISTORY,			/* 0x5a3f */
	ZFS_IOC_SEND_NEW,			/* 0x5a40 */
	ZFS_IOC_SEND_SPACE,			/* 0x5a41 */
	ZFS_IOC_CLONE,				/* 0x5a42 */
	ZFS_IOC_BOOKMARK,			/* 0x5a43 */
	ZFS_IOC_GET_BOOKMARKS,			/* 0x5a44 */
	ZFS_IOC_DESTROY_BOOKMARKS,		/* 0x5a45 */
	ZFS_IOC_RECV_NEW,			/* 0x5a46 */
	ZFS_IOC_POOL_SYNC,			/* 0x5a47 */
	ZFS_IOC_CHANNEL_PROGRAM,		/* 0x5a48 */
	ZFS_IOC_LOAD_KEY,			/* 0x5a49 */
	ZFS_IOC_UNLOAD_KEY,			/* 0x5a4a */
	ZFS_IOC_CHANGE_KEY,			/* 0x5a4b */
	ZFS_IOC_REMAP,				/* 0x5a4c */
	ZFS_IOC_POOL_CHECKPOINT,		/* 0x5a4d */
	ZFS_IOC_POOL_DISCARD_CHECKPOINT,	/* 0x5a4e */
	ZFS_IOC_POOL_INITIALIZE,		/* 0x5a4f */

	/*
	 * Linux - 3/64 numbers reserved.
	 */
	ZFS_IOC_LINUX = ('Z' << 8) + 0x80,
	ZFS_IOC_EVENTS_NEXT,			/* 0x5a81 */
	ZFS_IOC_EVENTS_CLEAR,			/* 0x5a82 */
	ZFS_IOC_EVENTS_SEEK,			/* 0x5a83 */

	/*
	 * FreeBSD - 1/64 numbers reserved.
	 */
	ZFS_IOC_FREEBSD = ('Z' << 8) + 0xC0,

	ZFS_IOC_LAST
} zfs_ioc_t;

/*
 * zvol ioctl to get dataset name
 */
#define	BLKZNAME		_IOR(0x12, 125, char[ZFS_MAX_DATASET_NAME_LEN])

/*
 * ZFS-specific error codes used for returning descriptive errors
 * to the userland through zfs ioctls.
 *
 * The enum implicitly includes all the error codes from errno.h.
 * New code should use and extend this enum for errors that are
 * not described precisely by generic errno codes.
 *
 * These numbers should not change over time. New entries should be appended.
 */
typedef enum {
	ZFS_ERR_CHECKPOINT_EXISTS = 1024,
	ZFS_ERR_DISCARDING_CHECKPOINT,
	ZFS_ERR_NO_CHECKPOINT,
	ZFS_ERR_DEVRM_IN_PROGRESS,
	ZFS_ERR_VDEV_TOO_BIG,
	ZFS_ERR_IOC_CMD_UNAVAIL,
	ZFS_ERR_IOC_ARG_UNAVAIL,
	ZFS_ERR_IOC_ARG_REQUIRED,
	ZFS_ERR_IOC_ARG_BADTYPE,
	ZFS_ERR_WRONG_PARENT,
	ZFS_ERR_FROM_IVSET_GUID_MISSING,
	ZFS_ERR_FROM_IVSET_GUID_MISMATCH,
} zfs_errno_t;

/*
 * Internal SPA load state.  Used by FMA diagnosis engine.
 */
typedef enum {
	SPA_LOAD_NONE,		/* no load in progress	*/
	SPA_LOAD_OPEN,		/* normal open		*/
	SPA_LOAD_IMPORT,	/* import in progress	*/
	SPA_LOAD_TRYIMPORT,	/* tryimport in progress */
	SPA_LOAD_RECOVER,	/* recovery requested	*/
	SPA_LOAD_ERROR,		/* load failed		*/
	SPA_LOAD_CREATE		/* creation in progress */
} spa_load_state_t;

/*
 * Bookmark name values.
 */
#define	ZPOOL_ERR_LIST		"error list"
#define	ZPOOL_ERR_DATASET	"dataset"
#define	ZPOOL_ERR_OBJECT	"object"

#define	HIS_MAX_RECORD_LEN	(MAXPATHLEN + MAXPATHLEN + 1)

/*
 * The following are names used in the nvlist describing
 * the pool's history log.
 */
#define	ZPOOL_HIST_RECORD	"history record"
#define	ZPOOL_HIST_TIME		"history time"
#define	ZPOOL_HIST_CMD		"history command"
#define	ZPOOL_HIST_WHO		"history who"
#define	ZPOOL_HIST_ZONE		"history zone"
#define	ZPOOL_HIST_HOST		"history hostname"
#define	ZPOOL_HIST_TXG		"history txg"
#define	ZPOOL_HIST_INT_EVENT	"history internal event"
#define	ZPOOL_HIST_INT_STR	"history internal str"
#define	ZPOOL_HIST_INT_NAME	"internal_name"
#define	ZPOOL_HIST_IOCTL	"ioctl"
#define	ZPOOL_HIST_INPUT_NVL	"in_nvl"
#define	ZPOOL_HIST_OUTPUT_NVL	"out_nvl"
#define	ZPOOL_HIST_DSNAME	"dsname"
#define	ZPOOL_HIST_DSID		"dsid"
#define	ZPOOL_HIST_ERRNO	"errno"

/*
 * Special nvlist name that will not have its args recorded in the pool's
 * history log.
 */
#define	ZPOOL_HIDDEN_ARGS	"hidden_args"

/*
 * The following are names used when invoking ZFS_IOC_POOL_INITIALIZE.
 */
#define	ZPOOL_INITIALIZE_COMMAND	"initialize_command"
#define	ZPOOL_INITIALIZE_VDEVS		"initialize_vdevs"

/*
 * Flags for ZFS_IOC_VDEV_SET_STATE
 */
#define	ZFS_ONLINE_CHECKREMOVE	0x1
#define	ZFS_ONLINE_UNSPARE	0x2
#define	ZFS_ONLINE_FORCEFAULT	0x4
#define	ZFS_ONLINE_EXPAND	0x8
#define	ZFS_OFFLINE_TEMPORARY	0x1

/*
 * Flags for ZFS_IOC_POOL_IMPORT
 */
#define	ZFS_IMPORT_NORMAL	0x0
#define	ZFS_IMPORT_VERBATIM	0x1
#define	ZFS_IMPORT_ANY_HOST	0x2
#define	ZFS_IMPORT_MISSING_LOG	0x4
#define	ZFS_IMPORT_ONLY		0x8
#define	ZFS_IMPORT_TEMP_NAME	0x10
#define	ZFS_IMPORT_SKIP_MMP	0x20
#define	ZFS_IMPORT_LOAD_KEYS	0x40
#define	ZFS_IMPORT_CHECKPOINT	0x80

/*
 * Channel program argument/return nvlist keys and defaults.
 */
#define	ZCP_ARG_PROGRAM		"program"
#define	ZCP_ARG_ARGLIST		"arg"
#define	ZCP_ARG_SYNC		"sync"
#define	ZCP_ARG_INSTRLIMIT	"instrlimit"
#define	ZCP_ARG_MEMLIMIT	"memlimit"

#define	ZCP_ARG_CLIARGV		"argv"

#define	ZCP_RET_ERROR		"error"
#define	ZCP_RET_RETURN		"return"

#define	ZCP_DEFAULT_INSTRLIMIT	(10 * 1000 * 1000)
#define	ZCP_MAX_INSTRLIMIT	(10 * ZCP_DEFAULT_INSTRLIMIT)
#define	ZCP_DEFAULT_MEMLIMIT	(10 * 1024 * 1024)
#define	ZCP_MAX_MEMLIMIT	(10 * ZCP_DEFAULT_MEMLIMIT)

/*
 * Sysevent payload members.  ZFS will generate the following sysevents with the
 * given payloads:
 *
 *	ESC_ZFS_RESILVER_START
 *	ESC_ZFS_RESILVER_END
 *	ESC_ZFS_POOL_DESTROY
 *	ESC_ZFS_POOL_REGUID
 *
 *		ZFS_EV_POOL_NAME	DATA_TYPE_STRING
 *		ZFS_EV_POOL_GUID	DATA_TYPE_UINT64
 *
 *	ESC_ZFS_VDEV_REMOVE
 *	ESC_ZFS_VDEV_CLEAR
 *	ESC_ZFS_VDEV_CHECK
 *
 *		ZFS_EV_POOL_NAME	DATA_TYPE_STRING
 *		ZFS_EV_POOL_GUID	DATA_TYPE_UINT64
 *		ZFS_EV_VDEV_PATH	DATA_TYPE_STRING	(optional)
 *		ZFS_EV_VDEV_GUID	DATA_TYPE_UINT64
 *
 *	ESC_ZFS_HISTORY_EVENT
 *
 *		ZFS_EV_POOL_NAME	DATA_TYPE_STRING
 *		ZFS_EV_POOL_GUID	DATA_TYPE_UINT64
 *		ZFS_EV_HIST_TIME	DATA_TYPE_UINT64	(optional)
 *		ZFS_EV_HIST_CMD		DATA_TYPE_STRING	(optional)
 *		ZFS_EV_HIST_WHO		DATA_TYPE_UINT64	(optional)
 *		ZFS_EV_HIST_ZONE	DATA_TYPE_STRING	(optional)
 *		ZFS_EV_HIST_HOST	DATA_TYPE_STRING	(optional)
 *		ZFS_EV_HIST_TXG		DATA_TYPE_UINT64	(optional)
 *		ZFS_EV_HIST_INT_EVENT	DATA_TYPE_UINT64	(optional)
 *		ZFS_EV_HIST_INT_STR	DATA_TYPE_STRING	(optional)
 *		ZFS_EV_HIST_INT_NAME	DATA_TYPE_STRING	(optional)
 *		ZFS_EV_HIST_IOCTL	DATA_TYPE_STRING	(optional)
 *		ZFS_EV_HIST_DSNAME	DATA_TYPE_STRING	(optional)
 *		ZFS_EV_HIST_DSID	DATA_TYPE_UINT64	(optional)
 *
 * The ZFS_EV_HIST_* members will correspond to the ZPOOL_HIST_* members in the
 * history log nvlist.  The keynames will be free of any spaces or other
 * characters that could be potentially unexpected to consumers of the
 * sysevents.
 */
#define	ZFS_EV_POOL_NAME	"pool_name"
#define	ZFS_EV_POOL_GUID	"pool_guid"
#define	ZFS_EV_VDEV_PATH	"vdev_path"
#define	ZFS_EV_VDEV_GUID	"vdev_guid"
#define	ZFS_EV_HIST_TIME	"history_time"
#define	ZFS_EV_HIST_CMD		"history_command"
#define	ZFS_EV_HIST_WHO		"history_who"
#define	ZFS_EV_HIST_ZONE	"history_zone"
#define	ZFS_EV_HIST_HOST	"history_hostname"
#define	ZFS_EV_HIST_TXG		"history_txg"
#define	ZFS_EV_HIST_INT_EVENT	"history_internal_event"
#define	ZFS_EV_HIST_INT_STR	"history_internal_str"
#define	ZFS_EV_HIST_INT_NAME	"history_internal_name"
#define	ZFS_EV_HIST_IOCTL	"history_ioctl"
#define	ZFS_EV_HIST_DSNAME	"history_dsname"
#define	ZFS_EV_HIST_DSID	"history_dsid"

#ifdef	__cplusplus
}
#endif

#endif	/* _SYS_FS_ZFS_H */<|MERGE_RESOLUTION|>--- conflicted
+++ resolved
@@ -183,11 +183,8 @@
 	ZFS_PROP_KEYSTATUS,
 	ZFS_PROP_REMAPTXG,		/* not exposed to the user */
 	ZFS_PROP_SPECIAL_SMALL_BLOCKS,
-<<<<<<< HEAD
 	ZFS_PROP_ZSTD_LEVEL,		/* not exposed to the user */
-=======
 	ZFS_PROP_IVSET_GUID,		/* not exposed to the user */
->>>>>>> ca6c7a94
 	ZFS_NUM_PROPS
 } zfs_prop_t;
 
