/*
 * CDDL HEADER START
 *
 * The contents of this file are subject to the terms of the
 * Common Development and Distribution License (the "License").
 * You may not use this file except in compliance with the License.
 *
 * You can obtain a copy of the license at usr/src/OPENSOLARIS.LICENSE
 * or http://www.opensolaris.org/os/licensing.
 * See the License for the specific language governing permissions
 * and limitations under the License.
 *
 * When distributing Covered Code, include this CDDL HEADER in each
 * file and include the License file at usr/src/OPENSOLARIS.LICENSE.
 * If applicable, add the following below this CDDL HEADER, with the
 * fields enclosed by brackets "[]" replaced with your own identifying
 * information: Portions Copyright [yyyy] [name of copyright owner]
 *
 * CDDL HEADER END
 */

/*
 * Copyright (c) 2005, 2010, Oracle and/or its affiliates. All rights reserved.
 * Copyright (c) 2011, 2018 by Delphix. All rights reserved.
 * Copyright (c) 2014, Joyent, Inc. All rights reserved.
 * Copyright (c) 2014 RackTop Systems.
 * Copyright (c) 2014 Spectra Logic Corporation, All rights reserved.
 * Copyright (c) 2016 Actifio, Inc. All rights reserved.
 * Copyright 2016, OmniTI Computer Consulting, Inc. All rights reserved.
 * Copyright 2017 Nexenta Systems, Inc.
 */

#include <sys/dmu_objset.h>
#include <sys/dsl_dataset.h>
#include <sys/dsl_dir.h>
#include <sys/dsl_prop.h>
#include <sys/dsl_synctask.h>
#include <sys/dmu_traverse.h>
#include <sys/dmu_impl.h>
#include <sys/dmu_tx.h>
#include <sys/arc.h>
#include <sys/zio.h>
#include <sys/zap.h>
#include <sys/zfeature.h>
#include <sys/unique.h>
#include <sys/zfs_context.h>
#include <sys/zfs_ioctl.h>
#include <sys/spa.h>
#include <sys/spa_impl.h>
#include <sys/vdev.h>
#include <sys/zfs_znode.h>
#include <sys/zfs_onexit.h>
#include <sys/zvol.h>
#include <sys/dsl_scan.h>
#include <sys/dsl_deadlist.h>
#include <sys/dsl_destroy.h>
#include <sys/dsl_userhold.h>
#include <sys/dsl_bookmark.h>
#include <sys/policy.h>
#include <sys/dmu_recv.h>
#include <sys/zio_compress.h>
#include <zfs_fletcher.h>
#include <sys/zio_checksum.h>

/*
 * The SPA supports block sizes up to 16MB.  However, very large blocks
 * can have an impact on i/o latency (e.g. tying up a spinning disk for
 * ~300ms), and also potentially on the memory allocator.  Therefore,
 * we do not allow the recordsize to be set larger than zfs_max_recordsize
 * (default 1MB).  Larger blocks can be created by changing this tunable,
 * and pools with larger blocks can always be imported and used, regardless
 * of this setting.
 */
int zfs_max_recordsize = 1 * 1024 * 1024;

#define	SWITCH64(x, y) \
	{ \
		uint64_t __tmp = (x); \
		(x) = (y); \
		(y) = __tmp; \
	}

#define	DS_REF_MAX	(1ULL << 62)

extern inline dsl_dataset_phys_t *dsl_dataset_phys(dsl_dataset_t *ds);

static void dsl_dataset_set_remap_deadlist_object(dsl_dataset_t *ds,
    uint64_t obj, dmu_tx_t *tx);
static void dsl_dataset_unset_remap_deadlist_object(dsl_dataset_t *ds,
    dmu_tx_t *tx);

static void unload_zfeature(dsl_dataset_t *ds, spa_feature_t f);

extern int spa_asize_inflation;

static zil_header_t zero_zil;

/*
 * Figure out how much of this delta should be propagated to the dsl_dir
 * layer.  If there's a refreservation, that space has already been
 * partially accounted for in our ancestors.
 */
static int64_t
parent_delta(dsl_dataset_t *ds, int64_t delta)
{
	dsl_dataset_phys_t *ds_phys;
	uint64_t old_bytes, new_bytes;

	if (ds->ds_reserved == 0)
		return (delta);

	ds_phys = dsl_dataset_phys(ds);
	old_bytes = MAX(ds_phys->ds_unique_bytes, ds->ds_reserved);
	new_bytes = MAX(ds_phys->ds_unique_bytes + delta, ds->ds_reserved);

	ASSERT3U(ABS((int64_t)(new_bytes - old_bytes)), <=, ABS(delta));
	return (new_bytes - old_bytes);
}

void
dsl_dataset_block_born(dsl_dataset_t *ds, const blkptr_t *bp, dmu_tx_t *tx)
{
	int used, compressed, uncompressed;
	int64_t delta;
	spa_feature_t f;

	used = bp_get_dsize_sync(tx->tx_pool->dp_spa, bp);
	compressed = BP_GET_PSIZE(bp);
	uncompressed = BP_GET_UCSIZE(bp);

	dprintf_bp(bp, "ds=%p", ds);

	ASSERT(dmu_tx_is_syncing(tx));
	/* It could have been compressed away to nothing */
	if (BP_IS_HOLE(bp))
		return;
	ASSERT(BP_GET_TYPE(bp) != DMU_OT_NONE);
	ASSERT(DMU_OT_IS_VALID(BP_GET_TYPE(bp)));
	if (ds == NULL) {
		dsl_pool_mos_diduse_space(tx->tx_pool,
		    used, compressed, uncompressed);
		return;
	}

	ASSERT3U(bp->blk_birth, >, dsl_dataset_phys(ds)->ds_prev_snap_txg);
	dmu_buf_will_dirty(ds->ds_dbuf, tx);
	mutex_enter(&ds->ds_lock);
	delta = parent_delta(ds, used);
	dsl_dataset_phys(ds)->ds_referenced_bytes += used;
	dsl_dataset_phys(ds)->ds_compressed_bytes += compressed;
	dsl_dataset_phys(ds)->ds_uncompressed_bytes += uncompressed;
	dsl_dataset_phys(ds)->ds_unique_bytes += used;

	if (BP_GET_LSIZE(bp) > SPA_OLD_MAXBLOCKSIZE) {
		ds->ds_feature_activation[SPA_FEATURE_LARGE_BLOCKS] =
		    (void *)B_TRUE;
	}

<<<<<<< HEAD
	f = zio_checksum_to_feature(BP_GET_CHECKSUM(bp));
=======
	spa_feature_t f = zio_checksum_to_feature(BP_GET_CHECKSUM(bp));
>>>>>>> 8d431940
	if (f != SPA_FEATURE_NONE) {
		ASSERT3S(spa_feature_table[f].fi_type, ==,
		    ZFEATURE_TYPE_BOOLEAN);
		ds->ds_feature_activation[f] = (void *)B_TRUE;
	}
<<<<<<< HEAD
	f = zio_compress_to_feature(BP_GET_COMPRESS(bp));
	if (f != SPA_FEATURE_NONE)
		ds->ds_feature_activation[f] = (void *)B_TRUE;
=======
>>>>>>> 8d431940

	mutex_exit(&ds->ds_lock);
	dsl_dir_diduse_space(ds->ds_dir, DD_USED_HEAD, delta,
	    compressed, uncompressed, tx);
	dsl_dir_transfer_space(ds->ds_dir, used - delta,
	    DD_USED_REFRSRV, DD_USED_HEAD, tx);
}

/*
 * Called when the specified segment has been remapped, and is thus no
 * longer referenced in the head dataset.  The vdev must be indirect.
 *
 * If the segment is referenced by a snapshot, put it on the remap deadlist.
 * Otherwise, add this segment to the obsolete spacemap.
 */
void
dsl_dataset_block_remapped(dsl_dataset_t *ds, uint64_t vdev, uint64_t offset,
    uint64_t size, uint64_t birth, dmu_tx_t *tx)
{
	spa_t *spa = ds->ds_dir->dd_pool->dp_spa;

	ASSERT(dmu_tx_is_syncing(tx));
	ASSERT(birth <= tx->tx_txg);
	ASSERT(!ds->ds_is_snapshot);

	if (birth > dsl_dataset_phys(ds)->ds_prev_snap_txg) {
		spa_vdev_indirect_mark_obsolete(spa, vdev, offset, size, tx);
	} else {
		blkptr_t fakebp;
		dva_t *dva = &fakebp.blk_dva[0];

		ASSERT(ds != NULL);

		mutex_enter(&ds->ds_remap_deadlist_lock);
		if (!dsl_dataset_remap_deadlist_exists(ds)) {
			dsl_dataset_create_remap_deadlist(ds, tx);
		}
		mutex_exit(&ds->ds_remap_deadlist_lock);

		BP_ZERO(&fakebp);
		fakebp.blk_birth = birth;
		DVA_SET_VDEV(dva, vdev);
		DVA_SET_OFFSET(dva, offset);
		DVA_SET_ASIZE(dva, size);

		dsl_deadlist_insert(&ds->ds_remap_deadlist, &fakebp, tx);
	}
}

int
dsl_dataset_block_kill(dsl_dataset_t *ds, const blkptr_t *bp, dmu_tx_t *tx,
    boolean_t async)
{
	spa_t *spa = dmu_tx_pool(tx)->dp_spa;

	int used = bp_get_dsize_sync(spa, bp);
	int compressed = BP_GET_PSIZE(bp);
	int uncompressed = BP_GET_UCSIZE(bp);

	if (BP_IS_HOLE(bp))
		return (0);

	ASSERT(dmu_tx_is_syncing(tx));
	ASSERT(bp->blk_birth <= tx->tx_txg);

	if (ds == NULL) {
		dsl_free(tx->tx_pool, tx->tx_txg, bp);
		dsl_pool_mos_diduse_space(tx->tx_pool,
		    -used, -compressed, -uncompressed);
		return (used);
	}
	ASSERT3P(tx->tx_pool, ==, ds->ds_dir->dd_pool);

	ASSERT(!ds->ds_is_snapshot);
	dmu_buf_will_dirty(ds->ds_dbuf, tx);

	if (bp->blk_birth > dsl_dataset_phys(ds)->ds_prev_snap_txg) {
		int64_t delta;

		dprintf_bp(bp, "freeing ds=%llu", ds->ds_object);
		dsl_free(tx->tx_pool, tx->tx_txg, bp);

		mutex_enter(&ds->ds_lock);
		ASSERT(dsl_dataset_phys(ds)->ds_unique_bytes >= used ||
		    !DS_UNIQUE_IS_ACCURATE(ds));
		delta = parent_delta(ds, -used);
		dsl_dataset_phys(ds)->ds_unique_bytes -= used;
		mutex_exit(&ds->ds_lock);
		dsl_dir_diduse_space(ds->ds_dir, DD_USED_HEAD,
		    delta, -compressed, -uncompressed, tx);
		dsl_dir_transfer_space(ds->ds_dir, -used - delta,
		    DD_USED_REFRSRV, DD_USED_HEAD, tx);
	} else {
		dprintf_bp(bp, "putting on dead list: %s", "");
		if (async) {
			/*
			 * We are here as part of zio's write done callback,
			 * which means we're a zio interrupt thread.  We can't
			 * call dsl_deadlist_insert() now because it may block
			 * waiting for I/O.  Instead, put bp on the deferred
			 * queue and let dsl_pool_sync() finish the job.
			 */
			bplist_append(&ds->ds_pending_deadlist, bp);
		} else {
			dsl_deadlist_insert(&ds->ds_deadlist, bp, tx);
		}
		ASSERT3U(ds->ds_prev->ds_object, ==,
		    dsl_dataset_phys(ds)->ds_prev_snap_obj);
		ASSERT(dsl_dataset_phys(ds->ds_prev)->ds_num_children > 0);
		/* if (bp->blk_birth > prev prev snap txg) prev unique += bs */
		if (dsl_dataset_phys(ds->ds_prev)->ds_next_snap_obj ==
		    ds->ds_object && bp->blk_birth >
		    dsl_dataset_phys(ds->ds_prev)->ds_prev_snap_txg) {
			dmu_buf_will_dirty(ds->ds_prev->ds_dbuf, tx);
			mutex_enter(&ds->ds_prev->ds_lock);
			dsl_dataset_phys(ds->ds_prev)->ds_unique_bytes += used;
			mutex_exit(&ds->ds_prev->ds_lock);
		}
		if (bp->blk_birth > ds->ds_dir->dd_origin_txg) {
			dsl_dir_transfer_space(ds->ds_dir, used,
			    DD_USED_HEAD, DD_USED_SNAP, tx);
		}
	}
	mutex_enter(&ds->ds_lock);
	ASSERT3U(dsl_dataset_phys(ds)->ds_referenced_bytes, >=, used);
	dsl_dataset_phys(ds)->ds_referenced_bytes -= used;
	ASSERT3U(dsl_dataset_phys(ds)->ds_compressed_bytes, >=, compressed);
	dsl_dataset_phys(ds)->ds_compressed_bytes -= compressed;
	ASSERT3U(dsl_dataset_phys(ds)->ds_uncompressed_bytes, >=, uncompressed);
	dsl_dataset_phys(ds)->ds_uncompressed_bytes -= uncompressed;
	mutex_exit(&ds->ds_lock);

	return (used);
}

struct feature_type_uint64_array_arg {
	uint64_t length;
	uint64_t *array;
};

static void
unload_zfeature(dsl_dataset_t *ds, spa_feature_t f)
{
	switch (spa_feature_table[f].fi_type) {
	case ZFEATURE_TYPE_BOOLEAN:
		break;
	case ZFEATURE_TYPE_UINT64_ARRAY:
	{
		struct feature_type_uint64_array_arg *ftuaa = ds->ds_feature[f];
		kmem_free(ftuaa->array, ftuaa->length * sizeof (uint64_t));
		kmem_free(ftuaa, sizeof (*ftuaa));
		break;
	}
	default:
		panic("Invalid zfeature type %d", spa_feature_table[f].fi_type);
	}
}

static int
load_zfeature(objset_t *mos, dsl_dataset_t *ds, spa_feature_t f)
{
	int err = 0;
	switch (spa_feature_table[f].fi_type) {
	case ZFEATURE_TYPE_BOOLEAN:
		err = zap_contains(mos, ds->ds_object,
		    spa_feature_table[f].fi_guid);
		if (err == 0) {
			ds->ds_feature[f] = (void *)B_TRUE;
		} else {
			ASSERT3U(err, ==, ENOENT);
			err = 0;
		}
		break;
	case ZFEATURE_TYPE_UINT64_ARRAY:
	{
		uint64_t int_size, num_int;
		uint64_t *data;
		err = zap_length(mos, ds->ds_object,
		    spa_feature_table[f].fi_guid, &int_size, &num_int);
		if (err != 0) {
			ASSERT3U(err, ==, ENOENT);
			err = 0;
			break;
		}
		ASSERT3U(int_size, ==, sizeof (uint64_t));
		data = kmem_alloc(int_size * num_int, KM_SLEEP);
		VERIFY0(zap_lookup(mos, ds->ds_object,
		    spa_feature_table[f].fi_guid, int_size, num_int, data));
		struct feature_type_uint64_array_arg *ftuaa =
		    kmem_alloc(sizeof (*ftuaa), KM_SLEEP);
		ftuaa->length = num_int;
		ftuaa->array = data;
		ds->ds_feature[f] = ftuaa;
		break;
	}
	default:
		panic("Invalid zfeature type %d", spa_feature_table[f].fi_type);
	}
	return (err);
}

/*
 * We have to release the fsid syncronously or we risk that a subsequent
 * mount of the same dataset will fail to unique_insert the fsid.  This
 * failure would manifest itself as the fsid of this dataset changing
 * between mounts which makes NFS clients quite unhappy.
 */
static void
dsl_dataset_evict_sync(void *dbu)
{
	dsl_dataset_t *ds = dbu;

	ASSERT(ds->ds_owner == NULL);

	unique_remove(ds->ds_fsid_guid);
}

static void
dsl_dataset_evict_async(void *dbu)
{
	dsl_dataset_t *ds = dbu;

	ASSERT(ds->ds_owner == NULL);

	ds->ds_dbuf = NULL;

	if (ds->ds_objset != NULL)
		dmu_objset_evict(ds->ds_objset);

	if (ds->ds_prev) {
		dsl_dataset_rele(ds->ds_prev, ds);
		ds->ds_prev = NULL;
	}

	bplist_destroy(&ds->ds_pending_deadlist);
	if (dsl_deadlist_is_open(&ds->ds_deadlist))
		dsl_deadlist_close(&ds->ds_deadlist);
	if (dsl_deadlist_is_open(&ds->ds_remap_deadlist))
		dsl_deadlist_close(&ds->ds_remap_deadlist);
	if (ds->ds_dir)
		dsl_dir_async_rele(ds->ds_dir, ds);

	ASSERT(!list_link_active(&ds->ds_synced_link));

	for (spa_feature_t f = 0; f < SPA_FEATURES; f++) {
		if (dsl_dataset_feature_is_active(ds, f))
			unload_zfeature(ds, f);
	}

	list_destroy(&ds->ds_prop_cbs);
	mutex_destroy(&ds->ds_lock);
	mutex_destroy(&ds->ds_opening_lock);
	mutex_destroy(&ds->ds_sendstream_lock);
	mutex_destroy(&ds->ds_remap_deadlist_lock);
	zfs_refcount_destroy(&ds->ds_longholds);
	rrw_destroy(&ds->ds_bp_rwlock);

	kmem_free(ds, sizeof (dsl_dataset_t));
}

int
dsl_dataset_get_snapname(dsl_dataset_t *ds)
{
	dsl_dataset_phys_t *headphys;
	int err;
	dmu_buf_t *headdbuf;
	dsl_pool_t *dp = ds->ds_dir->dd_pool;
	objset_t *mos = dp->dp_meta_objset;

	if (ds->ds_snapname[0])
		return (0);
	if (dsl_dataset_phys(ds)->ds_next_snap_obj == 0)
		return (0);

	err = dmu_bonus_hold(mos, dsl_dir_phys(ds->ds_dir)->dd_head_dataset_obj,
	    FTAG, &headdbuf);
	if (err != 0)
		return (err);
	headphys = headdbuf->db_data;
	err = zap_value_search(dp->dp_meta_objset,
	    headphys->ds_snapnames_zapobj, ds->ds_object, 0, ds->ds_snapname);
	if (err != 0 && zfs_recover == B_TRUE) {
		err = 0;
		(void) snprintf(ds->ds_snapname, sizeof (ds->ds_snapname),
		    "SNAPOBJ=%llu-ERR=%d",
		    (unsigned long long)ds->ds_object, err);
	}
	dmu_buf_rele(headdbuf, FTAG);
	return (err);
}

int
dsl_dataset_snap_lookup(dsl_dataset_t *ds, const char *name, uint64_t *value)
{
	objset_t *mos = ds->ds_dir->dd_pool->dp_meta_objset;
	uint64_t snapobj = dsl_dataset_phys(ds)->ds_snapnames_zapobj;
	matchtype_t mt = 0;
	int err;

	if (dsl_dataset_phys(ds)->ds_flags & DS_FLAG_CI_DATASET)
		mt = MT_NORMALIZE;

	err = zap_lookup_norm(mos, snapobj, name, 8, 1,
	    value, mt, NULL, 0, NULL);
	if (err == ENOTSUP && (mt & MT_NORMALIZE))
		err = zap_lookup(mos, snapobj, name, 8, 1, value);
	return (err);
}

int
dsl_dataset_snap_remove(dsl_dataset_t *ds, const char *name, dmu_tx_t *tx,
    boolean_t adj_cnt)
{
	objset_t *mos = ds->ds_dir->dd_pool->dp_meta_objset;
	uint64_t snapobj = dsl_dataset_phys(ds)->ds_snapnames_zapobj;
	matchtype_t mt = 0;
	int err;

	dsl_dir_snap_cmtime_update(ds->ds_dir);

	if (dsl_dataset_phys(ds)->ds_flags & DS_FLAG_CI_DATASET)
		mt = MT_NORMALIZE;

	err = zap_remove_norm(mos, snapobj, name, mt, tx);
	if (err == ENOTSUP && (mt & MT_NORMALIZE))
		err = zap_remove(mos, snapobj, name, tx);

	if (err == 0 && adj_cnt)
		dsl_fs_ss_count_adjust(ds->ds_dir, -1,
		    DD_FIELD_SNAPSHOT_COUNT, tx);

	return (err);
}

boolean_t
dsl_dataset_try_add_ref(dsl_pool_t *dp, dsl_dataset_t *ds, void *tag)
{
	dmu_buf_t *dbuf = ds->ds_dbuf;
	boolean_t result = B_FALSE;

	if (dbuf != NULL && dmu_buf_try_add_ref(dbuf, dp->dp_meta_objset,
	    ds->ds_object, DMU_BONUS_BLKID, tag)) {

		if (ds == dmu_buf_get_user(dbuf))
			result = B_TRUE;
		else
			dmu_buf_rele(dbuf, tag);
	}

	return (result);
}

int
dsl_dataset_hold_obj(dsl_pool_t *dp, uint64_t dsobj, void *tag,
    dsl_dataset_t **dsp)
{
	objset_t *mos = dp->dp_meta_objset;
	dmu_buf_t *dbuf;
	dsl_dataset_t *ds;
	int err;
	dmu_object_info_t doi;

	ASSERT(dsl_pool_config_held(dp));

	err = dmu_bonus_hold(mos, dsobj, tag, &dbuf);
	if (err != 0)
		return (err);

	/* Make sure dsobj has the correct object type. */
	dmu_object_info_from_db(dbuf, &doi);
	if (doi.doi_bonus_type != DMU_OT_DSL_DATASET) {
		dmu_buf_rele(dbuf, tag);
		return (SET_ERROR(EINVAL));
	}

	ds = dmu_buf_get_user(dbuf);
	if (ds == NULL) {
		dsl_dataset_t *winner = NULL;

		ds = kmem_zalloc(sizeof (dsl_dataset_t), KM_SLEEP);
		ds->ds_dbuf = dbuf;
		ds->ds_object = dsobj;
		ds->ds_is_snapshot = dsl_dataset_phys(ds)->ds_num_children != 0;
		list_link_init(&ds->ds_synced_link);

		err = dsl_dir_hold_obj(dp, dsl_dataset_phys(ds)->ds_dir_obj,
		    NULL, ds, &ds->ds_dir);
		if (err != 0) {
			kmem_free(ds, sizeof (dsl_dataset_t));
			dmu_buf_rele(dbuf, tag);
			return (err);
		}

		mutex_init(&ds->ds_lock, NULL, MUTEX_DEFAULT, NULL);
		mutex_init(&ds->ds_opening_lock, NULL, MUTEX_DEFAULT, NULL);
		mutex_init(&ds->ds_sendstream_lock, NULL, MUTEX_DEFAULT, NULL);
		mutex_init(&ds->ds_remap_deadlist_lock,
		    NULL, MUTEX_DEFAULT, NULL);
		rrw_init(&ds->ds_bp_rwlock, B_FALSE);
		zfs_refcount_create(&ds->ds_longholds);

		bplist_create(&ds->ds_pending_deadlist);

		list_create(&ds->ds_sendstreams, sizeof (dmu_sendarg_t),
		    offsetof(dmu_sendarg_t, dsa_link));

		list_create(&ds->ds_prop_cbs, sizeof (dsl_prop_cb_record_t),
		    offsetof(dsl_prop_cb_record_t, cbr_ds_node));

		if (doi.doi_type == DMU_OTN_ZAP_METADATA) {
			spa_feature_t f;

			for (f = 0; f < SPA_FEATURES; f++) {
				if (!(spa_feature_table[f].fi_flags &
				    ZFEATURE_FLAG_PER_DATASET))
					continue;
				err = load_zfeature(mos, ds, f);
			}
		}

		if (!ds->ds_is_snapshot) {
			ds->ds_snapname[0] = '\0';
			if (dsl_dataset_phys(ds)->ds_prev_snap_obj != 0) {
				err = dsl_dataset_hold_obj(dp,
				    dsl_dataset_phys(ds)->ds_prev_snap_obj,
				    ds, &ds->ds_prev);
			}
			if (doi.doi_type == DMU_OTN_ZAP_METADATA) {
				int zaperr = zap_lookup(mos, ds->ds_object,
				    DS_FIELD_BOOKMARK_NAMES,
				    sizeof (ds->ds_bookmarks), 1,
				    &ds->ds_bookmarks);
				if (zaperr != ENOENT)
					VERIFY0(zaperr);
			}
		} else {
			if (zfs_flags & ZFS_DEBUG_SNAPNAMES)
				err = dsl_dataset_get_snapname(ds);
			if (err == 0 &&
			    dsl_dataset_phys(ds)->ds_userrefs_obj != 0) {
				err = zap_count(
				    ds->ds_dir->dd_pool->dp_meta_objset,
				    dsl_dataset_phys(ds)->ds_userrefs_obj,
				    &ds->ds_userrefs);
			}
		}

		if (err == 0 && !ds->ds_is_snapshot) {
			err = dsl_prop_get_int_ds(ds,
			    zfs_prop_to_name(ZFS_PROP_REFRESERVATION),
			    &ds->ds_reserved);
			if (err == 0) {
				err = dsl_prop_get_int_ds(ds,
				    zfs_prop_to_name(ZFS_PROP_REFQUOTA),
				    &ds->ds_quota);
			}
		} else {
			ds->ds_reserved = ds->ds_quota = 0;
		}

		dsl_deadlist_open(&ds->ds_deadlist,
		    mos, dsl_dataset_phys(ds)->ds_deadlist_obj);
		uint64_t remap_deadlist_obj =
		    dsl_dataset_get_remap_deadlist_object(ds);
		if (remap_deadlist_obj != 0) {
			dsl_deadlist_open(&ds->ds_remap_deadlist, mos,
			    remap_deadlist_obj);
		}

		dmu_buf_init_user(&ds->ds_dbu, dsl_dataset_evict_sync,
		    dsl_dataset_evict_async, &ds->ds_dbuf);
		if (err == 0)
			winner = dmu_buf_set_user_ie(dbuf, &ds->ds_dbu);

		if (err != 0 || winner != NULL) {
			bplist_destroy(&ds->ds_pending_deadlist);
			dsl_deadlist_close(&ds->ds_deadlist);
			if (dsl_deadlist_is_open(&ds->ds_remap_deadlist))
				dsl_deadlist_close(&ds->ds_remap_deadlist);
			if (ds->ds_prev)
				dsl_dataset_rele(ds->ds_prev, ds);
			dsl_dir_rele(ds->ds_dir, ds);
			mutex_destroy(&ds->ds_lock);
			mutex_destroy(&ds->ds_opening_lock);
			mutex_destroy(&ds->ds_sendstream_lock);
			zfs_refcount_destroy(&ds->ds_longholds);
			kmem_free(ds, sizeof (dsl_dataset_t));
			if (err != 0) {
				dmu_buf_rele(dbuf, tag);
				return (err);
			}
			ds = winner;
		} else {
			ds->ds_fsid_guid =
			    unique_insert(dsl_dataset_phys(ds)->ds_fsid_guid);
			if (ds->ds_fsid_guid !=
			    dsl_dataset_phys(ds)->ds_fsid_guid) {
				zfs_dbgmsg("ds_fsid_guid changed from "
				    "%llx to %llx for pool %s dataset id %llu",
				    (long long)
				    dsl_dataset_phys(ds)->ds_fsid_guid,
				    (long long)ds->ds_fsid_guid,
				    spa_name(dp->dp_spa),
				    dsobj);
			}
		}
	}

	ASSERT3P(ds->ds_dbuf, ==, dbuf);
	ASSERT3P(dsl_dataset_phys(ds), ==, dbuf->db_data);
	ASSERT(dsl_dataset_phys(ds)->ds_prev_snap_obj != 0 ||
	    spa_version(dp->dp_spa) < SPA_VERSION_ORIGIN ||
	    dp->dp_origin_snap == NULL || ds == dp->dp_origin_snap);
	*dsp = ds;

	return (0);
}

int
dsl_dataset_create_key_mapping(dsl_dataset_t *ds)
{
	dsl_dir_t *dd = ds->ds_dir;

	if (dd->dd_crypto_obj == 0)
		return (0);

	return (spa_keystore_create_mapping(dd->dd_pool->dp_spa,
	    ds, ds, &ds->ds_key_mapping));
}

int
dsl_dataset_hold_obj_flags(dsl_pool_t *dp, uint64_t dsobj,
    ds_hold_flags_t flags, void *tag, dsl_dataset_t **dsp)
{
	int err;

	err = dsl_dataset_hold_obj(dp, dsobj, tag, dsp);
	if (err != 0)
		return (err);

	ASSERT3P(*dsp, !=, NULL);

	if (flags & DS_HOLD_FLAG_DECRYPT) {
		err = dsl_dataset_create_key_mapping(*dsp);
		if (err != 0)
			dsl_dataset_rele(*dsp, tag);
	}

	return (err);
}

int
dsl_dataset_hold_flags(dsl_pool_t *dp, const char *name, ds_hold_flags_t flags,
    void *tag, dsl_dataset_t **dsp)
{
	dsl_dir_t *dd;
	const char *snapname;
	uint64_t obj;
	int err = 0;
	dsl_dataset_t *ds;

	err = dsl_dir_hold(dp, name, FTAG, &dd, &snapname);
	if (err != 0)
		return (err);

	ASSERT(dsl_pool_config_held(dp));
	obj = dsl_dir_phys(dd)->dd_head_dataset_obj;
	if (obj != 0)
		err = dsl_dataset_hold_obj_flags(dp, obj, flags, tag, &ds);
	else
		err = SET_ERROR(ENOENT);

	/* we may be looking for a snapshot */
	if (err == 0 && snapname != NULL) {
		dsl_dataset_t *snap_ds;

		if (*snapname++ != '@') {
			dsl_dataset_rele_flags(ds, flags, tag);
			dsl_dir_rele(dd, FTAG);
			return (SET_ERROR(ENOENT));
		}

		dprintf("looking for snapshot '%s'\n", snapname);
		err = dsl_dataset_snap_lookup(ds, snapname, &obj);
		if (err == 0) {
			err = dsl_dataset_hold_obj_flags(dp, obj, flags, tag,
			    &snap_ds);
		}
		dsl_dataset_rele_flags(ds, flags, tag);

		if (err == 0) {
			mutex_enter(&snap_ds->ds_lock);
			if (snap_ds->ds_snapname[0] == 0)
				(void) strlcpy(snap_ds->ds_snapname, snapname,
				    sizeof (snap_ds->ds_snapname));
			mutex_exit(&snap_ds->ds_lock);
			ds = snap_ds;
		}
	}
	if (err == 0)
		*dsp = ds;
	dsl_dir_rele(dd, FTAG);
	return (err);
}

int
dsl_dataset_hold(dsl_pool_t *dp, const char *name, void *tag,
    dsl_dataset_t **dsp)
{
	return (dsl_dataset_hold_flags(dp, name, 0, tag, dsp));
}

int
dsl_dataset_own_obj(dsl_pool_t *dp, uint64_t dsobj, ds_hold_flags_t flags,
    void *tag, dsl_dataset_t **dsp)
{
	int err = dsl_dataset_hold_obj_flags(dp, dsobj, flags, tag, dsp);
	if (err != 0)
		return (err);
	if (!dsl_dataset_tryown(*dsp, tag)) {
		dsl_dataset_rele_flags(*dsp, flags, tag);
		*dsp = NULL;
		return (SET_ERROR(EBUSY));
	}
	return (0);
}

int
dsl_dataset_own(dsl_pool_t *dp, const char *name, ds_hold_flags_t flags,
    void *tag, dsl_dataset_t **dsp)
{
	int err = dsl_dataset_hold_flags(dp, name, flags, tag, dsp);
	if (err != 0)
		return (err);
	if (!dsl_dataset_tryown(*dsp, tag)) {
		dsl_dataset_rele_flags(*dsp, flags, tag);
		return (SET_ERROR(EBUSY));
	}
	return (0);
}

/*
 * See the comment above dsl_pool_hold() for details.  In summary, a long
 * hold is used to prevent destruction of a dataset while the pool hold
 * is dropped, allowing other concurrent operations (e.g. spa_sync()).
 *
 * The dataset and pool must be held when this function is called.  After it
 * is called, the pool hold may be released while the dataset is still held
 * and accessed.
 */
void
dsl_dataset_long_hold(dsl_dataset_t *ds, void *tag)
{
	ASSERT(dsl_pool_config_held(ds->ds_dir->dd_pool));
	(void) zfs_refcount_add(&ds->ds_longholds, tag);
}

void
dsl_dataset_long_rele(dsl_dataset_t *ds, void *tag)
{
	(void) zfs_refcount_remove(&ds->ds_longholds, tag);
}

/* Return B_TRUE if there are any long holds on this dataset. */
boolean_t
dsl_dataset_long_held(dsl_dataset_t *ds)
{
	return (!zfs_refcount_is_zero(&ds->ds_longholds));
}

void
dsl_dataset_name(dsl_dataset_t *ds, char *name)
{
	if (ds == NULL) {
		(void) strcpy(name, "mos");
	} else {
		dsl_dir_name(ds->ds_dir, name);
		VERIFY0(dsl_dataset_get_snapname(ds));
		if (ds->ds_snapname[0]) {
			VERIFY3U(strlcat(name, "@", ZFS_MAX_DATASET_NAME_LEN),
			    <, ZFS_MAX_DATASET_NAME_LEN);
			/*
			 * We use a "recursive" mutex so that we
			 * can call dprintf_ds() with ds_lock held.
			 */
			if (!MUTEX_HELD(&ds->ds_lock)) {
				mutex_enter(&ds->ds_lock);
				VERIFY3U(strlcat(name, ds->ds_snapname,
				    ZFS_MAX_DATASET_NAME_LEN), <,
				    ZFS_MAX_DATASET_NAME_LEN);
				mutex_exit(&ds->ds_lock);
			} else {
				VERIFY3U(strlcat(name, ds->ds_snapname,
				    ZFS_MAX_DATASET_NAME_LEN), <,
				    ZFS_MAX_DATASET_NAME_LEN);
			}
		}
	}
}

int
dsl_dataset_namelen(dsl_dataset_t *ds)
{
	VERIFY0(dsl_dataset_get_snapname(ds));
	mutex_enter(&ds->ds_lock);
	int len = strlen(ds->ds_snapname);
	/* add '@' if ds is a snap */
	if (len > 0)
		len++;
	len += dsl_dir_namelen(ds->ds_dir);
	mutex_exit(&ds->ds_lock);
	return (len);
}

void
dsl_dataset_rele(dsl_dataset_t *ds, void *tag)
{
	dmu_buf_rele(ds->ds_dbuf, tag);
}

void
dsl_dataset_remove_key_mapping(dsl_dataset_t *ds)
{
	dsl_dir_t *dd = ds->ds_dir;

	if (dd == NULL || dd->dd_crypto_obj == 0)
		return;

	(void) spa_keystore_remove_mapping(dd->dd_pool->dp_spa,
	    ds->ds_object, ds);
}

void
dsl_dataset_rele_flags(dsl_dataset_t *ds, ds_hold_flags_t flags, void *tag)
{
	if (flags & DS_HOLD_FLAG_DECRYPT)
		dsl_dataset_remove_key_mapping(ds);

	dsl_dataset_rele(ds, tag);
}

void
dsl_dataset_disown(dsl_dataset_t *ds, ds_hold_flags_t flags, void *tag)
{
	ASSERT3P(ds->ds_owner, ==, tag);
	ASSERT(ds->ds_dbuf != NULL);

	mutex_enter(&ds->ds_lock);
	ds->ds_owner = NULL;
	mutex_exit(&ds->ds_lock);
	dsl_dataset_long_rele(ds, tag);
	dsl_dataset_rele_flags(ds, flags, tag);
}

boolean_t
dsl_dataset_tryown(dsl_dataset_t *ds, void *tag)
{
	boolean_t gotit = FALSE;

	ASSERT(dsl_pool_config_held(ds->ds_dir->dd_pool));
	mutex_enter(&ds->ds_lock);
	if (ds->ds_owner == NULL && !DS_IS_INCONSISTENT(ds)) {
		ds->ds_owner = tag;
		dsl_dataset_long_hold(ds, tag);
		gotit = TRUE;
	}
	mutex_exit(&ds->ds_lock);
	return (gotit);
}

boolean_t
dsl_dataset_has_owner(dsl_dataset_t *ds)
{
	boolean_t rv;
	mutex_enter(&ds->ds_lock);
	rv = (ds->ds_owner != NULL);
	mutex_exit(&ds->ds_lock);
	return (rv);
}

static boolean_t
zfeature_active(spa_feature_t f, void *arg)
{
	switch (spa_feature_table[f].fi_type) {
	case ZFEATURE_TYPE_BOOLEAN: {
		boolean_t val = (boolean_t)arg;
		ASSERT(val == B_FALSE || val == B_TRUE);
		return (val);
	}
	case ZFEATURE_TYPE_UINT64_ARRAY:
		/*
		 * In this case, arg is a uint64_t array.  The feature is active
		 * if the array is non-null.
		 */
		return (arg != NULL);
	default:
		panic("Invalid zfeature type %d", spa_feature_table[f].fi_type);
		return (B_FALSE);
	}
}

boolean_t
dsl_dataset_feature_is_active(dsl_dataset_t *ds, spa_feature_t f)
{
	return (zfeature_active(f, ds->ds_feature[f]));
}

/*
 * The buffers passed out by this function are references to internal buffers;
 * they should not be freed by callers of this function, and they should not be
 * used after the dataset has been released.
 */
boolean_t
dsl_dataset_get_uint64_array_feature(dsl_dataset_t *ds, spa_feature_t f,
    uint64_t *outlength, uint64_t **outp)
{
	VERIFY(spa_feature_table[f].fi_type & ZFEATURE_TYPE_UINT64_ARRAY);
	if (!dsl_dataset_feature_is_active(ds, f)) {
		return (B_FALSE);
	}
	struct feature_type_uint64_array_arg *ftuaa = ds->ds_feature[f];
	*outp = ftuaa->array;
	*outlength = ftuaa->length;
	return (B_TRUE);
}

void
dsl_dataset_activate_feature(uint64_t dsobj, spa_feature_t f, void *arg,
    dmu_tx_t *tx)
{
	spa_t *spa = dmu_tx_pool(tx)->dp_spa;
	objset_t *mos = dmu_tx_pool(tx)->dp_meta_objset;
	uint64_t zero = 0;

	VERIFY(spa_feature_table[f].fi_flags & ZFEATURE_FLAG_PER_DATASET);

	spa_feature_incr(spa, f, tx);
	dmu_object_zapify(mos, dsobj, DMU_OT_DSL_DATASET, tx);

	switch (spa_feature_table[f].fi_type) {
	case ZFEATURE_TYPE_BOOLEAN:
		ASSERT3S((boolean_t)arg, ==, B_TRUE);
		VERIFY0(zap_add(mos, dsobj, spa_feature_table[f].fi_guid,
		    sizeof (zero), 1, &zero, tx));
		break;
	case ZFEATURE_TYPE_UINT64_ARRAY:
	{
		struct feature_type_uint64_array_arg *ftuaa = arg;
		VERIFY0(zap_add(mos, dsobj, spa_feature_table[f].fi_guid,
		    sizeof (uint64_t), ftuaa->length, ftuaa->array, tx));
		break;
	}
	default:
		panic("Invalid zfeature type %d", spa_feature_table[f].fi_type);
	}
}

void
dsl_dataset_deactivate_feature_impl(dsl_dataset_t *ds, spa_feature_t f,
    dmu_tx_t *tx)
{
	spa_t *spa = dmu_tx_pool(tx)->dp_spa;
	objset_t *mos = dmu_tx_pool(tx)->dp_meta_objset;
	uint64_t dsobj = ds->ds_object;

	VERIFY(spa_feature_table[f].fi_flags & ZFEATURE_FLAG_PER_DATASET);

	VERIFY0(zap_remove(mos, dsobj, spa_feature_table[f].fi_guid, tx));
	spa_feature_decr(spa, f, tx);
	ds->ds_feature[f] = NULL;
}

void
dsl_dataset_deactivate_feature(dsl_dataset_t *ds, spa_feature_t f, dmu_tx_t *tx)
{
	unload_zfeature(ds, f);
	dsl_dataset_deactivate_feature_impl(ds, f, tx);
}

uint64_t
dsl_dataset_create_sync_dd(dsl_dir_t *dd, dsl_dataset_t *origin,
    dsl_crypto_params_t *dcp, uint64_t flags, dmu_tx_t *tx)
{
	dsl_pool_t *dp = dd->dd_pool;
	dmu_buf_t *dbuf;
	dsl_dataset_phys_t *dsphys;
	uint64_t dsobj;
	objset_t *mos = dp->dp_meta_objset;

	if (origin == NULL)
		origin = dp->dp_origin_snap;

	ASSERT(origin == NULL || origin->ds_dir->dd_pool == dp);
	ASSERT(origin == NULL || dsl_dataset_phys(origin)->ds_num_children > 0);
	ASSERT(dmu_tx_is_syncing(tx));
	ASSERT(dsl_dir_phys(dd)->dd_head_dataset_obj == 0);

	dsobj = dmu_object_alloc(mos, DMU_OT_DSL_DATASET, 0,
	    DMU_OT_DSL_DATASET, sizeof (dsl_dataset_phys_t), tx);
	VERIFY0(dmu_bonus_hold(mos, dsobj, FTAG, &dbuf));
	dmu_buf_will_dirty(dbuf, tx);
	dsphys = dbuf->db_data;
	bzero(dsphys, sizeof (dsl_dataset_phys_t));
	dsphys->ds_dir_obj = dd->dd_object;
	dsphys->ds_flags = flags;
	dsphys->ds_fsid_guid = unique_create();
	(void) random_get_pseudo_bytes((void*)&dsphys->ds_guid,
	    sizeof (dsphys->ds_guid));
	dsphys->ds_snapnames_zapobj =
	    zap_create_norm(mos, U8_TEXTPREP_TOUPPER, DMU_OT_DSL_DS_SNAP_MAP,
	    DMU_OT_NONE, 0, tx);
	dsphys->ds_creation_time = gethrestime_sec();
	dsphys->ds_creation_txg = tx->tx_txg == TXG_INITIAL ? 1 : tx->tx_txg;

	if (origin == NULL) {
		dsphys->ds_deadlist_obj = dsl_deadlist_alloc(mos, tx);
	} else {
		dsl_dataset_t *ohds; /* head of the origin snapshot */

		dsphys->ds_prev_snap_obj = origin->ds_object;
		dsphys->ds_prev_snap_txg =
		    dsl_dataset_phys(origin)->ds_creation_txg;
		dsphys->ds_referenced_bytes =
		    dsl_dataset_phys(origin)->ds_referenced_bytes;
		dsphys->ds_compressed_bytes =
		    dsl_dataset_phys(origin)->ds_compressed_bytes;
		dsphys->ds_uncompressed_bytes =
		    dsl_dataset_phys(origin)->ds_uncompressed_bytes;
		rrw_enter(&origin->ds_bp_rwlock, RW_READER, FTAG);
		dsphys->ds_bp = dsl_dataset_phys(origin)->ds_bp;
		rrw_exit(&origin->ds_bp_rwlock, FTAG);

		/*
		 * Inherit flags that describe the dataset's contents
		 * (INCONSISTENT) or properties (Case Insensitive).
		 */
		dsphys->ds_flags |= dsl_dataset_phys(origin)->ds_flags &
		    (DS_FLAG_INCONSISTENT | DS_FLAG_CI_DATASET);

		for (spa_feature_t f = 0; f < SPA_FEATURES; f++) {
			if (zfeature_active(f, origin->ds_feature[f])) {
				dsl_dataset_activate_feature(dsobj, f,
				    origin->ds_feature[f], tx);
			}
		}

		dmu_buf_will_dirty(origin->ds_dbuf, tx);
		dsl_dataset_phys(origin)->ds_num_children++;

		VERIFY0(dsl_dataset_hold_obj(dp,
		    dsl_dir_phys(origin->ds_dir)->dd_head_dataset_obj,
		    FTAG, &ohds));
		dsphys->ds_deadlist_obj = dsl_deadlist_clone(&ohds->ds_deadlist,
		    dsphys->ds_prev_snap_txg, dsphys->ds_prev_snap_obj, tx);
		dsl_dataset_rele(ohds, FTAG);

		if (spa_version(dp->dp_spa) >= SPA_VERSION_NEXT_CLONES) {
			if (dsl_dataset_phys(origin)->ds_next_clones_obj == 0) {
				dsl_dataset_phys(origin)->ds_next_clones_obj =
				    zap_create(mos,
				    DMU_OT_NEXT_CLONES, DMU_OT_NONE, 0, tx);
			}
			VERIFY0(zap_add_int(mos,
			    dsl_dataset_phys(origin)->ds_next_clones_obj,
			    dsobj, tx));
		}

		dmu_buf_will_dirty(dd->dd_dbuf, tx);
		dsl_dir_phys(dd)->dd_origin_obj = origin->ds_object;
		if (spa_version(dp->dp_spa) >= SPA_VERSION_DIR_CLONES) {
			if (dsl_dir_phys(origin->ds_dir)->dd_clones == 0) {
				dmu_buf_will_dirty(origin->ds_dir->dd_dbuf, tx);
				dsl_dir_phys(origin->ds_dir)->dd_clones =
				    zap_create(mos,
				    DMU_OT_DSL_CLONES, DMU_OT_NONE, 0, tx);
			}
			VERIFY0(zap_add_int(mos,
			    dsl_dir_phys(origin->ds_dir)->dd_clones,
			    dsobj, tx));
		}
	}

	/* handle encryption */
	dsl_dataset_create_crypt_sync(dsobj, dd, origin, dcp, tx);

	if (spa_version(dp->dp_spa) >= SPA_VERSION_UNIQUE_ACCURATE)
		dsphys->ds_flags |= DS_FLAG_UNIQUE_ACCURATE;

	dmu_buf_rele(dbuf, FTAG);

	dmu_buf_will_dirty(dd->dd_dbuf, tx);
	dsl_dir_phys(dd)->dd_head_dataset_obj = dsobj;

	return (dsobj);
}

static void
dsl_dataset_zero_zil(dsl_dataset_t *ds, dmu_tx_t *tx)
{
	objset_t *os;

	VERIFY0(dmu_objset_from_ds(ds, &os));
	if (bcmp(&os->os_zil_header, &zero_zil, sizeof (zero_zil)) != 0) {
		dsl_pool_t *dp = ds->ds_dir->dd_pool;
		zio_t *zio;

		bzero(&os->os_zil_header, sizeof (os->os_zil_header));
		if (os->os_encrypted)
			os->os_next_write_raw[tx->tx_txg & TXG_MASK] = B_TRUE;

		zio = zio_root(dp->dp_spa, NULL, NULL, ZIO_FLAG_MUSTSUCCEED);
		dsl_dataset_sync(ds, zio, tx);
		VERIFY0(zio_wait(zio));

		/* dsl_dataset_sync_done will drop this reference. */
		dmu_buf_add_ref(ds->ds_dbuf, ds);
		dsl_dataset_sync_done(ds, tx);
	}
}

uint64_t
dsl_dataset_create_sync(dsl_dir_t *pdd, const char *lastname,
    dsl_dataset_t *origin, uint64_t flags, cred_t *cr,
    dsl_crypto_params_t *dcp, dmu_tx_t *tx)
{
	dsl_pool_t *dp = pdd->dd_pool;
	uint64_t dsobj, ddobj;
	dsl_dir_t *dd;

	ASSERT(dmu_tx_is_syncing(tx));
	ASSERT(lastname[0] != '@');

	ddobj = dsl_dir_create_sync(dp, pdd, lastname, tx);
	VERIFY0(dsl_dir_hold_obj(dp, ddobj, lastname, FTAG, &dd));

	dsobj = dsl_dataset_create_sync_dd(dd, origin, dcp,
	    flags & ~DS_CREATE_FLAG_NODIRTY, tx);

	dsl_deleg_set_create_perms(dd, tx, cr);

	/*
	 * Since we're creating a new node we know it's a leaf, so we can
	 * initialize the counts if the limit feature is active.
	 */
	if (spa_feature_is_active(dp->dp_spa, SPA_FEATURE_FS_SS_LIMIT)) {
		uint64_t cnt = 0;
		objset_t *os = dd->dd_pool->dp_meta_objset;

		dsl_dir_zapify(dd, tx);
		VERIFY0(zap_add(os, dd->dd_object, DD_FIELD_FILESYSTEM_COUNT,
		    sizeof (cnt), 1, &cnt, tx));
		VERIFY0(zap_add(os, dd->dd_object, DD_FIELD_SNAPSHOT_COUNT,
		    sizeof (cnt), 1, &cnt, tx));
	}

	dsl_dir_rele(dd, FTAG);

	/*
	 * If we are creating a clone, make sure we zero out any stale
	 * data from the origin snapshots zil header.
	 */
	if (origin != NULL && !(flags & DS_CREATE_FLAG_NODIRTY)) {
		dsl_dataset_t *ds;

		VERIFY0(dsl_dataset_hold_obj(dp, dsobj, FTAG, &ds));
		dsl_dataset_zero_zil(ds, tx);
		dsl_dataset_rele(ds, FTAG);
	}

	return (dsobj);
}

/*
 * The unique space in the head dataset can be calculated by subtracting
 * the space used in the most recent snapshot, that is still being used
 * in this file system, from the space currently in use.  To figure out
 * the space in the most recent snapshot still in use, we need to take
 * the total space used in the snapshot and subtract out the space that
 * has been freed up since the snapshot was taken.
 */
void
dsl_dataset_recalc_head_uniq(dsl_dataset_t *ds)
{
	uint64_t mrs_used;
	uint64_t dlused, dlcomp, dluncomp;

	ASSERT(!ds->ds_is_snapshot);

	if (dsl_dataset_phys(ds)->ds_prev_snap_obj != 0)
		mrs_used = dsl_dataset_phys(ds->ds_prev)->ds_referenced_bytes;
	else
		mrs_used = 0;

	dsl_deadlist_space(&ds->ds_deadlist, &dlused, &dlcomp, &dluncomp);

	ASSERT3U(dlused, <=, mrs_used);
	dsl_dataset_phys(ds)->ds_unique_bytes =
	    dsl_dataset_phys(ds)->ds_referenced_bytes - (mrs_used - dlused);

	if (spa_version(ds->ds_dir->dd_pool->dp_spa) >=
	    SPA_VERSION_UNIQUE_ACCURATE)
		dsl_dataset_phys(ds)->ds_flags |= DS_FLAG_UNIQUE_ACCURATE;
}

void
dsl_dataset_remove_from_next_clones(dsl_dataset_t *ds, uint64_t obj,
    dmu_tx_t *tx)
{
	objset_t *mos = ds->ds_dir->dd_pool->dp_meta_objset;
	ASSERTV(uint64_t count);
	int err;

	ASSERT(dsl_dataset_phys(ds)->ds_num_children >= 2);
	err = zap_remove_int(mos, dsl_dataset_phys(ds)->ds_next_clones_obj,
	    obj, tx);
	/*
	 * The err should not be ENOENT, but a bug in a previous version
	 * of the code could cause upgrade_clones_cb() to not set
	 * ds_next_snap_obj when it should, leading to a missing entry.
	 * If we knew that the pool was created after
	 * SPA_VERSION_NEXT_CLONES, we could assert that it isn't
	 * ENOENT.  However, at least we can check that we don't have
	 * too many entries in the next_clones_obj even after failing to
	 * remove this one.
	 */
	if (err != ENOENT)
		VERIFY0(err);
	ASSERT0(zap_count(mos, dsl_dataset_phys(ds)->ds_next_clones_obj,
	    &count));
	ASSERT3U(count, <=, dsl_dataset_phys(ds)->ds_num_children - 2);
}


blkptr_t *
dsl_dataset_get_blkptr(dsl_dataset_t *ds)
{
	return (&dsl_dataset_phys(ds)->ds_bp);
}

spa_t *
dsl_dataset_get_spa(dsl_dataset_t *ds)
{
	return (ds->ds_dir->dd_pool->dp_spa);
}

void
dsl_dataset_dirty(dsl_dataset_t *ds, dmu_tx_t *tx)
{
	dsl_pool_t *dp;

	if (ds == NULL) /* this is the meta-objset */
		return;

	ASSERT(ds->ds_objset != NULL);

	if (dsl_dataset_phys(ds)->ds_next_snap_obj != 0)
		panic("dirtying snapshot!");

	/* Must not dirty a dataset in the same txg where it got snapshotted. */
	ASSERT3U(tx->tx_txg, >, dsl_dataset_phys(ds)->ds_prev_snap_txg);

	dp = ds->ds_dir->dd_pool;
	if (txg_list_add(&dp->dp_dirty_datasets, ds, tx->tx_txg)) {
		objset_t *os = ds->ds_objset;

		/* up the hold count until we can be written out */
		dmu_buf_add_ref(ds->ds_dbuf, ds);

		/* if this dataset is encrypted, grab a reference to the DCK */
		if (ds->ds_dir->dd_crypto_obj != 0 &&
		    !os->os_raw_receive &&
		    !os->os_next_write_raw[tx->tx_txg & TXG_MASK]) {
			ASSERT3P(ds->ds_key_mapping, !=, NULL);
			key_mapping_add_ref(ds->ds_key_mapping, ds);
		}
	}
}

static int
dsl_dataset_snapshot_reserve_space(dsl_dataset_t *ds, dmu_tx_t *tx)
{
	uint64_t asize;

	if (!dmu_tx_is_syncing(tx))
		return (0);

	/*
	 * If there's an fs-only reservation, any blocks that might become
	 * owned by the snapshot dataset must be accommodated by space
	 * outside of the reservation.
	 */
	ASSERT(ds->ds_reserved == 0 || DS_UNIQUE_IS_ACCURATE(ds));
	asize = MIN(dsl_dataset_phys(ds)->ds_unique_bytes, ds->ds_reserved);
	if (asize > dsl_dir_space_available(ds->ds_dir, NULL, 0, TRUE))
		return (SET_ERROR(ENOSPC));

	/*
	 * Propagate any reserved space for this snapshot to other
	 * snapshot checks in this sync group.
	 */
	if (asize > 0)
		dsl_dir_willuse_space(ds->ds_dir, asize, tx);

	return (0);
}

int
dsl_dataset_snapshot_check_impl(dsl_dataset_t *ds, const char *snapname,
    dmu_tx_t *tx, boolean_t recv, uint64_t cnt, cred_t *cr)
{
	int error;
	uint64_t value;

	ds->ds_trysnap_txg = tx->tx_txg;

	if (!dmu_tx_is_syncing(tx))
		return (0);

	/*
	 * We don't allow multiple snapshots of the same txg.  If there
	 * is already one, try again.
	 */
	if (dsl_dataset_phys(ds)->ds_prev_snap_txg >= tx->tx_txg)
		return (SET_ERROR(EAGAIN));

	/*
	 * Check for conflicting snapshot name.
	 */
	error = dsl_dataset_snap_lookup(ds, snapname, &value);
	if (error == 0)
		return (SET_ERROR(EEXIST));
	if (error != ENOENT)
		return (error);

	/*
	 * We don't allow taking snapshots of inconsistent datasets, such as
	 * those into which we are currently receiving.  However, if we are
	 * creating this snapshot as part of a receive, this check will be
	 * executed atomically with respect to the completion of the receive
	 * itself but prior to the clearing of DS_FLAG_INCONSISTENT; in this
	 * case we ignore this, knowing it will be fixed up for us shortly in
	 * dmu_recv_end_sync().
	 */
	if (!recv && DS_IS_INCONSISTENT(ds))
		return (SET_ERROR(EBUSY));

	/*
	 * Skip the check for temporary snapshots or if we have already checked
	 * the counts in dsl_dataset_snapshot_check. This means we really only
	 * check the count here when we're receiving a stream.
	 */
	if (cnt != 0 && cr != NULL) {
		error = dsl_fs_ss_limit_check(ds->ds_dir, cnt,
		    ZFS_PROP_SNAPSHOT_LIMIT, NULL, cr);
		if (error != 0)
			return (error);
	}

	error = dsl_dataset_snapshot_reserve_space(ds, tx);
	if (error != 0)
		return (error);

	return (0);
}

int
dsl_dataset_snapshot_check(void *arg, dmu_tx_t *tx)
{
	dsl_dataset_snapshot_arg_t *ddsa = arg;
	dsl_pool_t *dp = dmu_tx_pool(tx);
	nvpair_t *pair;
	int rv = 0;

	/*
	 * Pre-compute how many total new snapshots will be created for each
	 * level in the tree and below. This is needed for validating the
	 * snapshot limit when either taking a recursive snapshot or when
	 * taking multiple snapshots.
	 *
	 * The problem is that the counts are not actually adjusted when
	 * we are checking, only when we finally sync. For a single snapshot,
	 * this is easy, the count will increase by 1 at each node up the tree,
	 * but its more complicated for the recursive/multiple snapshot case.
	 *
	 * The dsl_fs_ss_limit_check function does recursively check the count
	 * at each level up the tree but since it is validating each snapshot
	 * independently we need to be sure that we are validating the complete
	 * count for the entire set of snapshots. We do this by rolling up the
	 * counts for each component of the name into an nvlist and then
	 * checking each of those cases with the aggregated count.
	 *
	 * This approach properly handles not only the recursive snapshot
	 * case (where we get all of those on the ddsa_snaps list) but also
	 * the sibling case (e.g. snapshot a/b and a/c so that we will also
	 * validate the limit on 'a' using a count of 2).
	 *
	 * We validate the snapshot names in the third loop and only report
	 * name errors once.
	 */
	if (dmu_tx_is_syncing(tx)) {
		char *nm;
		nvlist_t *cnt_track = NULL;
		cnt_track = fnvlist_alloc();

		nm = kmem_alloc(MAXPATHLEN, KM_SLEEP);

		/* Rollup aggregated counts into the cnt_track list */
		for (pair = nvlist_next_nvpair(ddsa->ddsa_snaps, NULL);
		    pair != NULL;
		    pair = nvlist_next_nvpair(ddsa->ddsa_snaps, pair)) {
			char *pdelim;
			uint64_t val;

			(void) strlcpy(nm, nvpair_name(pair), MAXPATHLEN);
			pdelim = strchr(nm, '@');
			if (pdelim == NULL)
				continue;
			*pdelim = '\0';

			do {
				if (nvlist_lookup_uint64(cnt_track, nm,
				    &val) == 0) {
					/* update existing entry */
					fnvlist_add_uint64(cnt_track, nm,
					    val + 1);
				} else {
					/* add to list */
					fnvlist_add_uint64(cnt_track, nm, 1);
				}

				pdelim = strrchr(nm, '/');
				if (pdelim != NULL)
					*pdelim = '\0';
			} while (pdelim != NULL);
		}

		kmem_free(nm, MAXPATHLEN);

		/* Check aggregated counts at each level */
		for (pair = nvlist_next_nvpair(cnt_track, NULL);
		    pair != NULL; pair = nvlist_next_nvpair(cnt_track, pair)) {
			int error = 0;
			char *name;
			uint64_t cnt = 0;
			dsl_dataset_t *ds;

			name = nvpair_name(pair);
			cnt = fnvpair_value_uint64(pair);
			ASSERT(cnt > 0);

			error = dsl_dataset_hold(dp, name, FTAG, &ds);
			if (error == 0) {
				error = dsl_fs_ss_limit_check(ds->ds_dir, cnt,
				    ZFS_PROP_SNAPSHOT_LIMIT, NULL,
				    ddsa->ddsa_cr);
				dsl_dataset_rele(ds, FTAG);
			}

			if (error != 0) {
				if (ddsa->ddsa_errors != NULL)
					fnvlist_add_int32(ddsa->ddsa_errors,
					    name, error);
				rv = error;
				/* only report one error for this check */
				break;
			}
		}
		nvlist_free(cnt_track);
	}

	for (pair = nvlist_next_nvpair(ddsa->ddsa_snaps, NULL);
	    pair != NULL; pair = nvlist_next_nvpair(ddsa->ddsa_snaps, pair)) {
		int error = 0;
		dsl_dataset_t *ds;
		char *name, *atp = NULL;
		char dsname[ZFS_MAX_DATASET_NAME_LEN];

		name = nvpair_name(pair);
		if (strlen(name) >= ZFS_MAX_DATASET_NAME_LEN)
			error = SET_ERROR(ENAMETOOLONG);
		if (error == 0) {
			atp = strchr(name, '@');
			if (atp == NULL)
				error = SET_ERROR(EINVAL);
			if (error == 0)
				(void) strlcpy(dsname, name, atp - name + 1);
		}
		if (error == 0)
			error = dsl_dataset_hold(dp, dsname, FTAG, &ds);
		if (error == 0) {
			/* passing 0/NULL skips dsl_fs_ss_limit_check */
			error = dsl_dataset_snapshot_check_impl(ds,
			    atp + 1, tx, B_FALSE, 0, NULL);
			dsl_dataset_rele(ds, FTAG);
		}

		if (error != 0) {
			if (ddsa->ddsa_errors != NULL) {
				fnvlist_add_int32(ddsa->ddsa_errors,
				    name, error);
			}
			rv = error;
		}
	}

	return (rv);
}

void
dsl_dataset_snapshot_sync_impl(dsl_dataset_t *ds, const char *snapname,
    dmu_tx_t *tx)
{
	dsl_pool_t *dp = ds->ds_dir->dd_pool;
	dmu_buf_t *dbuf;
	dsl_dataset_phys_t *dsphys;
	uint64_t dsobj, crtxg;
	objset_t *mos = dp->dp_meta_objset;
	ASSERTV(static zil_header_t zero_zil);
	ASSERTV(objset_t *os);

	ASSERT(RRW_WRITE_HELD(&dp->dp_config_rwlock));

	/*
	 * If we are on an old pool, the zil must not be active, in which
	 * case it will be zeroed.  Usually zil_suspend() accomplishes this.
	 */
	ASSERT(spa_version(dmu_tx_pool(tx)->dp_spa) >= SPA_VERSION_FAST_SNAP ||
	    dmu_objset_from_ds(ds, &os) != 0 ||
	    bcmp(&os->os_phys->os_zil_header, &zero_zil,
	    sizeof (zero_zil)) == 0);

	/* Should not snapshot a dirty dataset. */
	ASSERT(!txg_list_member(&ds->ds_dir->dd_pool->dp_dirty_datasets,
	    ds, tx->tx_txg));

	dsl_fs_ss_count_adjust(ds->ds_dir, 1, DD_FIELD_SNAPSHOT_COUNT, tx);

	/*
	 * The origin's ds_creation_txg has to be < TXG_INITIAL
	 */
	if (strcmp(snapname, ORIGIN_DIR_NAME) == 0)
		crtxg = 1;
	else
		crtxg = tx->tx_txg;

	dsobj = dmu_object_alloc(mos, DMU_OT_DSL_DATASET, 0,
	    DMU_OT_DSL_DATASET, sizeof (dsl_dataset_phys_t), tx);
	VERIFY0(dmu_bonus_hold(mos, dsobj, FTAG, &dbuf));
	dmu_buf_will_dirty(dbuf, tx);
	dsphys = dbuf->db_data;
	bzero(dsphys, sizeof (dsl_dataset_phys_t));
	dsphys->ds_dir_obj = ds->ds_dir->dd_object;
	dsphys->ds_fsid_guid = unique_create();
	(void) random_get_pseudo_bytes((void*)&dsphys->ds_guid,
	    sizeof (dsphys->ds_guid));
	dsphys->ds_prev_snap_obj = dsl_dataset_phys(ds)->ds_prev_snap_obj;
	dsphys->ds_prev_snap_txg = dsl_dataset_phys(ds)->ds_prev_snap_txg;
	dsphys->ds_next_snap_obj = ds->ds_object;
	dsphys->ds_num_children = 1;
	dsphys->ds_creation_time = gethrestime_sec();
	dsphys->ds_creation_txg = crtxg;
	dsphys->ds_deadlist_obj = dsl_dataset_phys(ds)->ds_deadlist_obj;
	dsphys->ds_referenced_bytes = dsl_dataset_phys(ds)->ds_referenced_bytes;
	dsphys->ds_compressed_bytes = dsl_dataset_phys(ds)->ds_compressed_bytes;
	dsphys->ds_uncompressed_bytes =
	    dsl_dataset_phys(ds)->ds_uncompressed_bytes;
	dsphys->ds_flags = dsl_dataset_phys(ds)->ds_flags;
	rrw_enter(&ds->ds_bp_rwlock, RW_READER, FTAG);
	dsphys->ds_bp = dsl_dataset_phys(ds)->ds_bp;
	rrw_exit(&ds->ds_bp_rwlock, FTAG);
	dmu_buf_rele(dbuf, FTAG);

	for (spa_feature_t f = 0; f < SPA_FEATURES; f++) {
		if (zfeature_active(f, ds->ds_feature[f])) {
			dsl_dataset_activate_feature(dsobj, f,
			    ds->ds_feature[f], tx);
		}
	}

	ASSERT3U(ds->ds_prev != 0, ==,
	    dsl_dataset_phys(ds)->ds_prev_snap_obj != 0);
	if (ds->ds_prev) {
		uint64_t next_clones_obj =
		    dsl_dataset_phys(ds->ds_prev)->ds_next_clones_obj;
		ASSERT(dsl_dataset_phys(ds->ds_prev)->ds_next_snap_obj ==
		    ds->ds_object ||
		    dsl_dataset_phys(ds->ds_prev)->ds_num_children > 1);
		if (dsl_dataset_phys(ds->ds_prev)->ds_next_snap_obj ==
		    ds->ds_object) {
			dmu_buf_will_dirty(ds->ds_prev->ds_dbuf, tx);
			ASSERT3U(dsl_dataset_phys(ds)->ds_prev_snap_txg, ==,
			    dsl_dataset_phys(ds->ds_prev)->ds_creation_txg);
			dsl_dataset_phys(ds->ds_prev)->ds_next_snap_obj = dsobj;
		} else if (next_clones_obj != 0) {
			dsl_dataset_remove_from_next_clones(ds->ds_prev,
			    dsphys->ds_next_snap_obj, tx);
			VERIFY0(zap_add_int(mos,
			    next_clones_obj, dsobj, tx));
		}
	}

	/*
	 * If we have a reference-reservation on this dataset, we will
	 * need to increase the amount of refreservation being charged
	 * since our unique space is going to zero.
	 */
	if (ds->ds_reserved) {
		int64_t delta;
		ASSERT(DS_UNIQUE_IS_ACCURATE(ds));
		delta = MIN(dsl_dataset_phys(ds)->ds_unique_bytes,
		    ds->ds_reserved);
		dsl_dir_diduse_space(ds->ds_dir, DD_USED_REFRSRV,
		    delta, 0, 0, tx);
	}

	dmu_buf_will_dirty(ds->ds_dbuf, tx);
	dsl_dataset_phys(ds)->ds_deadlist_obj =
	    dsl_deadlist_clone(&ds->ds_deadlist, UINT64_MAX,
	    dsl_dataset_phys(ds)->ds_prev_snap_obj, tx);
	dsl_deadlist_close(&ds->ds_deadlist);
	dsl_deadlist_open(&ds->ds_deadlist, mos,
	    dsl_dataset_phys(ds)->ds_deadlist_obj);
	dsl_deadlist_add_key(&ds->ds_deadlist,
	    dsl_dataset_phys(ds)->ds_prev_snap_txg, tx);

	if (dsl_dataset_remap_deadlist_exists(ds)) {
		uint64_t remap_deadlist_obj =
		    dsl_dataset_get_remap_deadlist_object(ds);
		/*
		 * Move the remap_deadlist to the snapshot.  The head
		 * will create a new remap deadlist on demand, from
		 * dsl_dataset_block_remapped().
		 */
		dsl_dataset_unset_remap_deadlist_object(ds, tx);
		dsl_deadlist_close(&ds->ds_remap_deadlist);

		dmu_object_zapify(mos, dsobj, DMU_OT_DSL_DATASET, tx);
		VERIFY0(zap_add(mos, dsobj, DS_FIELD_REMAP_DEADLIST,
		    sizeof (remap_deadlist_obj), 1, &remap_deadlist_obj, tx));
	}

	ASSERT3U(dsl_dataset_phys(ds)->ds_prev_snap_txg, <, tx->tx_txg);
	dsl_dataset_phys(ds)->ds_prev_snap_obj = dsobj;
	dsl_dataset_phys(ds)->ds_prev_snap_txg = crtxg;
	dsl_dataset_phys(ds)->ds_unique_bytes = 0;

	if (spa_version(dp->dp_spa) >= SPA_VERSION_UNIQUE_ACCURATE)
		dsl_dataset_phys(ds)->ds_flags |= DS_FLAG_UNIQUE_ACCURATE;

	VERIFY0(zap_add(mos, dsl_dataset_phys(ds)->ds_snapnames_zapobj,
	    snapname, 8, 1, &dsobj, tx));

	if (ds->ds_prev)
		dsl_dataset_rele(ds->ds_prev, ds);
	VERIFY0(dsl_dataset_hold_obj(dp,
	    dsl_dataset_phys(ds)->ds_prev_snap_obj, ds, &ds->ds_prev));

	dsl_scan_ds_snapshotted(ds, tx);

	dsl_dir_snap_cmtime_update(ds->ds_dir);

	spa_history_log_internal_ds(ds->ds_prev, "snapshot", tx, "");
}

void
dsl_dataset_snapshot_sync(void *arg, dmu_tx_t *tx)
{
	dsl_dataset_snapshot_arg_t *ddsa = arg;
	dsl_pool_t *dp = dmu_tx_pool(tx);
	nvpair_t *pair;

	for (pair = nvlist_next_nvpair(ddsa->ddsa_snaps, NULL);
	    pair != NULL; pair = nvlist_next_nvpair(ddsa->ddsa_snaps, pair)) {
		dsl_dataset_t *ds;
		char *name, *atp;
		char dsname[ZFS_MAX_DATASET_NAME_LEN];

		name = nvpair_name(pair);
		atp = strchr(name, '@');
		(void) strlcpy(dsname, name, atp - name + 1);
		VERIFY0(dsl_dataset_hold(dp, dsname, FTAG, &ds));

		dsl_dataset_snapshot_sync_impl(ds, atp + 1, tx);
		if (ddsa->ddsa_props != NULL) {
			dsl_props_set_sync_impl(ds->ds_prev,
			    ZPROP_SRC_LOCAL, ddsa->ddsa_props, tx);
		}
		zvol_create_minors(dp->dp_spa, nvpair_name(pair), B_TRUE);
		dsl_dataset_rele(ds, FTAG);
	}
}

/*
 * The snapshots must all be in the same pool.
 * All-or-nothing: if there are any failures, nothing will be modified.
 */
int
dsl_dataset_snapshot(nvlist_t *snaps, nvlist_t *props, nvlist_t *errors)
{
	dsl_dataset_snapshot_arg_t ddsa;
	nvpair_t *pair;
	boolean_t needsuspend;
	int error;
	spa_t *spa;
	char *firstname;
	nvlist_t *suspended = NULL;

	pair = nvlist_next_nvpair(snaps, NULL);
	if (pair == NULL)
		return (0);
	firstname = nvpair_name(pair);

	error = spa_open(firstname, &spa, FTAG);
	if (error != 0)
		return (error);
	needsuspend = (spa_version(spa) < SPA_VERSION_FAST_SNAP);
	spa_close(spa, FTAG);

	if (needsuspend) {
		suspended = fnvlist_alloc();
		for (pair = nvlist_next_nvpair(snaps, NULL); pair != NULL;
		    pair = nvlist_next_nvpair(snaps, pair)) {
			char fsname[ZFS_MAX_DATASET_NAME_LEN];
			char *snapname = nvpair_name(pair);
			char *atp;
			void *cookie;

			atp = strchr(snapname, '@');
			if (atp == NULL) {
				error = SET_ERROR(EINVAL);
				break;
			}
			(void) strlcpy(fsname, snapname, atp - snapname + 1);

			error = zil_suspend(fsname, &cookie);
			if (error != 0)
				break;
			fnvlist_add_uint64(suspended, fsname,
			    (uintptr_t)cookie);
		}
	}

	ddsa.ddsa_snaps = snaps;
	ddsa.ddsa_props = props;
	ddsa.ddsa_errors = errors;
	ddsa.ddsa_cr = CRED();

	if (error == 0) {
		error = dsl_sync_task(firstname, dsl_dataset_snapshot_check,
		    dsl_dataset_snapshot_sync, &ddsa,
		    fnvlist_num_pairs(snaps) * 3, ZFS_SPACE_CHECK_NORMAL);
	}

	if (suspended != NULL) {
		for (pair = nvlist_next_nvpair(suspended, NULL); pair != NULL;
		    pair = nvlist_next_nvpair(suspended, pair)) {
			zil_resume((void *)(uintptr_t)
			    fnvpair_value_uint64(pair));
		}
		fnvlist_free(suspended);
	}

	return (error);
}

typedef struct dsl_dataset_snapshot_tmp_arg {
	const char *ddsta_fsname;
	const char *ddsta_snapname;
	minor_t ddsta_cleanup_minor;
	const char *ddsta_htag;
} dsl_dataset_snapshot_tmp_arg_t;

static int
dsl_dataset_snapshot_tmp_check(void *arg, dmu_tx_t *tx)
{
	dsl_dataset_snapshot_tmp_arg_t *ddsta = arg;
	dsl_pool_t *dp = dmu_tx_pool(tx);
	dsl_dataset_t *ds;
	int error;

	error = dsl_dataset_hold(dp, ddsta->ddsta_fsname, FTAG, &ds);
	if (error != 0)
		return (error);

	/* NULL cred means no limit check for tmp snapshot */
	error = dsl_dataset_snapshot_check_impl(ds, ddsta->ddsta_snapname,
	    tx, B_FALSE, 0, NULL);
	if (error != 0) {
		dsl_dataset_rele(ds, FTAG);
		return (error);
	}

	if (spa_version(dp->dp_spa) < SPA_VERSION_USERREFS) {
		dsl_dataset_rele(ds, FTAG);
		return (SET_ERROR(ENOTSUP));
	}
	error = dsl_dataset_user_hold_check_one(NULL, ddsta->ddsta_htag,
	    B_TRUE, tx);
	if (error != 0) {
		dsl_dataset_rele(ds, FTAG);
		return (error);
	}

	dsl_dataset_rele(ds, FTAG);
	return (0);
}

static void
dsl_dataset_snapshot_tmp_sync(void *arg, dmu_tx_t *tx)
{
	dsl_dataset_snapshot_tmp_arg_t *ddsta = arg;
	dsl_pool_t *dp = dmu_tx_pool(tx);
	dsl_dataset_t *ds = NULL;

	VERIFY0(dsl_dataset_hold(dp, ddsta->ddsta_fsname, FTAG, &ds));

	dsl_dataset_snapshot_sync_impl(ds, ddsta->ddsta_snapname, tx);
	dsl_dataset_user_hold_sync_one(ds->ds_prev, ddsta->ddsta_htag,
	    ddsta->ddsta_cleanup_minor, gethrestime_sec(), tx);
	dsl_destroy_snapshot_sync_impl(ds->ds_prev, B_TRUE, tx);

	dsl_dataset_rele(ds, FTAG);
}

int
dsl_dataset_snapshot_tmp(const char *fsname, const char *snapname,
    minor_t cleanup_minor, const char *htag)
{
	dsl_dataset_snapshot_tmp_arg_t ddsta;
	int error;
	spa_t *spa;
	boolean_t needsuspend;
	void *cookie;

	ddsta.ddsta_fsname = fsname;
	ddsta.ddsta_snapname = snapname;
	ddsta.ddsta_cleanup_minor = cleanup_minor;
	ddsta.ddsta_htag = htag;

	error = spa_open(fsname, &spa, FTAG);
	if (error != 0)
		return (error);
	needsuspend = (spa_version(spa) < SPA_VERSION_FAST_SNAP);
	spa_close(spa, FTAG);

	if (needsuspend) {
		error = zil_suspend(fsname, &cookie);
		if (error != 0)
			return (error);
	}

	error = dsl_sync_task(fsname, dsl_dataset_snapshot_tmp_check,
	    dsl_dataset_snapshot_tmp_sync, &ddsta, 3, ZFS_SPACE_CHECK_RESERVED);

	if (needsuspend)
		zil_resume(cookie);
	return (error);
}

void
dsl_dataset_sync(dsl_dataset_t *ds, zio_t *zio, dmu_tx_t *tx)
{
	ASSERT(dmu_tx_is_syncing(tx));
	ASSERT(ds->ds_objset != NULL);
	ASSERT(dsl_dataset_phys(ds)->ds_next_snap_obj == 0);

	/*
	 * in case we had to change ds_fsid_guid when we opened it,
	 * sync it out now.
	 */
	dmu_buf_will_dirty(ds->ds_dbuf, tx);
	dsl_dataset_phys(ds)->ds_fsid_guid = ds->ds_fsid_guid;

	if (ds->ds_resume_bytes[tx->tx_txg & TXG_MASK] != 0) {
		VERIFY0(zap_update(tx->tx_pool->dp_meta_objset,
		    ds->ds_object, DS_FIELD_RESUME_OBJECT, 8, 1,
		    &ds->ds_resume_object[tx->tx_txg & TXG_MASK], tx));
		VERIFY0(zap_update(tx->tx_pool->dp_meta_objset,
		    ds->ds_object, DS_FIELD_RESUME_OFFSET, 8, 1,
		    &ds->ds_resume_offset[tx->tx_txg & TXG_MASK], tx));
		VERIFY0(zap_update(tx->tx_pool->dp_meta_objset,
		    ds->ds_object, DS_FIELD_RESUME_BYTES, 8, 1,
		    &ds->ds_resume_bytes[tx->tx_txg & TXG_MASK], tx));
		ds->ds_resume_object[tx->tx_txg & TXG_MASK] = 0;
		ds->ds_resume_offset[tx->tx_txg & TXG_MASK] = 0;
		ds->ds_resume_bytes[tx->tx_txg & TXG_MASK] = 0;
	}

	dmu_objset_sync(ds->ds_objset, zio, tx);

	for (spa_feature_t f = 0; f < SPA_FEATURES; f++) {
		if (zfeature_active(f, ds->ds_feature_activation[f])) {
			if (zfeature_active(f, ds->ds_feature[f]))
				continue;
			dsl_dataset_activate_feature(ds->ds_object, f,
			    ds->ds_feature_activation[f], tx);
			ds->ds_feature[f] = ds->ds_feature_activation[f];
		}
	}
}

static int
deadlist_enqueue_cb(void *arg, const blkptr_t *bp, dmu_tx_t *tx)
{
	dsl_deadlist_t *dl = arg;
	dsl_deadlist_insert(dl, bp, tx);
	return (0);
}

void
dsl_dataset_sync_done(dsl_dataset_t *ds, dmu_tx_t *tx)
{
	objset_t *os = ds->ds_objset;

	bplist_iterate(&ds->ds_pending_deadlist,
	    deadlist_enqueue_cb, &ds->ds_deadlist, tx);

	if (os->os_synced_dnodes != NULL) {
		multilist_destroy(os->os_synced_dnodes);
		os->os_synced_dnodes = NULL;
	}

	if (os->os_encrypted)
		os->os_next_write_raw[tx->tx_txg & TXG_MASK] = B_FALSE;
	else
		ASSERT0(os->os_next_write_raw[tx->tx_txg & TXG_MASK]);

	ASSERT(!dmu_objset_is_dirty(os, dmu_tx_get_txg(tx)));

	dmu_buf_rele(ds->ds_dbuf, ds);
}

int
get_clones_stat_impl(dsl_dataset_t *ds, nvlist_t *val)
{
	uint64_t count = 0;
	objset_t *mos = ds->ds_dir->dd_pool->dp_meta_objset;
	zap_cursor_t zc;
	zap_attribute_t za;

	ASSERT(dsl_pool_config_held(ds->ds_dir->dd_pool));

	/*
	 * There may be missing entries in ds_next_clones_obj
	 * due to a bug in a previous version of the code.
	 * Only trust it if it has the right number of entries.
	 */
	if (dsl_dataset_phys(ds)->ds_next_clones_obj != 0) {
		VERIFY0(zap_count(mos, dsl_dataset_phys(ds)->ds_next_clones_obj,
		    &count));
	}
	if (count != dsl_dataset_phys(ds)->ds_num_children - 1) {
		return (ENOENT);
	}
	for (zap_cursor_init(&zc, mos,
	    dsl_dataset_phys(ds)->ds_next_clones_obj);
	    zap_cursor_retrieve(&zc, &za) == 0;
	    zap_cursor_advance(&zc)) {
		dsl_dataset_t *clone;
		char buf[ZFS_MAX_DATASET_NAME_LEN];
		VERIFY0(dsl_dataset_hold_obj(ds->ds_dir->dd_pool,
		    za.za_first_integer, FTAG, &clone));
		dsl_dir_name(clone->ds_dir, buf);
		fnvlist_add_boolean(val, buf);
		dsl_dataset_rele(clone, FTAG);
	}
	zap_cursor_fini(&zc);
	return (0);
}

void
get_clones_stat(dsl_dataset_t *ds, nvlist_t *nv)
{
	nvlist_t *propval = fnvlist_alloc();
	nvlist_t *val;

	/*
	 * We use nvlist_alloc() instead of fnvlist_alloc() because the
	 * latter would allocate the list with NV_UNIQUE_NAME flag.
	 * As a result, every time a clone name is appended to the list
	 * it would be (linearly) searched for for a duplicate name.
	 * We already know that all clone names must be unique and we
	 * want avoid the quadratic complexity of double-checking that
	 * because we can have a large number of clones.
	 */
	VERIFY0(nvlist_alloc(&val, 0, KM_SLEEP));

	if (get_clones_stat_impl(ds, val) == 0) {
		fnvlist_add_nvlist(propval, ZPROP_VALUE, val);
		fnvlist_add_nvlist(nv, zfs_prop_to_name(ZFS_PROP_CLONES),
		    propval);
	}

	nvlist_free(val);
	nvlist_free(propval);
}

/*
 * Returns a string that represents the receive resume stats token. It should
 * be freed with strfree().
 */
char *
get_receive_resume_stats_impl(dsl_dataset_t *ds)
{
	dsl_pool_t *dp = ds->ds_dir->dd_pool;

	if (dsl_dataset_has_resume_receive_state(ds)) {
		char *str;
		void *packed;
		uint8_t *compressed;
		uint64_t val;
		nvlist_t *token_nv = fnvlist_alloc();
		size_t packed_size, compressed_size;

		if (zap_lookup(dp->dp_meta_objset, ds->ds_object,
		    DS_FIELD_RESUME_FROMGUID, sizeof (val), 1, &val) == 0) {
			fnvlist_add_uint64(token_nv, "fromguid", val);
		}
		if (zap_lookup(dp->dp_meta_objset, ds->ds_object,
		    DS_FIELD_RESUME_OBJECT, sizeof (val), 1, &val) == 0) {
			fnvlist_add_uint64(token_nv, "object", val);
		}
		if (zap_lookup(dp->dp_meta_objset, ds->ds_object,
		    DS_FIELD_RESUME_OFFSET, sizeof (val), 1, &val) == 0) {
			fnvlist_add_uint64(token_nv, "offset", val);
		}
		if (zap_lookup(dp->dp_meta_objset, ds->ds_object,
		    DS_FIELD_RESUME_BYTES, sizeof (val), 1, &val) == 0) {
			fnvlist_add_uint64(token_nv, "bytes", val);
		}
		if (zap_lookup(dp->dp_meta_objset, ds->ds_object,
		    DS_FIELD_RESUME_TOGUID, sizeof (val), 1, &val) == 0) {
			fnvlist_add_uint64(token_nv, "toguid", val);
		}
		char buf[MAXNAMELEN];
		if (zap_lookup(dp->dp_meta_objset, ds->ds_object,
		    DS_FIELD_RESUME_TONAME, 1, sizeof (buf), buf) == 0) {
			fnvlist_add_string(token_nv, "toname", buf);
		}
		if (zap_contains(dp->dp_meta_objset, ds->ds_object,
		    DS_FIELD_RESUME_LARGEBLOCK) == 0) {
			fnvlist_add_boolean(token_nv, "largeblockok");
		}
		if (zap_contains(dp->dp_meta_objset, ds->ds_object,
		    DS_FIELD_RESUME_EMBEDOK) == 0) {
			fnvlist_add_boolean(token_nv, "embedok");
		}
		if (zap_contains(dp->dp_meta_objset, ds->ds_object,
		    DS_FIELD_RESUME_COMPRESSOK) == 0) {
			fnvlist_add_boolean(token_nv, "compressok");
		}
		if (zap_contains(dp->dp_meta_objset, ds->ds_object,
		    DS_FIELD_RESUME_RAWOK) == 0) {
			fnvlist_add_boolean(token_nv, "rawok");
		}
		packed = fnvlist_pack(token_nv, &packed_size);
		fnvlist_free(token_nv);
		compressed = kmem_alloc(packed_size, KM_SLEEP);

		compressed_size = gzip_compress(packed, compressed,
		    packed_size, packed_size, 6);

		zio_cksum_t cksum;
		fletcher_4_native_varsize(compressed, compressed_size, &cksum);

		str = kmem_alloc(compressed_size * 2 + 1, KM_SLEEP);
		for (int i = 0; i < compressed_size; i++) {
			(void) sprintf(str + i * 2, "%02x", compressed[i]);
		}
		str[compressed_size * 2] = '\0';
		char *propval = kmem_asprintf("%u-%llx-%llx-%s",
		    ZFS_SEND_RESUME_TOKEN_VERSION,
		    (longlong_t)cksum.zc_word[0],
		    (longlong_t)packed_size, str);
		kmem_free(packed, packed_size);
		kmem_free(str, compressed_size * 2 + 1);
		kmem_free(compressed, packed_size);
		return (propval);
	}
	return (strdup(""));
}

/*
 * Returns a string that represents the receive resume stats token of the
 * dataset's child. It should be freed with strfree().
 */
char *
get_child_receive_stats(dsl_dataset_t *ds)
{
	char recvname[ZFS_MAX_DATASET_NAME_LEN + 6];
	dsl_dataset_t *recv_ds;
	dsl_dataset_name(ds, recvname);
	if (strlcat(recvname, "/", sizeof (recvname)) <
	    sizeof (recvname) &&
	    strlcat(recvname, recv_clone_name, sizeof (recvname)) <
	    sizeof (recvname) &&
	    dsl_dataset_hold(ds->ds_dir->dd_pool, recvname, FTAG,
	    &recv_ds)  == 0) {
		char *propval = get_receive_resume_stats_impl(recv_ds);
		dsl_dataset_rele(recv_ds, FTAG);
		return (propval);
	}
	return (strdup(""));
}

static void
get_receive_resume_stats(dsl_dataset_t *ds, nvlist_t *nv)
{
	char *propval = get_receive_resume_stats_impl(ds);
	if (strcmp(propval, "") != 0) {
		dsl_prop_nvlist_add_string(nv,
		    ZFS_PROP_RECEIVE_RESUME_TOKEN, propval);
	} else {
		char *childval = get_child_receive_stats(ds);
		if (strcmp(childval, "") != 0) {
			dsl_prop_nvlist_add_string(nv,
			    ZFS_PROP_RECEIVE_RESUME_TOKEN, childval);
		}
		strfree(childval);
	}
	strfree(propval);
}

uint64_t
dsl_get_refratio(dsl_dataset_t *ds)
{
	uint64_t ratio = dsl_dataset_phys(ds)->ds_compressed_bytes == 0 ? 100 :
	    (dsl_dataset_phys(ds)->ds_uncompressed_bytes * 100 /
	    dsl_dataset_phys(ds)->ds_compressed_bytes);
	return (ratio);
}

uint64_t
dsl_get_logicalreferenced(dsl_dataset_t *ds)
{
	return (dsl_dataset_phys(ds)->ds_uncompressed_bytes);
}

uint64_t
dsl_get_compressratio(dsl_dataset_t *ds)
{
	if (ds->ds_is_snapshot) {
		return (dsl_get_refratio(ds));
	} else {
		dsl_dir_t *dd = ds->ds_dir;
		mutex_enter(&dd->dd_lock);
		uint64_t val = dsl_dir_get_compressratio(dd);
		mutex_exit(&dd->dd_lock);
		return (val);
	}
}

uint64_t
dsl_get_used(dsl_dataset_t *ds)
{
	if (ds->ds_is_snapshot) {
		return (dsl_dataset_phys(ds)->ds_unique_bytes);
	} else {
		dsl_dir_t *dd = ds->ds_dir;
		mutex_enter(&dd->dd_lock);
		uint64_t val = dsl_dir_get_used(dd);
		mutex_exit(&dd->dd_lock);
		return (val);
	}
}

uint64_t
dsl_get_creation(dsl_dataset_t *ds)
{
	return (dsl_dataset_phys(ds)->ds_creation_time);
}

uint64_t
dsl_get_creationtxg(dsl_dataset_t *ds)
{
	return (dsl_dataset_phys(ds)->ds_creation_txg);
}

uint64_t
dsl_get_refquota(dsl_dataset_t *ds)
{
	return (ds->ds_quota);
}

uint64_t
dsl_get_refreservation(dsl_dataset_t *ds)
{
	return (ds->ds_reserved);
}

uint64_t
dsl_get_guid(dsl_dataset_t *ds)
{
	return (dsl_dataset_phys(ds)->ds_guid);
}

uint64_t
dsl_get_unique(dsl_dataset_t *ds)
{
	return (dsl_dataset_phys(ds)->ds_unique_bytes);
}

uint64_t
dsl_get_objsetid(dsl_dataset_t *ds)
{
	return (ds->ds_object);
}

uint64_t
dsl_get_userrefs(dsl_dataset_t *ds)
{
	return (ds->ds_userrefs);
}

uint64_t
dsl_get_defer_destroy(dsl_dataset_t *ds)
{
	return (DS_IS_DEFER_DESTROY(ds) ? 1 : 0);
}

uint64_t
dsl_get_referenced(dsl_dataset_t *ds)
{
	return (dsl_dataset_phys(ds)->ds_referenced_bytes);
}

uint64_t
dsl_get_numclones(dsl_dataset_t *ds)
{
	ASSERT(ds->ds_is_snapshot);
	return (dsl_dataset_phys(ds)->ds_num_children - 1);
}

uint64_t
dsl_get_inconsistent(dsl_dataset_t *ds)
{
	return ((dsl_dataset_phys(ds)->ds_flags & DS_FLAG_INCONSISTENT) ?
	    1 : 0);
}

uint64_t
dsl_get_available(dsl_dataset_t *ds)
{
	uint64_t refdbytes = dsl_get_referenced(ds);
	uint64_t availbytes = dsl_dir_space_available(ds->ds_dir,
	    NULL, 0, TRUE);
	if (ds->ds_reserved > dsl_dataset_phys(ds)->ds_unique_bytes) {
		availbytes +=
		    ds->ds_reserved - dsl_dataset_phys(ds)->ds_unique_bytes;
	}
	if (ds->ds_quota != 0) {
		/*
		 * Adjust available bytes according to refquota
		 */
		if (refdbytes < ds->ds_quota) {
			availbytes = MIN(availbytes,
			    ds->ds_quota - refdbytes);
		} else {
			availbytes = 0;
		}
	}
	return (availbytes);
}

int
dsl_get_written(dsl_dataset_t *ds, uint64_t *written)
{
	dsl_pool_t *dp = ds->ds_dir->dd_pool;
	dsl_dataset_t *prev;
	int err = dsl_dataset_hold_obj(dp,
	    dsl_dataset_phys(ds)->ds_prev_snap_obj, FTAG, &prev);
	if (err == 0) {
		uint64_t comp, uncomp;
		err = dsl_dataset_space_written(prev, ds, written,
		    &comp, &uncomp);
		dsl_dataset_rele(prev, FTAG);
	}
	return (err);
}

/*
 * 'snap' should be a buffer of size ZFS_MAX_DATASET_NAME_LEN.
 */
int
dsl_get_prev_snap(dsl_dataset_t *ds, char *snap)
{
	dsl_pool_t *dp = ds->ds_dir->dd_pool;
	if (ds->ds_prev != NULL && ds->ds_prev != dp->dp_origin_snap) {
		dsl_dataset_name(ds->ds_prev, snap);
		return (0);
	} else {
		return (ENOENT);
	}
}

/*
 * Returns the mountpoint property and source for the given dataset in the value
 * and source buffers. The value buffer must be at least as large as MAXPATHLEN
 * and the source buffer as least as large a ZFS_MAX_DATASET_NAME_LEN.
 * Returns 0 on success and an error on failure.
 */
int
dsl_get_mountpoint(dsl_dataset_t *ds, const char *dsname, char *value,
    char *source)
{
	int error;
	dsl_pool_t *dp = ds->ds_dir->dd_pool;

	/* Retrieve the mountpoint value stored in the zap opbject */
	error = dsl_prop_get_ds(ds, zfs_prop_to_name(ZFS_PROP_MOUNTPOINT), 1,
	    ZAP_MAXVALUELEN, value, source);
	if (error != 0) {
		return (error);
	}

	/*
	 * Process the dsname and source to find the full mountpoint string.
	 * Can be skipped for 'legacy' or 'none'.
	 */
	if (value[0] == '/') {
		char *buf = kmem_alloc(ZAP_MAXVALUELEN, KM_SLEEP);
		char *root = buf;
		const char *relpath;

		/*
		 * If we inherit the mountpoint, even from a dataset
		 * with a received value, the source will be the path of
		 * the dataset we inherit from. If source is
		 * ZPROP_SOURCE_VAL_RECVD, the received value is not
		 * inherited.
		 */
		if (strcmp(source, ZPROP_SOURCE_VAL_RECVD) == 0) {
			relpath = "";
		} else {
			ASSERT0(strncmp(dsname, source, strlen(source)));
			relpath = dsname + strlen(source);
			if (relpath[0] == '/')
				relpath++;
		}

		spa_altroot(dp->dp_spa, root, ZAP_MAXVALUELEN);

		/*
		 * Special case an alternate root of '/'. This will
		 * avoid having multiple leading slashes in the
		 * mountpoint path.
		 */
		if (strcmp(root, "/") == 0)
			root++;

		/*
		 * If the mountpoint is '/' then skip over this
		 * if we are obtaining either an alternate root or
		 * an inherited mountpoint.
		 */
		char *mnt = value;
		if (value[1] == '\0' && (root[0] != '\0' ||
		    relpath[0] != '\0'))
			mnt = value + 1;

		if (relpath[0] == '\0') {
			(void) snprintf(value, ZAP_MAXVALUELEN, "%s%s",
			    root, mnt);
		} else {
			(void) snprintf(value, ZAP_MAXVALUELEN, "%s%s%s%s",
			    root, mnt, relpath[0] == '@' ? "" : "/",
			    relpath);
		}
		kmem_free(buf, ZAP_MAXVALUELEN);
	}

	return (0);
}

void
dsl_dataset_stats(dsl_dataset_t *ds, nvlist_t *nv)
{
	dsl_pool_t *dp = ds->ds_dir->dd_pool;

	ASSERT(dsl_pool_config_held(dp));

	dsl_prop_nvlist_add_uint64(nv, ZFS_PROP_REFRATIO,
	    dsl_get_refratio(ds));
	dsl_prop_nvlist_add_uint64(nv, ZFS_PROP_LOGICALREFERENCED,
	    dsl_get_logicalreferenced(ds));
	dsl_prop_nvlist_add_uint64(nv, ZFS_PROP_COMPRESSRATIO,
	    dsl_get_compressratio(ds));
	dsl_prop_nvlist_add_uint64(nv, ZFS_PROP_USED,
	    dsl_get_used(ds));

	if (ds->ds_is_snapshot) {
		get_clones_stat(ds, nv);
	} else {
		char buf[ZFS_MAX_DATASET_NAME_LEN];
		if (dsl_get_prev_snap(ds, buf) == 0)
			dsl_prop_nvlist_add_string(nv, ZFS_PROP_PREV_SNAP,
			    buf);
		dsl_dir_stats(ds->ds_dir, nv);
	}

	dsl_prop_nvlist_add_uint64(nv, ZFS_PROP_AVAILABLE,
	    dsl_get_available(ds));
	dsl_prop_nvlist_add_uint64(nv, ZFS_PROP_REFERENCED,
	    dsl_get_referenced(ds));
	dsl_prop_nvlist_add_uint64(nv, ZFS_PROP_CREATION,
	    dsl_get_creation(ds));
	dsl_prop_nvlist_add_uint64(nv, ZFS_PROP_CREATETXG,
	    dsl_get_creationtxg(ds));
	dsl_prop_nvlist_add_uint64(nv, ZFS_PROP_REFQUOTA,
	    dsl_get_refquota(ds));
	dsl_prop_nvlist_add_uint64(nv, ZFS_PROP_REFRESERVATION,
	    dsl_get_refreservation(ds));
	dsl_prop_nvlist_add_uint64(nv, ZFS_PROP_GUID,
	    dsl_get_guid(ds));
	dsl_prop_nvlist_add_uint64(nv, ZFS_PROP_UNIQUE,
	    dsl_get_unique(ds));
	dsl_prop_nvlist_add_uint64(nv, ZFS_PROP_OBJSETID,
	    dsl_get_objsetid(ds));
	dsl_prop_nvlist_add_uint64(nv, ZFS_PROP_USERREFS,
	    dsl_get_userrefs(ds));
	dsl_prop_nvlist_add_uint64(nv, ZFS_PROP_DEFER_DESTROY,
	    dsl_get_defer_destroy(ds));
	dsl_dataset_crypt_stats(ds, nv);

	if (dsl_dataset_phys(ds)->ds_prev_snap_obj != 0) {
		uint64_t written;
		if (dsl_get_written(ds, &written) == 0) {
			dsl_prop_nvlist_add_uint64(nv, ZFS_PROP_WRITTEN,
			    written);
		}
	}

	if (!dsl_dataset_is_snapshot(ds)) {
		/*
		 * A failed "newfs" (e.g. full) resumable receive leaves
		 * the stats set on this dataset.  Check here for the prop.
		 */
		get_receive_resume_stats(ds, nv);

		/*
		 * A failed incremental resumable receive leaves the
		 * stats set on our child named "%recv".  Check the child
		 * for the prop.
		 */
		/* 6 extra bytes for /%recv */
		char recvname[ZFS_MAX_DATASET_NAME_LEN + 6];
		dsl_dataset_t *recv_ds;
		dsl_dataset_name(ds, recvname);
		if (strlcat(recvname, "/", sizeof (recvname)) <
		    sizeof (recvname) &&
		    strlcat(recvname, recv_clone_name, sizeof (recvname)) <
		    sizeof (recvname) &&
		    dsl_dataset_hold(dp, recvname, FTAG, &recv_ds) == 0) {
			get_receive_resume_stats(recv_ds, nv);
			dsl_dataset_rele(recv_ds, FTAG);
		}
	}
}

void
dsl_dataset_fast_stat(dsl_dataset_t *ds, dmu_objset_stats_t *stat)
{
	ASSERTV(dsl_pool_t *dp = ds->ds_dir->dd_pool);
	ASSERT(dsl_pool_config_held(dp));

	stat->dds_creation_txg = dsl_get_creationtxg(ds);
	stat->dds_inconsistent = dsl_get_inconsistent(ds);
	stat->dds_guid = dsl_get_guid(ds);
	stat->dds_origin[0] = '\0';
	if (ds->ds_is_snapshot) {
		stat->dds_is_snapshot = B_TRUE;
		stat->dds_num_clones = dsl_get_numclones(ds);
	} else {
		stat->dds_is_snapshot = B_FALSE;
		stat->dds_num_clones = 0;

		if (dsl_dir_is_clone(ds->ds_dir)) {
			dsl_dir_get_origin(ds->ds_dir, stat->dds_origin);
		}
	}
}

uint64_t
dsl_dataset_fsid_guid(dsl_dataset_t *ds)
{
	return (ds->ds_fsid_guid);
}

void
dsl_dataset_space(dsl_dataset_t *ds,
    uint64_t *refdbytesp, uint64_t *availbytesp,
    uint64_t *usedobjsp, uint64_t *availobjsp)
{
	*refdbytesp = dsl_dataset_phys(ds)->ds_referenced_bytes;
	*availbytesp = dsl_dir_space_available(ds->ds_dir, NULL, 0, TRUE);
	if (ds->ds_reserved > dsl_dataset_phys(ds)->ds_unique_bytes)
		*availbytesp +=
		    ds->ds_reserved - dsl_dataset_phys(ds)->ds_unique_bytes;
	if (ds->ds_quota != 0) {
		/*
		 * Adjust available bytes according to refquota
		 */
		if (*refdbytesp < ds->ds_quota)
			*availbytesp = MIN(*availbytesp,
			    ds->ds_quota - *refdbytesp);
		else
			*availbytesp = 0;
	}
	rrw_enter(&ds->ds_bp_rwlock, RW_READER, FTAG);
	*usedobjsp = BP_GET_FILL(&dsl_dataset_phys(ds)->ds_bp);
	rrw_exit(&ds->ds_bp_rwlock, FTAG);
	*availobjsp = DN_MAX_OBJECT - *usedobjsp;
}

boolean_t
dsl_dataset_modified_since_snap(dsl_dataset_t *ds, dsl_dataset_t *snap)
{
	ASSERTV(dsl_pool_t *dp = ds->ds_dir->dd_pool);
	uint64_t birth;

	ASSERT(dsl_pool_config_held(dp));
	if (snap == NULL)
		return (B_FALSE);
	rrw_enter(&ds->ds_bp_rwlock, RW_READER, FTAG);
	birth = dsl_dataset_get_blkptr(ds)->blk_birth;
	rrw_exit(&ds->ds_bp_rwlock, FTAG);
	if (birth > dsl_dataset_phys(snap)->ds_creation_txg) {
		objset_t *os, *os_snap;
		/*
		 * It may be that only the ZIL differs, because it was
		 * reset in the head.  Don't count that as being
		 * modified.
		 */
		if (dmu_objset_from_ds(ds, &os) != 0)
			return (B_TRUE);
		if (dmu_objset_from_ds(snap, &os_snap) != 0)
			return (B_TRUE);
		return (bcmp(&os->os_phys->os_meta_dnode,
		    &os_snap->os_phys->os_meta_dnode,
		    sizeof (os->os_phys->os_meta_dnode)) != 0);
	}
	return (B_FALSE);
}

typedef struct dsl_dataset_rename_snapshot_arg {
	const char *ddrsa_fsname;
	const char *ddrsa_oldsnapname;
	const char *ddrsa_newsnapname;
	boolean_t ddrsa_recursive;
	dmu_tx_t *ddrsa_tx;
} dsl_dataset_rename_snapshot_arg_t;

/* ARGSUSED */
static int
dsl_dataset_rename_snapshot_check_impl(dsl_pool_t *dp,
    dsl_dataset_t *hds, void *arg)
{
	dsl_dataset_rename_snapshot_arg_t *ddrsa = arg;
	int error;
	uint64_t val;

	error = dsl_dataset_snap_lookup(hds, ddrsa->ddrsa_oldsnapname, &val);
	if (error != 0) {
		/* ignore nonexistent snapshots */
		return (error == ENOENT ? 0 : error);
	}

	/* new name should not exist */
	error = dsl_dataset_snap_lookup(hds, ddrsa->ddrsa_newsnapname, &val);
	if (error == 0)
		error = SET_ERROR(EEXIST);
	else if (error == ENOENT)
		error = 0;

	/* dataset name + 1 for the "@" + the new snapshot name must fit */
	if (dsl_dir_namelen(hds->ds_dir) + 1 +
	    strlen(ddrsa->ddrsa_newsnapname) >= ZFS_MAX_DATASET_NAME_LEN)
		error = SET_ERROR(ENAMETOOLONG);

	return (error);
}

static int
dsl_dataset_rename_snapshot_check(void *arg, dmu_tx_t *tx)
{
	dsl_dataset_rename_snapshot_arg_t *ddrsa = arg;
	dsl_pool_t *dp = dmu_tx_pool(tx);
	dsl_dataset_t *hds;
	int error;

	error = dsl_dataset_hold(dp, ddrsa->ddrsa_fsname, FTAG, &hds);
	if (error != 0)
		return (error);

	if (ddrsa->ddrsa_recursive) {
		error = dmu_objset_find_dp(dp, hds->ds_dir->dd_object,
		    dsl_dataset_rename_snapshot_check_impl, ddrsa,
		    DS_FIND_CHILDREN);
	} else {
		error = dsl_dataset_rename_snapshot_check_impl(dp, hds, ddrsa);
	}
	dsl_dataset_rele(hds, FTAG);
	return (error);
}

static int
dsl_dataset_rename_snapshot_sync_impl(dsl_pool_t *dp,
    dsl_dataset_t *hds, void *arg)
{
	dsl_dataset_rename_snapshot_arg_t *ddrsa = arg;
	dsl_dataset_t *ds;
	uint64_t val;
	dmu_tx_t *tx = ddrsa->ddrsa_tx;
	int error;

	error = dsl_dataset_snap_lookup(hds, ddrsa->ddrsa_oldsnapname, &val);
	ASSERT(error == 0 || error == ENOENT);
	if (error == ENOENT) {
		/* ignore nonexistent snapshots */
		return (0);
	}

	VERIFY0(dsl_dataset_hold_obj(dp, val, FTAG, &ds));

	/* log before we change the name */
	spa_history_log_internal_ds(ds, "rename", tx,
	    "-> @%s", ddrsa->ddrsa_newsnapname);

	VERIFY0(dsl_dataset_snap_remove(hds, ddrsa->ddrsa_oldsnapname, tx,
	    B_FALSE));
	mutex_enter(&ds->ds_lock);
	(void) strlcpy(ds->ds_snapname, ddrsa->ddrsa_newsnapname,
	    sizeof (ds->ds_snapname));
	mutex_exit(&ds->ds_lock);
	VERIFY0(zap_add(dp->dp_meta_objset,
	    dsl_dataset_phys(hds)->ds_snapnames_zapobj,
	    ds->ds_snapname, 8, 1, &ds->ds_object, tx));
	zvol_rename_minors(dp->dp_spa, ddrsa->ddrsa_oldsnapname,
	    ddrsa->ddrsa_newsnapname, B_TRUE);

	dsl_dataset_rele(ds, FTAG);
	return (0);
}

static void
dsl_dataset_rename_snapshot_sync(void *arg, dmu_tx_t *tx)
{
	dsl_dataset_rename_snapshot_arg_t *ddrsa = arg;
	dsl_pool_t *dp = dmu_tx_pool(tx);
	dsl_dataset_t *hds = NULL;

	VERIFY0(dsl_dataset_hold(dp, ddrsa->ddrsa_fsname, FTAG, &hds));
	ddrsa->ddrsa_tx = tx;
	if (ddrsa->ddrsa_recursive) {
		VERIFY0(dmu_objset_find_dp(dp, hds->ds_dir->dd_object,
		    dsl_dataset_rename_snapshot_sync_impl, ddrsa,
		    DS_FIND_CHILDREN));
	} else {
		VERIFY0(dsl_dataset_rename_snapshot_sync_impl(dp, hds, ddrsa));
	}
	dsl_dataset_rele(hds, FTAG);
}

int
dsl_dataset_rename_snapshot(const char *fsname,
    const char *oldsnapname, const char *newsnapname, boolean_t recursive)
{
	dsl_dataset_rename_snapshot_arg_t ddrsa;

	ddrsa.ddrsa_fsname = fsname;
	ddrsa.ddrsa_oldsnapname = oldsnapname;
	ddrsa.ddrsa_newsnapname = newsnapname;
	ddrsa.ddrsa_recursive = recursive;

	return (dsl_sync_task(fsname, dsl_dataset_rename_snapshot_check,
	    dsl_dataset_rename_snapshot_sync, &ddrsa,
	    1, ZFS_SPACE_CHECK_RESERVED));
}

/*
 * If we're doing an ownership handoff, we need to make sure that there is
 * only one long hold on the dataset.  We're not allowed to change anything here
 * so we don't permanently release the long hold or regular hold here.  We want
 * to do this only when syncing to avoid the dataset unexpectedly going away
 * when we release the long hold.
 */
static int
dsl_dataset_handoff_check(dsl_dataset_t *ds, void *owner, dmu_tx_t *tx)
{
	boolean_t held;

	if (!dmu_tx_is_syncing(tx))
		return (0);

	if (owner != NULL) {
		VERIFY3P(ds->ds_owner, ==, owner);
		dsl_dataset_long_rele(ds, owner);
	}

	held = dsl_dataset_long_held(ds);

	if (owner != NULL)
		dsl_dataset_long_hold(ds, owner);

	if (held)
		return (SET_ERROR(EBUSY));

	return (0);
}

int
dsl_dataset_rollback_check(void *arg, dmu_tx_t *tx)
{
	dsl_dataset_rollback_arg_t *ddra = arg;
	dsl_pool_t *dp = dmu_tx_pool(tx);
	dsl_dataset_t *ds;
	int64_t unused_refres_delta;
	int error;

	error = dsl_dataset_hold(dp, ddra->ddra_fsname, FTAG, &ds);
	if (error != 0)
		return (error);

	/* must not be a snapshot */
	if (ds->ds_is_snapshot) {
		dsl_dataset_rele(ds, FTAG);
		return (SET_ERROR(EINVAL));
	}

	/* must have a most recent snapshot */
	if (dsl_dataset_phys(ds)->ds_prev_snap_txg < TXG_INITIAL) {
		dsl_dataset_rele(ds, FTAG);
		return (SET_ERROR(ESRCH));
	}

	/*
	 * No rollback to a snapshot created in the current txg, because
	 * the rollback may dirty the dataset and create blocks that are
	 * not reachable from the rootbp while having a birth txg that
	 * falls into the snapshot's range.
	 */
	if (dmu_tx_is_syncing(tx) &&
	    dsl_dataset_phys(ds)->ds_prev_snap_txg >= tx->tx_txg) {
		dsl_dataset_rele(ds, FTAG);
		return (SET_ERROR(EAGAIN));
	}

	/*
	 * If the expected target snapshot is specified, then check that
	 * the latest snapshot is it.
	 */
	if (ddra->ddra_tosnap != NULL) {
		dsl_dataset_t *snapds;

		/* Check if the target snapshot exists at all. */
		error = dsl_dataset_hold(dp, ddra->ddra_tosnap, FTAG, &snapds);
		if (error != 0) {
			/*
			 * ESRCH is used to signal that the target snapshot does
			 * not exist, while ENOENT is used to report that
			 * the rolled back dataset does not exist.
			 * ESRCH is also used to cover other cases where the
			 * target snapshot is not related to the dataset being
			 * rolled back such as being in a different pool.
			 */
			if (error == ENOENT || error == EXDEV)
				error = SET_ERROR(ESRCH);
			dsl_dataset_rele(ds, FTAG);
			return (error);
		}
		ASSERT(snapds->ds_is_snapshot);

		/* Check if the snapshot is the latest snapshot indeed. */
		if (snapds != ds->ds_prev) {
			/*
			 * Distinguish between the case where the only problem
			 * is intervening snapshots (EEXIST) vs the snapshot
			 * not being a valid target for rollback (ESRCH).
			 */
			if (snapds->ds_dir == ds->ds_dir ||
			    (dsl_dir_is_clone(ds->ds_dir) &&
			    dsl_dir_phys(ds->ds_dir)->dd_origin_obj ==
			    snapds->ds_object)) {
				error = SET_ERROR(EEXIST);
			} else {
				error = SET_ERROR(ESRCH);
			}
			dsl_dataset_rele(snapds, FTAG);
			dsl_dataset_rele(ds, FTAG);
			return (error);
		}
		dsl_dataset_rele(snapds, FTAG);
	}

	/* must not have any bookmarks after the most recent snapshot */
	nvlist_t *proprequest = fnvlist_alloc();
	fnvlist_add_boolean(proprequest, zfs_prop_to_name(ZFS_PROP_CREATETXG));
	nvlist_t *bookmarks = fnvlist_alloc();
	error = dsl_get_bookmarks_impl(ds, proprequest, bookmarks);
	fnvlist_free(proprequest);
	if (error != 0) {
		dsl_dataset_rele(ds, FTAG);
		return (error);
	}
	for (nvpair_t *pair = nvlist_next_nvpair(bookmarks, NULL);
	    pair != NULL; pair = nvlist_next_nvpair(bookmarks, pair)) {
		nvlist_t *valuenv =
		    fnvlist_lookup_nvlist(fnvpair_value_nvlist(pair),
		    zfs_prop_to_name(ZFS_PROP_CREATETXG));
		uint64_t createtxg = fnvlist_lookup_uint64(valuenv, "value");
		if (createtxg > dsl_dataset_phys(ds)->ds_prev_snap_txg) {
			fnvlist_free(bookmarks);
			dsl_dataset_rele(ds, FTAG);
			return (SET_ERROR(EEXIST));
		}
	}
	fnvlist_free(bookmarks);

	error = dsl_dataset_handoff_check(ds, ddra->ddra_owner, tx);
	if (error != 0) {
		dsl_dataset_rele(ds, FTAG);
		return (error);
	}

	/*
	 * Check if the snap we are rolling back to uses more than
	 * the refquota.
	 */
	if (ds->ds_quota != 0 &&
	    dsl_dataset_phys(ds->ds_prev)->ds_referenced_bytes > ds->ds_quota) {
		dsl_dataset_rele(ds, FTAG);
		return (SET_ERROR(EDQUOT));
	}

	/*
	 * When we do the clone swap, we will temporarily use more space
	 * due to the refreservation (the head will no longer have any
	 * unique space, so the entire amount of the refreservation will need
	 * to be free).  We will immediately destroy the clone, freeing
	 * this space, but the freeing happens over many txg's.
	 */
	unused_refres_delta = (int64_t)MIN(ds->ds_reserved,
	    dsl_dataset_phys(ds)->ds_unique_bytes);

	if (unused_refres_delta > 0 &&
	    unused_refres_delta >
	    dsl_dir_space_available(ds->ds_dir, NULL, 0, TRUE)) {
		dsl_dataset_rele(ds, FTAG);
		return (SET_ERROR(ENOSPC));
	}

	dsl_dataset_rele(ds, FTAG);
	return (0);
}

void
dsl_dataset_rollback_sync(void *arg, dmu_tx_t *tx)
{
	dsl_dataset_rollback_arg_t *ddra = arg;
	dsl_pool_t *dp = dmu_tx_pool(tx);
	dsl_dataset_t *ds, *clone;
	uint64_t cloneobj;
	char namebuf[ZFS_MAX_DATASET_NAME_LEN];

	VERIFY0(dsl_dataset_hold(dp, ddra->ddra_fsname, FTAG, &ds));

	dsl_dataset_name(ds->ds_prev, namebuf);
	fnvlist_add_string(ddra->ddra_result, "target", namebuf);

	cloneobj = dsl_dataset_create_sync(ds->ds_dir, "%rollback",
	    ds->ds_prev, DS_CREATE_FLAG_NODIRTY, kcred, NULL, tx);

	VERIFY0(dsl_dataset_hold_obj(dp, cloneobj, FTAG, &clone));

	dsl_dataset_clone_swap_sync_impl(clone, ds, tx);
	dsl_dataset_zero_zil(ds, tx);

	dsl_destroy_head_sync_impl(clone, tx);

	dsl_dataset_rele(clone, FTAG);
	dsl_dataset_rele(ds, FTAG);
}

/*
 * Rolls back the given filesystem or volume to the most recent snapshot.
 * The name of the most recent snapshot will be returned under key "target"
 * in the result nvlist.
 *
 * If owner != NULL:
 * - The existing dataset MUST be owned by the specified owner at entry
 * - Upon return, dataset will still be held by the same owner, whether we
 *   succeed or not.
 *
 * This mode is required any time the existing filesystem is mounted.  See
 * notes above zfs_suspend_fs() for further details.
 */
int
dsl_dataset_rollback(const char *fsname, const char *tosnap, void *owner,
    nvlist_t *result)
{
	dsl_dataset_rollback_arg_t ddra;

	ddra.ddra_fsname = fsname;
	ddra.ddra_tosnap = tosnap;
	ddra.ddra_owner = owner;
	ddra.ddra_result = result;

	return (dsl_sync_task(fsname, dsl_dataset_rollback_check,
	    dsl_dataset_rollback_sync, &ddra,
	    1, ZFS_SPACE_CHECK_RESERVED));
}

struct promotenode {
	list_node_t link;
	dsl_dataset_t *ds;
};

static int snaplist_space(list_t *l, uint64_t mintxg, uint64_t *spacep);
static int promote_hold(dsl_dataset_promote_arg_t *ddpa, dsl_pool_t *dp,
    void *tag);
static void promote_rele(dsl_dataset_promote_arg_t *ddpa, void *tag);

int
dsl_dataset_promote_check(void *arg, dmu_tx_t *tx)
{
	dsl_dataset_promote_arg_t *ddpa = arg;
	dsl_pool_t *dp = dmu_tx_pool(tx);
	dsl_dataset_t *hds;
	struct promotenode *snap;
	dsl_dataset_t *origin_ds;
	int err;
	uint64_t unused;
	uint64_t ss_mv_cnt;
	size_t max_snap_len;
	boolean_t conflicting_snaps;

	err = promote_hold(ddpa, dp, FTAG);
	if (err != 0)
		return (err);

	hds = ddpa->ddpa_clone;
	max_snap_len = MAXNAMELEN - strlen(ddpa->ddpa_clonename) - 1;

	if (dsl_dataset_phys(hds)->ds_flags & DS_FLAG_NOPROMOTE) {
		promote_rele(ddpa, FTAG);
		return (SET_ERROR(EXDEV));
	}

	snap = list_head(&ddpa->shared_snaps);
	if (snap == NULL) {
		err = SET_ERROR(ENOENT);
		goto out;
	}
	origin_ds = snap->ds;

	/*
	 * Encrypted clones share a DSL Crypto Key with their origin's dsl dir.
	 * When doing a promote we must make sure the encryption root for
	 * both the target and the target's origin does not change to avoid
	 * needing to rewrap encryption keys
	 */
	err = dsl_dataset_promote_crypt_check(hds->ds_dir, origin_ds->ds_dir);
	if (err != 0)
		goto out;

	/*
	 * Compute and check the amount of space to transfer.  Since this is
	 * so expensive, don't do the preliminary check.
	 */
	if (!dmu_tx_is_syncing(tx)) {
		promote_rele(ddpa, FTAG);
		return (0);
	}

	/* compute origin's new unique space */
	snap = list_tail(&ddpa->clone_snaps);
	ASSERT(snap != NULL);
	ASSERT3U(dsl_dataset_phys(snap->ds)->ds_prev_snap_obj, ==,
	    origin_ds->ds_object);
	dsl_deadlist_space_range(&snap->ds->ds_deadlist,
	    dsl_dataset_phys(origin_ds)->ds_prev_snap_txg, UINT64_MAX,
	    &ddpa->unique, &unused, &unused);

	/*
	 * Walk the snapshots that we are moving
	 *
	 * Compute space to transfer.  Consider the incremental changes
	 * to used by each snapshot:
	 * (my used) = (prev's used) + (blocks born) - (blocks killed)
	 * So each snapshot gave birth to:
	 * (blocks born) = (my used) - (prev's used) + (blocks killed)
	 * So a sequence would look like:
	 * (uN - u(N-1) + kN) + ... + (u1 - u0 + k1) + (u0 - 0 + k0)
	 * Which simplifies to:
	 * uN + kN + kN-1 + ... + k1 + k0
	 * Note however, if we stop before we reach the ORIGIN we get:
	 * uN + kN + kN-1 + ... + kM - uM-1
	 */
	conflicting_snaps = B_FALSE;
	ss_mv_cnt = 0;
	ddpa->used = dsl_dataset_phys(origin_ds)->ds_referenced_bytes;
	ddpa->comp = dsl_dataset_phys(origin_ds)->ds_compressed_bytes;
	ddpa->uncomp = dsl_dataset_phys(origin_ds)->ds_uncompressed_bytes;
	for (snap = list_head(&ddpa->shared_snaps); snap;
	    snap = list_next(&ddpa->shared_snaps, snap)) {
		uint64_t val, dlused, dlcomp, dluncomp;
		dsl_dataset_t *ds = snap->ds;

		ss_mv_cnt++;

		/*
		 * If there are long holds, we won't be able to evict
		 * the objset.
		 */
		if (dsl_dataset_long_held(ds)) {
			err = SET_ERROR(EBUSY);
			goto out;
		}

		/* Check that the snapshot name does not conflict */
		VERIFY0(dsl_dataset_get_snapname(ds));
		if (strlen(ds->ds_snapname) >= max_snap_len) {
			err = SET_ERROR(ENAMETOOLONG);
			goto out;
		}
		err = dsl_dataset_snap_lookup(hds, ds->ds_snapname, &val);
		if (err == 0) {
			fnvlist_add_boolean(ddpa->err_ds,
			    snap->ds->ds_snapname);
			conflicting_snaps = B_TRUE;
		} else if (err != ENOENT) {
			goto out;
		}

		/* The very first snapshot does not have a deadlist */
		if (dsl_dataset_phys(ds)->ds_prev_snap_obj == 0)
			continue;

		dsl_deadlist_space(&ds->ds_deadlist,
		    &dlused, &dlcomp, &dluncomp);
		ddpa->used += dlused;
		ddpa->comp += dlcomp;
		ddpa->uncomp += dluncomp;
	}

	/*
	 * In order to return the full list of conflicting snapshots, we check
	 * whether there was a conflict after traversing all of them.
	 */
	if (conflicting_snaps) {
		err = SET_ERROR(EEXIST);
		goto out;
	}

	/*
	 * If we are a clone of a clone then we never reached ORIGIN,
	 * so we need to subtract out the clone origin's used space.
	 */
	if (ddpa->origin_origin) {
		ddpa->used -=
		    dsl_dataset_phys(ddpa->origin_origin)->ds_referenced_bytes;
		ddpa->comp -=
		    dsl_dataset_phys(ddpa->origin_origin)->ds_compressed_bytes;
		ddpa->uncomp -=
		    dsl_dataset_phys(ddpa->origin_origin)->
		    ds_uncompressed_bytes;
	}

	/* Check that there is enough space and limit headroom here */
	err = dsl_dir_transfer_possible(origin_ds->ds_dir, hds->ds_dir,
	    0, ss_mv_cnt, ddpa->used, ddpa->cr);
	if (err != 0)
		goto out;

	/*
	 * Compute the amounts of space that will be used by snapshots
	 * after the promotion (for both origin and clone).  For each,
	 * it is the amount of space that will be on all of their
	 * deadlists (that was not born before their new origin).
	 */
	if (dsl_dir_phys(hds->ds_dir)->dd_flags & DD_FLAG_USED_BREAKDOWN) {
		uint64_t space;

		/*
		 * Note, typically this will not be a clone of a clone,
		 * so dd_origin_txg will be < TXG_INITIAL, so
		 * these snaplist_space() -> dsl_deadlist_space_range()
		 * calls will be fast because they do not have to
		 * iterate over all bps.
		 */
		snap = list_head(&ddpa->origin_snaps);
		if (snap == NULL) {
			err = SET_ERROR(ENOENT);
			goto out;
		}
		err = snaplist_space(&ddpa->shared_snaps,
		    snap->ds->ds_dir->dd_origin_txg, &ddpa->cloneusedsnap);
		if (err != 0)
			goto out;

		err = snaplist_space(&ddpa->clone_snaps,
		    snap->ds->ds_dir->dd_origin_txg, &space);
		if (err != 0)
			goto out;
		ddpa->cloneusedsnap += space;
	}
	if (dsl_dir_phys(origin_ds->ds_dir)->dd_flags &
	    DD_FLAG_USED_BREAKDOWN) {
		err = snaplist_space(&ddpa->origin_snaps,
		    dsl_dataset_phys(origin_ds)->ds_creation_txg,
		    &ddpa->originusedsnap);
		if (err != 0)
			goto out;
	}

out:
	promote_rele(ddpa, FTAG);
	return (err);
}

void
dsl_dataset_promote_sync(void *arg, dmu_tx_t *tx)
{
	dsl_dataset_promote_arg_t *ddpa = arg;
	dsl_pool_t *dp = dmu_tx_pool(tx);
	dsl_dataset_t *hds;
	struct promotenode *snap;
	dsl_dataset_t *origin_ds;
	dsl_dataset_t *origin_head;
	dsl_dir_t *dd;
	dsl_dir_t *odd = NULL;
	uint64_t oldnext_obj;
	int64_t delta;

	VERIFY0(promote_hold(ddpa, dp, FTAG));
	hds = ddpa->ddpa_clone;

	ASSERT0(dsl_dataset_phys(hds)->ds_flags & DS_FLAG_NOPROMOTE);

	snap = list_head(&ddpa->shared_snaps);
	origin_ds = snap->ds;
	dd = hds->ds_dir;

	snap = list_head(&ddpa->origin_snaps);
	origin_head = snap->ds;

	/*
	 * We need to explicitly open odd, since origin_ds's dd will be
	 * changing.
	 */
	VERIFY0(dsl_dir_hold_obj(dp, origin_ds->ds_dir->dd_object,
	    NULL, FTAG, &odd));

	dsl_dataset_promote_crypt_sync(hds->ds_dir, odd, tx);

	/* change origin's next snap */
	dmu_buf_will_dirty(origin_ds->ds_dbuf, tx);
	oldnext_obj = dsl_dataset_phys(origin_ds)->ds_next_snap_obj;
	snap = list_tail(&ddpa->clone_snaps);
	ASSERT3U(dsl_dataset_phys(snap->ds)->ds_prev_snap_obj, ==,
	    origin_ds->ds_object);
	dsl_dataset_phys(origin_ds)->ds_next_snap_obj = snap->ds->ds_object;

	/* change the origin's next clone */
	if (dsl_dataset_phys(origin_ds)->ds_next_clones_obj) {
		dsl_dataset_remove_from_next_clones(origin_ds,
		    snap->ds->ds_object, tx);
		VERIFY0(zap_add_int(dp->dp_meta_objset,
		    dsl_dataset_phys(origin_ds)->ds_next_clones_obj,
		    oldnext_obj, tx));
	}

	/* change origin */
	dmu_buf_will_dirty(dd->dd_dbuf, tx);
	ASSERT3U(dsl_dir_phys(dd)->dd_origin_obj, ==, origin_ds->ds_object);
	dsl_dir_phys(dd)->dd_origin_obj = dsl_dir_phys(odd)->dd_origin_obj;
	dd->dd_origin_txg = origin_head->ds_dir->dd_origin_txg;
	dmu_buf_will_dirty(odd->dd_dbuf, tx);
	dsl_dir_phys(odd)->dd_origin_obj = origin_ds->ds_object;
	origin_head->ds_dir->dd_origin_txg =
	    dsl_dataset_phys(origin_ds)->ds_creation_txg;

	/* change dd_clone entries */
	if (spa_version(dp->dp_spa) >= SPA_VERSION_DIR_CLONES) {
		VERIFY0(zap_remove_int(dp->dp_meta_objset,
		    dsl_dir_phys(odd)->dd_clones, hds->ds_object, tx));
		VERIFY0(zap_add_int(dp->dp_meta_objset,
		    dsl_dir_phys(ddpa->origin_origin->ds_dir)->dd_clones,
		    hds->ds_object, tx));

		VERIFY0(zap_remove_int(dp->dp_meta_objset,
		    dsl_dir_phys(ddpa->origin_origin->ds_dir)->dd_clones,
		    origin_head->ds_object, tx));
		if (dsl_dir_phys(dd)->dd_clones == 0) {
			dsl_dir_phys(dd)->dd_clones =
			    zap_create(dp->dp_meta_objset, DMU_OT_DSL_CLONES,
			    DMU_OT_NONE, 0, tx);
		}
		VERIFY0(zap_add_int(dp->dp_meta_objset,
		    dsl_dir_phys(dd)->dd_clones, origin_head->ds_object, tx));
	}

	/* move snapshots to this dir */
	for (snap = list_head(&ddpa->shared_snaps); snap;
	    snap = list_next(&ddpa->shared_snaps, snap)) {
		dsl_dataset_t *ds = snap->ds;

		/*
		 * Property callbacks are registered to a particular
		 * dsl_dir.  Since ours is changing, evict the objset
		 * so that they will be unregistered from the old dsl_dir.
		 */
		if (ds->ds_objset) {
			dmu_objset_evict(ds->ds_objset);
			ds->ds_objset = NULL;
		}

		/* move snap name entry */
		VERIFY0(dsl_dataset_get_snapname(ds));
		VERIFY0(dsl_dataset_snap_remove(origin_head,
		    ds->ds_snapname, tx, B_TRUE));
		VERIFY0(zap_add(dp->dp_meta_objset,
		    dsl_dataset_phys(hds)->ds_snapnames_zapobj, ds->ds_snapname,
		    8, 1, &ds->ds_object, tx));
		dsl_fs_ss_count_adjust(hds->ds_dir, 1,
		    DD_FIELD_SNAPSHOT_COUNT, tx);

		/* change containing dsl_dir */
		dmu_buf_will_dirty(ds->ds_dbuf, tx);
		ASSERT3U(dsl_dataset_phys(ds)->ds_dir_obj, ==, odd->dd_object);
		dsl_dataset_phys(ds)->ds_dir_obj = dd->dd_object;
		ASSERT3P(ds->ds_dir, ==, odd);
		dsl_dir_rele(ds->ds_dir, ds);
		VERIFY0(dsl_dir_hold_obj(dp, dd->dd_object,
		    NULL, ds, &ds->ds_dir));

		/* move any clone references */
		if (dsl_dataset_phys(ds)->ds_next_clones_obj &&
		    spa_version(dp->dp_spa) >= SPA_VERSION_DIR_CLONES) {
			zap_cursor_t zc;
			zap_attribute_t za;

			for (zap_cursor_init(&zc, dp->dp_meta_objset,
			    dsl_dataset_phys(ds)->ds_next_clones_obj);
			    zap_cursor_retrieve(&zc, &za) == 0;
			    zap_cursor_advance(&zc)) {
				dsl_dataset_t *cnds;
				uint64_t o;

				if (za.za_first_integer == oldnext_obj) {
					/*
					 * We've already moved the
					 * origin's reference.
					 */
					continue;
				}

				VERIFY0(dsl_dataset_hold_obj(dp,
				    za.za_first_integer, FTAG, &cnds));
				o = dsl_dir_phys(cnds->ds_dir)->
				    dd_head_dataset_obj;

				VERIFY0(zap_remove_int(dp->dp_meta_objset,
				    dsl_dir_phys(odd)->dd_clones, o, tx));
				VERIFY0(zap_add_int(dp->dp_meta_objset,
				    dsl_dir_phys(dd)->dd_clones, o, tx));
				dsl_dataset_rele(cnds, FTAG);
			}
			zap_cursor_fini(&zc);
		}

		ASSERT(!dsl_prop_hascb(ds));
	}

	/*
	 * Change space accounting.
	 * Note, pa->*usedsnap and dd_used_breakdown[SNAP] will either
	 * both be valid, or both be 0 (resulting in delta == 0).  This
	 * is true for each of {clone,origin} independently.
	 */

	delta = ddpa->cloneusedsnap -
	    dsl_dir_phys(dd)->dd_used_breakdown[DD_USED_SNAP];
	ASSERT3S(delta, >=, 0);
	ASSERT3U(ddpa->used, >=, delta);
	dsl_dir_diduse_space(dd, DD_USED_SNAP, delta, 0, 0, tx);
	dsl_dir_diduse_space(dd, DD_USED_HEAD,
	    ddpa->used - delta, ddpa->comp, ddpa->uncomp, tx);

	delta = ddpa->originusedsnap -
	    dsl_dir_phys(odd)->dd_used_breakdown[DD_USED_SNAP];
	ASSERT3S(delta, <=, 0);
	ASSERT3U(ddpa->used, >=, -delta);
	dsl_dir_diduse_space(odd, DD_USED_SNAP, delta, 0, 0, tx);
	dsl_dir_diduse_space(odd, DD_USED_HEAD,
	    -ddpa->used - delta, -ddpa->comp, -ddpa->uncomp, tx);

	dsl_dataset_phys(origin_ds)->ds_unique_bytes = ddpa->unique;

	/* log history record */
	spa_history_log_internal_ds(hds, "promote", tx, "");

	dsl_dir_rele(odd, FTAG);
	promote_rele(ddpa, FTAG);
}

/*
 * Make a list of dsl_dataset_t's for the snapshots between first_obj
 * (exclusive) and last_obj (inclusive).  The list will be in reverse
 * order (last_obj will be the list_head()).  If first_obj == 0, do all
 * snapshots back to this dataset's origin.
 */
static int
snaplist_make(dsl_pool_t *dp,
    uint64_t first_obj, uint64_t last_obj, list_t *l, void *tag)
{
	uint64_t obj = last_obj;

	list_create(l, sizeof (struct promotenode),
	    offsetof(struct promotenode, link));

	while (obj != first_obj) {
		dsl_dataset_t *ds;
		struct promotenode *snap;
		int err;

		err = dsl_dataset_hold_obj(dp, obj, tag, &ds);
		ASSERT(err != ENOENT);
		if (err != 0)
			return (err);

		if (first_obj == 0)
			first_obj = dsl_dir_phys(ds->ds_dir)->dd_origin_obj;

		snap = kmem_alloc(sizeof (*snap), KM_SLEEP);
		snap->ds = ds;
		list_insert_tail(l, snap);
		obj = dsl_dataset_phys(ds)->ds_prev_snap_obj;
	}

	return (0);
}

static int
snaplist_space(list_t *l, uint64_t mintxg, uint64_t *spacep)
{
	struct promotenode *snap;

	*spacep = 0;
	for (snap = list_head(l); snap; snap = list_next(l, snap)) {
		uint64_t used, comp, uncomp;
		dsl_deadlist_space_range(&snap->ds->ds_deadlist,
		    mintxg, UINT64_MAX, &used, &comp, &uncomp);
		*spacep += used;
	}
	return (0);
}

static void
snaplist_destroy(list_t *l, void *tag)
{
	struct promotenode *snap;

	if (l == NULL || !list_link_active(&l->list_head))
		return;

	while ((snap = list_tail(l)) != NULL) {
		list_remove(l, snap);
		dsl_dataset_rele(snap->ds, tag);
		kmem_free(snap, sizeof (*snap));
	}
	list_destroy(l);
}

static int
promote_hold(dsl_dataset_promote_arg_t *ddpa, dsl_pool_t *dp, void *tag)
{
	int error;
	dsl_dir_t *dd;
	struct promotenode *snap;

	error = dsl_dataset_hold(dp, ddpa->ddpa_clonename, tag,
	    &ddpa->ddpa_clone);
	if (error != 0)
		return (error);
	dd = ddpa->ddpa_clone->ds_dir;

	if (ddpa->ddpa_clone->ds_is_snapshot ||
	    !dsl_dir_is_clone(dd)) {
		dsl_dataset_rele(ddpa->ddpa_clone, tag);
		return (SET_ERROR(EINVAL));
	}

	error = snaplist_make(dp, 0, dsl_dir_phys(dd)->dd_origin_obj,
	    &ddpa->shared_snaps, tag);
	if (error != 0)
		goto out;

	error = snaplist_make(dp, 0, ddpa->ddpa_clone->ds_object,
	    &ddpa->clone_snaps, tag);
	if (error != 0)
		goto out;

	snap = list_head(&ddpa->shared_snaps);
	ASSERT3U(snap->ds->ds_object, ==, dsl_dir_phys(dd)->dd_origin_obj);
	error = snaplist_make(dp, dsl_dir_phys(dd)->dd_origin_obj,
	    dsl_dir_phys(snap->ds->ds_dir)->dd_head_dataset_obj,
	    &ddpa->origin_snaps, tag);
	if (error != 0)
		goto out;

	if (dsl_dir_phys(snap->ds->ds_dir)->dd_origin_obj != 0) {
		error = dsl_dataset_hold_obj(dp,
		    dsl_dir_phys(snap->ds->ds_dir)->dd_origin_obj,
		    tag, &ddpa->origin_origin);
		if (error != 0)
			goto out;
	}
out:
	if (error != 0)
		promote_rele(ddpa, tag);
	return (error);
}

static void
promote_rele(dsl_dataset_promote_arg_t *ddpa, void *tag)
{
	snaplist_destroy(&ddpa->shared_snaps, tag);
	snaplist_destroy(&ddpa->clone_snaps, tag);
	snaplist_destroy(&ddpa->origin_snaps, tag);
	if (ddpa->origin_origin != NULL)
		dsl_dataset_rele(ddpa->origin_origin, tag);
	dsl_dataset_rele(ddpa->ddpa_clone, tag);
}

/*
 * Promote a clone.
 *
 * If it fails due to a conflicting snapshot name, "conflsnap" will be filled
 * in with the name.  (It must be at least ZFS_MAX_DATASET_NAME_LEN bytes long.)
 */
int
dsl_dataset_promote(const char *name, char *conflsnap)
{
	dsl_dataset_promote_arg_t ddpa = { 0 };
	uint64_t numsnaps;
	int error;
	nvpair_t *snap_pair;
	objset_t *os;

	/*
	 * We will modify space proportional to the number of
	 * snapshots.  Compute numsnaps.
	 */
	error = dmu_objset_hold(name, FTAG, &os);
	if (error != 0)
		return (error);
	error = zap_count(dmu_objset_pool(os)->dp_meta_objset,
	    dsl_dataset_phys(dmu_objset_ds(os))->ds_snapnames_zapobj,
	    &numsnaps);
	dmu_objset_rele(os, FTAG);
	if (error != 0)
		return (error);

	ddpa.ddpa_clonename = name;
	ddpa.err_ds = fnvlist_alloc();
	ddpa.cr = CRED();

	error = dsl_sync_task(name, dsl_dataset_promote_check,
	    dsl_dataset_promote_sync, &ddpa,
	    2 + numsnaps, ZFS_SPACE_CHECK_RESERVED);

	/*
	 * Return the first conflicting snapshot found.
	 */
	snap_pair = nvlist_next_nvpair(ddpa.err_ds, NULL);
	if (snap_pair != NULL && conflsnap != NULL)
		(void) strcpy(conflsnap, nvpair_name(snap_pair));

	fnvlist_free(ddpa.err_ds);
	return (error);
}

int
dsl_dataset_clone_swap_check_impl(dsl_dataset_t *clone,
    dsl_dataset_t *origin_head, boolean_t force, void *owner, dmu_tx_t *tx)
{
	/*
	 * "slack" factor for received datasets with refquota set on them.
	 * See the bottom of this function for details on its use.
	 */
	uint64_t refquota_slack = (uint64_t)DMU_MAX_ACCESS *
	    spa_asize_inflation;
	int64_t unused_refres_delta;

	/* they should both be heads */
	if (clone->ds_is_snapshot ||
	    origin_head->ds_is_snapshot)
		return (SET_ERROR(EINVAL));

	/* if we are not forcing, the branch point should be just before them */
	if (!force && clone->ds_prev != origin_head->ds_prev)
		return (SET_ERROR(EINVAL));

	/* clone should be the clone (unless they are unrelated) */
	if (clone->ds_prev != NULL &&
	    clone->ds_prev != clone->ds_dir->dd_pool->dp_origin_snap &&
	    origin_head->ds_dir != clone->ds_prev->ds_dir)
		return (SET_ERROR(EINVAL));

	/* the clone should be a child of the origin */
	if (clone->ds_dir->dd_parent != origin_head->ds_dir)
		return (SET_ERROR(EINVAL));

	/* origin_head shouldn't be modified unless 'force' */
	if (!force &&
	    dsl_dataset_modified_since_snap(origin_head, origin_head->ds_prev))
		return (SET_ERROR(ETXTBSY));

	/* origin_head should have no long holds (e.g. is not mounted) */
	if (dsl_dataset_handoff_check(origin_head, owner, tx))
		return (SET_ERROR(EBUSY));

	/* check amount of any unconsumed refreservation */
	unused_refres_delta =
	    (int64_t)MIN(origin_head->ds_reserved,
	    dsl_dataset_phys(origin_head)->ds_unique_bytes) -
	    (int64_t)MIN(origin_head->ds_reserved,
	    dsl_dataset_phys(clone)->ds_unique_bytes);

	if (unused_refres_delta > 0 &&
	    unused_refres_delta >
	    dsl_dir_space_available(origin_head->ds_dir, NULL, 0, TRUE))
		return (SET_ERROR(ENOSPC));

	/*
	 * The clone can't be too much over the head's refquota.
	 *
	 * To ensure that the entire refquota can be used, we allow one
	 * transaction to exceed the the refquota.  Therefore, this check
	 * needs to also allow for the space referenced to be more than the
	 * refquota.  The maximum amount of space that one transaction can use
	 * on disk is DMU_MAX_ACCESS * spa_asize_inflation.  Allowing this
	 * overage ensures that we are able to receive a filesystem that
	 * exceeds the refquota on the source system.
	 *
	 * So that overage is the refquota_slack we use below.
	 */
	if (origin_head->ds_quota != 0 &&
	    dsl_dataset_phys(clone)->ds_referenced_bytes >
	    origin_head->ds_quota + refquota_slack)
		return (SET_ERROR(EDQUOT));

	return (0);
}

static void
dsl_dataset_swap_remap_deadlists(dsl_dataset_t *clone,
    dsl_dataset_t *origin, dmu_tx_t *tx)
{
	uint64_t clone_remap_dl_obj, origin_remap_dl_obj;
	dsl_pool_t *dp = dmu_tx_pool(tx);

	ASSERT(dsl_pool_sync_context(dp));

	clone_remap_dl_obj = dsl_dataset_get_remap_deadlist_object(clone);
	origin_remap_dl_obj = dsl_dataset_get_remap_deadlist_object(origin);

	if (clone_remap_dl_obj != 0) {
		dsl_deadlist_close(&clone->ds_remap_deadlist);
		dsl_dataset_unset_remap_deadlist_object(clone, tx);
	}
	if (origin_remap_dl_obj != 0) {
		dsl_deadlist_close(&origin->ds_remap_deadlist);
		dsl_dataset_unset_remap_deadlist_object(origin, tx);
	}

	if (clone_remap_dl_obj != 0) {
		dsl_dataset_set_remap_deadlist_object(origin,
		    clone_remap_dl_obj, tx);
		dsl_deadlist_open(&origin->ds_remap_deadlist,
		    dp->dp_meta_objset, clone_remap_dl_obj);
	}
	if (origin_remap_dl_obj != 0) {
		dsl_dataset_set_remap_deadlist_object(clone,
		    origin_remap_dl_obj, tx);
		dsl_deadlist_open(&clone->ds_remap_deadlist,
		    dp->dp_meta_objset, origin_remap_dl_obj);
	}
}

void
dsl_dataset_clone_swap_sync_impl(dsl_dataset_t *clone,
    dsl_dataset_t *origin_head, dmu_tx_t *tx)
{
	dsl_pool_t *dp = dmu_tx_pool(tx);
	int64_t unused_refres_delta;

	ASSERT(clone->ds_reserved == 0);
	/*
	 * NOTE: On DEBUG kernels there could be a race between this and
	 * the check function if spa_asize_inflation is adjusted...
	 */
	ASSERT(origin_head->ds_quota == 0 ||
	    dsl_dataset_phys(clone)->ds_unique_bytes <= origin_head->ds_quota +
	    DMU_MAX_ACCESS * spa_asize_inflation);
	ASSERT3P(clone->ds_prev, ==, origin_head->ds_prev);

	/*
	 * Swap per-dataset feature flags.
	 */
	for (spa_feature_t f = 0; f < SPA_FEATURES; f++) {
		if (!(spa_feature_table[f].fi_flags &
		    ZFEATURE_FLAG_PER_DATASET)) {
			ASSERT(!dsl_dataset_feature_is_active(clone, f));
			ASSERT(!dsl_dataset_feature_is_active(origin_head, f));
			continue;
		}

		boolean_t clone_inuse = dsl_dataset_feature_is_active(clone, f);
		void *clone_feature = clone->ds_feature[f];
		boolean_t origin_head_inuse =
		    dsl_dataset_feature_is_active(origin_head, f);
		void *origin_head_feature = origin_head->ds_feature[f];

		if (clone_inuse)
			dsl_dataset_deactivate_feature_impl(clone, f, tx);
		if (origin_head_inuse)
			dsl_dataset_deactivate_feature_impl(origin_head, f, tx);

		if (clone_inuse) {
			dsl_dataset_activate_feature(origin_head->ds_object, f,
			    clone_feature, tx);
			origin_head->ds_feature[f] = clone_feature;
		}
		if (origin_head_inuse) {
			dsl_dataset_activate_feature(clone->ds_object, f,
			    origin_head_feature, tx);
			clone->ds_feature[f] = origin_head_feature;
		}
	}

	dmu_buf_will_dirty(clone->ds_dbuf, tx);
	dmu_buf_will_dirty(origin_head->ds_dbuf, tx);

	if (clone->ds_objset != NULL) {
		dmu_objset_evict(clone->ds_objset);
		clone->ds_objset = NULL;
	}

	if (origin_head->ds_objset != NULL) {
		dmu_objset_evict(origin_head->ds_objset);
		origin_head->ds_objset = NULL;
	}

	unused_refres_delta =
	    (int64_t)MIN(origin_head->ds_reserved,
	    dsl_dataset_phys(origin_head)->ds_unique_bytes) -
	    (int64_t)MIN(origin_head->ds_reserved,
	    dsl_dataset_phys(clone)->ds_unique_bytes);

	/*
	 * Reset origin's unique bytes, if it exists.
	 */
	if (clone->ds_prev) {
		dsl_dataset_t *origin = clone->ds_prev;
		uint64_t comp, uncomp;

		dmu_buf_will_dirty(origin->ds_dbuf, tx);
		dsl_deadlist_space_range(&clone->ds_deadlist,
		    dsl_dataset_phys(origin)->ds_prev_snap_txg, UINT64_MAX,
		    &dsl_dataset_phys(origin)->ds_unique_bytes, &comp, &uncomp);
	}

	/* swap blkptrs */
	{
		rrw_enter(&clone->ds_bp_rwlock, RW_WRITER, FTAG);
		rrw_enter(&origin_head->ds_bp_rwlock, RW_WRITER, FTAG);
		blkptr_t tmp;
		tmp = dsl_dataset_phys(origin_head)->ds_bp;
		dsl_dataset_phys(origin_head)->ds_bp =
		    dsl_dataset_phys(clone)->ds_bp;
		dsl_dataset_phys(clone)->ds_bp = tmp;
		rrw_exit(&origin_head->ds_bp_rwlock, FTAG);
		rrw_exit(&clone->ds_bp_rwlock, FTAG);
	}

	/* set dd_*_bytes */
	{
		int64_t dused, dcomp, duncomp;
		uint64_t cdl_used, cdl_comp, cdl_uncomp;
		uint64_t odl_used, odl_comp, odl_uncomp;

		ASSERT3U(dsl_dir_phys(clone->ds_dir)->
		    dd_used_breakdown[DD_USED_SNAP], ==, 0);

		dsl_deadlist_space(&clone->ds_deadlist,
		    &cdl_used, &cdl_comp, &cdl_uncomp);
		dsl_deadlist_space(&origin_head->ds_deadlist,
		    &odl_used, &odl_comp, &odl_uncomp);

		dused = dsl_dataset_phys(clone)->ds_referenced_bytes +
		    cdl_used -
		    (dsl_dataset_phys(origin_head)->ds_referenced_bytes +
		    odl_used);
		dcomp = dsl_dataset_phys(clone)->ds_compressed_bytes +
		    cdl_comp -
		    (dsl_dataset_phys(origin_head)->ds_compressed_bytes +
		    odl_comp);
		duncomp = dsl_dataset_phys(clone)->ds_uncompressed_bytes +
		    cdl_uncomp -
		    (dsl_dataset_phys(origin_head)->ds_uncompressed_bytes +
		    odl_uncomp);

		dsl_dir_diduse_space(origin_head->ds_dir, DD_USED_HEAD,
		    dused, dcomp, duncomp, tx);
		dsl_dir_diduse_space(clone->ds_dir, DD_USED_HEAD,
		    -dused, -dcomp, -duncomp, tx);

		/*
		 * The difference in the space used by snapshots is the
		 * difference in snapshot space due to the head's
		 * deadlist (since that's the only thing that's
		 * changing that affects the snapused).
		 */
		dsl_deadlist_space_range(&clone->ds_deadlist,
		    origin_head->ds_dir->dd_origin_txg, UINT64_MAX,
		    &cdl_used, &cdl_comp, &cdl_uncomp);
		dsl_deadlist_space_range(&origin_head->ds_deadlist,
		    origin_head->ds_dir->dd_origin_txg, UINT64_MAX,
		    &odl_used, &odl_comp, &odl_uncomp);
		dsl_dir_transfer_space(origin_head->ds_dir, cdl_used - odl_used,
		    DD_USED_HEAD, DD_USED_SNAP, tx);
	}

	/* swap ds_*_bytes */
	SWITCH64(dsl_dataset_phys(origin_head)->ds_referenced_bytes,
	    dsl_dataset_phys(clone)->ds_referenced_bytes);
	SWITCH64(dsl_dataset_phys(origin_head)->ds_compressed_bytes,
	    dsl_dataset_phys(clone)->ds_compressed_bytes);
	SWITCH64(dsl_dataset_phys(origin_head)->ds_uncompressed_bytes,
	    dsl_dataset_phys(clone)->ds_uncompressed_bytes);
	SWITCH64(dsl_dataset_phys(origin_head)->ds_unique_bytes,
	    dsl_dataset_phys(clone)->ds_unique_bytes);

	/* apply any parent delta for change in unconsumed refreservation */
	dsl_dir_diduse_space(origin_head->ds_dir, DD_USED_REFRSRV,
	    unused_refres_delta, 0, 0, tx);

	/*
	 * Swap deadlists.
	 */
	dsl_deadlist_close(&clone->ds_deadlist);
	dsl_deadlist_close(&origin_head->ds_deadlist);
	SWITCH64(dsl_dataset_phys(origin_head)->ds_deadlist_obj,
	    dsl_dataset_phys(clone)->ds_deadlist_obj);
	dsl_deadlist_open(&clone->ds_deadlist, dp->dp_meta_objset,
	    dsl_dataset_phys(clone)->ds_deadlist_obj);
	dsl_deadlist_open(&origin_head->ds_deadlist, dp->dp_meta_objset,
	    dsl_dataset_phys(origin_head)->ds_deadlist_obj);
	dsl_dataset_swap_remap_deadlists(clone, origin_head, tx);

	dsl_scan_ds_clone_swapped(origin_head, clone, tx);

	spa_history_log_internal_ds(clone, "clone swap", tx,
	    "parent=%s", origin_head->ds_dir->dd_myname);
}

/*
 * Given a pool name and a dataset object number in that pool,
 * return the name of that dataset.
 */
int
dsl_dsobj_to_dsname(char *pname, uint64_t obj, char *buf)
{
	dsl_pool_t *dp;
	dsl_dataset_t *ds;
	int error;

	error = dsl_pool_hold(pname, FTAG, &dp);
	if (error != 0)
		return (error);

	error = dsl_dataset_hold_obj(dp, obj, FTAG, &ds);
	if (error == 0) {
		dsl_dataset_name(ds, buf);
		dsl_dataset_rele(ds, FTAG);
	}
	dsl_pool_rele(dp, FTAG);

	return (error);
}

int
dsl_dataset_check_quota(dsl_dataset_t *ds, boolean_t check_quota,
    uint64_t asize, uint64_t inflight, uint64_t *used, uint64_t *ref_rsrv)
{
	int error = 0;

	ASSERT3S(asize, >, 0);

	/*
	 * *ref_rsrv is the portion of asize that will come from any
	 * unconsumed refreservation space.
	 */
	*ref_rsrv = 0;

	mutex_enter(&ds->ds_lock);
	/*
	 * Make a space adjustment for reserved bytes.
	 */
	if (ds->ds_reserved > dsl_dataset_phys(ds)->ds_unique_bytes) {
		ASSERT3U(*used, >=,
		    ds->ds_reserved - dsl_dataset_phys(ds)->ds_unique_bytes);
		*used -=
		    (ds->ds_reserved - dsl_dataset_phys(ds)->ds_unique_bytes);
		*ref_rsrv =
		    asize - MIN(asize, parent_delta(ds, asize + inflight));
	}

	if (!check_quota || ds->ds_quota == 0) {
		mutex_exit(&ds->ds_lock);
		return (0);
	}
	/*
	 * If they are requesting more space, and our current estimate
	 * is over quota, they get to try again unless the actual
	 * on-disk is over quota and there are no pending changes (which
	 * may free up space for us).
	 */
	if (dsl_dataset_phys(ds)->ds_referenced_bytes + inflight >=
	    ds->ds_quota) {
		if (inflight > 0 ||
		    dsl_dataset_phys(ds)->ds_referenced_bytes < ds->ds_quota)
			error = SET_ERROR(ERESTART);
		else
			error = SET_ERROR(EDQUOT);
	}
	mutex_exit(&ds->ds_lock);

	return (error);
}

typedef struct dsl_dataset_set_qr_arg {
	const char *ddsqra_name;
	zprop_source_t ddsqra_source;
	uint64_t ddsqra_value;
} dsl_dataset_set_qr_arg_t;


/* ARGSUSED */
static int
dsl_dataset_set_refquota_check(void *arg, dmu_tx_t *tx)
{
	dsl_dataset_set_qr_arg_t *ddsqra = arg;
	dsl_pool_t *dp = dmu_tx_pool(tx);
	dsl_dataset_t *ds;
	int error;
	uint64_t newval;

	if (spa_version(dp->dp_spa) < SPA_VERSION_REFQUOTA)
		return (SET_ERROR(ENOTSUP));

	error = dsl_dataset_hold(dp, ddsqra->ddsqra_name, FTAG, &ds);
	if (error != 0)
		return (error);

	if (ds->ds_is_snapshot) {
		dsl_dataset_rele(ds, FTAG);
		return (SET_ERROR(EINVAL));
	}

	error = dsl_prop_predict(ds->ds_dir,
	    zfs_prop_to_name(ZFS_PROP_REFQUOTA),
	    ddsqra->ddsqra_source, ddsqra->ddsqra_value, &newval);
	if (error != 0) {
		dsl_dataset_rele(ds, FTAG);
		return (error);
	}

	if (newval == 0) {
		dsl_dataset_rele(ds, FTAG);
		return (0);
	}

	if (newval < dsl_dataset_phys(ds)->ds_referenced_bytes ||
	    newval < ds->ds_reserved) {
		dsl_dataset_rele(ds, FTAG);
		return (SET_ERROR(ENOSPC));
	}

	dsl_dataset_rele(ds, FTAG);
	return (0);
}

static void
dsl_dataset_set_refquota_sync(void *arg, dmu_tx_t *tx)
{
	dsl_dataset_set_qr_arg_t *ddsqra = arg;
	dsl_pool_t *dp = dmu_tx_pool(tx);
	dsl_dataset_t *ds = NULL;
	uint64_t newval;

	VERIFY0(dsl_dataset_hold(dp, ddsqra->ddsqra_name, FTAG, &ds));

	dsl_prop_set_sync_impl(ds,
	    zfs_prop_to_name(ZFS_PROP_REFQUOTA),
	    ddsqra->ddsqra_source, sizeof (ddsqra->ddsqra_value), 1,
	    &ddsqra->ddsqra_value, tx);

	VERIFY0(dsl_prop_get_int_ds(ds,
	    zfs_prop_to_name(ZFS_PROP_REFQUOTA), &newval));

	if (ds->ds_quota != newval) {
		dmu_buf_will_dirty(ds->ds_dbuf, tx);
		ds->ds_quota = newval;
	}
	dsl_dataset_rele(ds, FTAG);
}

int
dsl_dataset_set_refquota(const char *dsname, zprop_source_t source,
    uint64_t refquota)
{
	dsl_dataset_set_qr_arg_t ddsqra;

	ddsqra.ddsqra_name = dsname;
	ddsqra.ddsqra_source = source;
	ddsqra.ddsqra_value = refquota;

	return (dsl_sync_task(dsname, dsl_dataset_set_refquota_check,
	    dsl_dataset_set_refquota_sync, &ddsqra, 0,
	    ZFS_SPACE_CHECK_EXTRA_RESERVED));
}

static int
dsl_dataset_set_refreservation_check(void *arg, dmu_tx_t *tx)
{
	dsl_dataset_set_qr_arg_t *ddsqra = arg;
	dsl_pool_t *dp = dmu_tx_pool(tx);
	dsl_dataset_t *ds;
	int error;
	uint64_t newval, unique;

	if (spa_version(dp->dp_spa) < SPA_VERSION_REFRESERVATION)
		return (SET_ERROR(ENOTSUP));

	error = dsl_dataset_hold(dp, ddsqra->ddsqra_name, FTAG, &ds);
	if (error != 0)
		return (error);

	if (ds->ds_is_snapshot) {
		dsl_dataset_rele(ds, FTAG);
		return (SET_ERROR(EINVAL));
	}

	error = dsl_prop_predict(ds->ds_dir,
	    zfs_prop_to_name(ZFS_PROP_REFRESERVATION),
	    ddsqra->ddsqra_source, ddsqra->ddsqra_value, &newval);
	if (error != 0) {
		dsl_dataset_rele(ds, FTAG);
		return (error);
	}

	/*
	 * If we are doing the preliminary check in open context, the
	 * space estimates may be inaccurate.
	 */
	if (!dmu_tx_is_syncing(tx)) {
		dsl_dataset_rele(ds, FTAG);
		return (0);
	}

	mutex_enter(&ds->ds_lock);
	if (!DS_UNIQUE_IS_ACCURATE(ds))
		dsl_dataset_recalc_head_uniq(ds);
	unique = dsl_dataset_phys(ds)->ds_unique_bytes;
	mutex_exit(&ds->ds_lock);

	if (MAX(unique, newval) > MAX(unique, ds->ds_reserved)) {
		uint64_t delta = MAX(unique, newval) -
		    MAX(unique, ds->ds_reserved);

		if (delta >
		    dsl_dir_space_available(ds->ds_dir, NULL, 0, B_TRUE) ||
		    (ds->ds_quota > 0 && newval > ds->ds_quota)) {
			dsl_dataset_rele(ds, FTAG);
			return (SET_ERROR(ENOSPC));
		}
	}

	dsl_dataset_rele(ds, FTAG);
	return (0);
}

void
dsl_dataset_set_refreservation_sync_impl(dsl_dataset_t *ds,
    zprop_source_t source, uint64_t value, dmu_tx_t *tx)
{
	uint64_t newval;
	uint64_t unique;
	int64_t delta;

	dsl_prop_set_sync_impl(ds, zfs_prop_to_name(ZFS_PROP_REFRESERVATION),
	    source, sizeof (value), 1, &value, tx);

	VERIFY0(dsl_prop_get_int_ds(ds,
	    zfs_prop_to_name(ZFS_PROP_REFRESERVATION), &newval));

	dmu_buf_will_dirty(ds->ds_dbuf, tx);
	mutex_enter(&ds->ds_dir->dd_lock);
	mutex_enter(&ds->ds_lock);
	ASSERT(DS_UNIQUE_IS_ACCURATE(ds));
	unique = dsl_dataset_phys(ds)->ds_unique_bytes;
	delta = MAX(0, (int64_t)(newval - unique)) -
	    MAX(0, (int64_t)(ds->ds_reserved - unique));
	ds->ds_reserved = newval;
	mutex_exit(&ds->ds_lock);

	dsl_dir_diduse_space(ds->ds_dir, DD_USED_REFRSRV, delta, 0, 0, tx);
	mutex_exit(&ds->ds_dir->dd_lock);
}

static void
dsl_dataset_set_refreservation_sync(void *arg, dmu_tx_t *tx)
{
	dsl_dataset_set_qr_arg_t *ddsqra = arg;
	dsl_pool_t *dp = dmu_tx_pool(tx);
	dsl_dataset_t *ds = NULL;

	VERIFY0(dsl_dataset_hold(dp, ddsqra->ddsqra_name, FTAG, &ds));
	dsl_dataset_set_refreservation_sync_impl(ds,
	    ddsqra->ddsqra_source, ddsqra->ddsqra_value, tx);
	dsl_dataset_rele(ds, FTAG);
}

int
dsl_dataset_set_refreservation(const char *dsname, zprop_source_t source,
    uint64_t refreservation)
{
	dsl_dataset_set_qr_arg_t ddsqra;

	ddsqra.ddsqra_name = dsname;
	ddsqra.ddsqra_source = source;
	ddsqra.ddsqra_value = refreservation;

	return (dsl_sync_task(dsname, dsl_dataset_set_refreservation_check,
	    dsl_dataset_set_refreservation_sync, &ddsqra, 0,
	    ZFS_SPACE_CHECK_EXTRA_RESERVED));
}

/*
 * Return (in *usedp) the amount of space written in new that is not
 * present in oldsnap.  New may be a snapshot or the head.  Old must be
 * a snapshot before new, in new's filesystem (or its origin).  If not then
 * fail and return EINVAL.
 *
 * The written space is calculated by considering two components:  First, we
 * ignore any freed space, and calculate the written as new's used space
 * minus old's used space.  Next, we add in the amount of space that was freed
 * between the two snapshots, thus reducing new's used space relative to old's.
 * Specifically, this is the space that was born before old->ds_creation_txg,
 * and freed before new (ie. on new's deadlist or a previous deadlist).
 *
 * space freed                         [---------------------]
 * snapshots                       ---O-------O--------O-------O------
 *                                         oldsnap            new
 */
int
dsl_dataset_space_written(dsl_dataset_t *oldsnap, dsl_dataset_t *new,
    uint64_t *usedp, uint64_t *compp, uint64_t *uncompp)
{
	int err = 0;
	uint64_t snapobj;
	dsl_pool_t *dp = new->ds_dir->dd_pool;

	ASSERT(dsl_pool_config_held(dp));

	*usedp = 0;
	*usedp += dsl_dataset_phys(new)->ds_referenced_bytes;
	*usedp -= dsl_dataset_phys(oldsnap)->ds_referenced_bytes;

	*compp = 0;
	*compp += dsl_dataset_phys(new)->ds_compressed_bytes;
	*compp -= dsl_dataset_phys(oldsnap)->ds_compressed_bytes;

	*uncompp = 0;
	*uncompp += dsl_dataset_phys(new)->ds_uncompressed_bytes;
	*uncompp -= dsl_dataset_phys(oldsnap)->ds_uncompressed_bytes;

	snapobj = new->ds_object;
	while (snapobj != oldsnap->ds_object) {
		dsl_dataset_t *snap;
		uint64_t used, comp, uncomp;

		if (snapobj == new->ds_object) {
			snap = new;
		} else {
			err = dsl_dataset_hold_obj(dp, snapobj, FTAG, &snap);
			if (err != 0)
				break;
		}

		if (dsl_dataset_phys(snap)->ds_prev_snap_txg ==
		    dsl_dataset_phys(oldsnap)->ds_creation_txg) {
			/*
			 * The blocks in the deadlist can not be born after
			 * ds_prev_snap_txg, so get the whole deadlist space,
			 * which is more efficient (especially for old-format
			 * deadlists).  Unfortunately the deadlist code
			 * doesn't have enough information to make this
			 * optimization itself.
			 */
			dsl_deadlist_space(&snap->ds_deadlist,
			    &used, &comp, &uncomp);
		} else {
			dsl_deadlist_space_range(&snap->ds_deadlist,
			    0, dsl_dataset_phys(oldsnap)->ds_creation_txg,
			    &used, &comp, &uncomp);
		}
		*usedp += used;
		*compp += comp;
		*uncompp += uncomp;

		/*
		 * If we get to the beginning of the chain of snapshots
		 * (ds_prev_snap_obj == 0) before oldsnap, then oldsnap
		 * was not a snapshot of/before new.
		 */
		snapobj = dsl_dataset_phys(snap)->ds_prev_snap_obj;
		if (snap != new)
			dsl_dataset_rele(snap, FTAG);
		if (snapobj == 0) {
			err = SET_ERROR(EINVAL);
			break;
		}

	}
	return (err);
}

/*
 * Return (in *usedp) the amount of space that will be reclaimed if firstsnap,
 * lastsnap, and all snapshots in between are deleted.
 *
 * blocks that would be freed            [---------------------------]
 * snapshots                       ---O-------O--------O-------O--------O
 *                                        firstsnap        lastsnap
 *
 * This is the set of blocks that were born after the snap before firstsnap,
 * (birth > firstsnap->prev_snap_txg) and died before the snap after the
 * last snap (ie, is on lastsnap->ds_next->ds_deadlist or an earlier deadlist).
 * We calculate this by iterating over the relevant deadlists (from the snap
 * after lastsnap, backward to the snap after firstsnap), summing up the
 * space on the deadlist that was born after the snap before firstsnap.
 */
int
dsl_dataset_space_wouldfree(dsl_dataset_t *firstsnap,
    dsl_dataset_t *lastsnap,
    uint64_t *usedp, uint64_t *compp, uint64_t *uncompp)
{
	int err = 0;
	uint64_t snapobj;
	dsl_pool_t *dp = firstsnap->ds_dir->dd_pool;

	ASSERT(firstsnap->ds_is_snapshot);
	ASSERT(lastsnap->ds_is_snapshot);

	/*
	 * Check that the snapshots are in the same dsl_dir, and firstsnap
	 * is before lastsnap.
	 */
	if (firstsnap->ds_dir != lastsnap->ds_dir ||
	    dsl_dataset_phys(firstsnap)->ds_creation_txg >
	    dsl_dataset_phys(lastsnap)->ds_creation_txg)
		return (SET_ERROR(EINVAL));

	*usedp = *compp = *uncompp = 0;

	snapobj = dsl_dataset_phys(lastsnap)->ds_next_snap_obj;
	while (snapobj != firstsnap->ds_object) {
		dsl_dataset_t *ds;
		uint64_t used, comp, uncomp;

		err = dsl_dataset_hold_obj(dp, snapobj, FTAG, &ds);
		if (err != 0)
			break;

		dsl_deadlist_space_range(&ds->ds_deadlist,
		    dsl_dataset_phys(firstsnap)->ds_prev_snap_txg, UINT64_MAX,
		    &used, &comp, &uncomp);
		*usedp += used;
		*compp += comp;
		*uncompp += uncomp;

		snapobj = dsl_dataset_phys(ds)->ds_prev_snap_obj;
		ASSERT3U(snapobj, !=, 0);
		dsl_dataset_rele(ds, FTAG);
	}
	return (err);
}

/*
 * Return TRUE if 'earlier' is an earlier snapshot in 'later's timeline.
 * For example, they could both be snapshots of the same filesystem, and
 * 'earlier' is before 'later'.  Or 'earlier' could be the origin of
 * 'later's filesystem.  Or 'earlier' could be an older snapshot in the origin's
 * filesystem.  Or 'earlier' could be the origin's origin.
 *
 * If non-zero, earlier_txg is used instead of earlier's ds_creation_txg.
 */
boolean_t
dsl_dataset_is_before(dsl_dataset_t *later, dsl_dataset_t *earlier,
    uint64_t earlier_txg)
{
	dsl_pool_t *dp = later->ds_dir->dd_pool;
	int error;
	boolean_t ret;

	ASSERT(dsl_pool_config_held(dp));
	ASSERT(earlier->ds_is_snapshot || earlier_txg != 0);

	if (earlier_txg == 0)
		earlier_txg = dsl_dataset_phys(earlier)->ds_creation_txg;

	if (later->ds_is_snapshot &&
	    earlier_txg >= dsl_dataset_phys(later)->ds_creation_txg)
		return (B_FALSE);

	if (later->ds_dir == earlier->ds_dir)
		return (B_TRUE);
	if (!dsl_dir_is_clone(later->ds_dir))
		return (B_FALSE);

	if (dsl_dir_phys(later->ds_dir)->dd_origin_obj == earlier->ds_object)
		return (B_TRUE);
	dsl_dataset_t *origin;
	error = dsl_dataset_hold_obj(dp,
	    dsl_dir_phys(later->ds_dir)->dd_origin_obj, FTAG, &origin);
	if (error != 0)
		return (B_FALSE);
	ret = dsl_dataset_is_before(origin, earlier, earlier_txg);
	dsl_dataset_rele(origin, FTAG);
	return (ret);
}

void
dsl_dataset_zapify(dsl_dataset_t *ds, dmu_tx_t *tx)
{
	objset_t *mos = ds->ds_dir->dd_pool->dp_meta_objset;
	dmu_object_zapify(mos, ds->ds_object, DMU_OT_DSL_DATASET, tx);
}

boolean_t
dsl_dataset_is_zapified(dsl_dataset_t *ds)
{
	dmu_object_info_t doi;

	dmu_object_info_from_db(ds->ds_dbuf, &doi);
	return (doi.doi_type == DMU_OTN_ZAP_METADATA);
}

boolean_t
dsl_dataset_has_resume_receive_state(dsl_dataset_t *ds)
{
	return (dsl_dataset_is_zapified(ds) &&
	    zap_contains(ds->ds_dir->dd_pool->dp_meta_objset,
	    ds->ds_object, DS_FIELD_RESUME_TOGUID) == 0);
}

uint64_t
dsl_dataset_get_remap_deadlist_object(dsl_dataset_t *ds)
{
	uint64_t remap_deadlist_obj;
	int err;

	if (!dsl_dataset_is_zapified(ds))
		return (0);

	err = zap_lookup(ds->ds_dir->dd_pool->dp_meta_objset, ds->ds_object,
	    DS_FIELD_REMAP_DEADLIST, sizeof (remap_deadlist_obj), 1,
	    &remap_deadlist_obj);

	if (err != 0) {
		VERIFY3S(err, ==, ENOENT);
		return (0);
	}

	ASSERT(remap_deadlist_obj != 0);
	return (remap_deadlist_obj);
}

boolean_t
dsl_dataset_remap_deadlist_exists(dsl_dataset_t *ds)
{
	EQUIV(dsl_deadlist_is_open(&ds->ds_remap_deadlist),
	    dsl_dataset_get_remap_deadlist_object(ds) != 0);
	return (dsl_deadlist_is_open(&ds->ds_remap_deadlist));
}

static void
dsl_dataset_set_remap_deadlist_object(dsl_dataset_t *ds, uint64_t obj,
    dmu_tx_t *tx)
{
	ASSERT(obj != 0);
	dsl_dataset_zapify(ds, tx);
	VERIFY0(zap_add(ds->ds_dir->dd_pool->dp_meta_objset, ds->ds_object,
	    DS_FIELD_REMAP_DEADLIST, sizeof (obj), 1, &obj, tx));
}

static void
dsl_dataset_unset_remap_deadlist_object(dsl_dataset_t *ds, dmu_tx_t *tx)
{
	VERIFY0(zap_remove(ds->ds_dir->dd_pool->dp_meta_objset,
	    ds->ds_object, DS_FIELD_REMAP_DEADLIST, tx));
}

void
dsl_dataset_destroy_remap_deadlist(dsl_dataset_t *ds, dmu_tx_t *tx)
{
	uint64_t remap_deadlist_object;
	spa_t *spa = ds->ds_dir->dd_pool->dp_spa;

	ASSERT(dmu_tx_is_syncing(tx));
	ASSERT(dsl_dataset_remap_deadlist_exists(ds));

	remap_deadlist_object = ds->ds_remap_deadlist.dl_object;
	dsl_deadlist_close(&ds->ds_remap_deadlist);
	dsl_deadlist_free(spa_meta_objset(spa), remap_deadlist_object, tx);
	dsl_dataset_unset_remap_deadlist_object(ds, tx);
	spa_feature_decr(spa, SPA_FEATURE_OBSOLETE_COUNTS, tx);
}

void
dsl_dataset_create_remap_deadlist(dsl_dataset_t *ds, dmu_tx_t *tx)
{
	uint64_t remap_deadlist_obj;
	spa_t *spa = ds->ds_dir->dd_pool->dp_spa;

	ASSERT(dmu_tx_is_syncing(tx));
	ASSERT(MUTEX_HELD(&ds->ds_remap_deadlist_lock));
	/*
	 * Currently we only create remap deadlists when there are indirect
	 * vdevs with referenced mappings.
	 */
	ASSERT(spa_feature_is_active(spa, SPA_FEATURE_DEVICE_REMOVAL));

	remap_deadlist_obj = dsl_deadlist_clone(
	    &ds->ds_deadlist, UINT64_MAX,
	    dsl_dataset_phys(ds)->ds_prev_snap_obj, tx);
	dsl_dataset_set_remap_deadlist_object(ds,
	    remap_deadlist_obj, tx);
	dsl_deadlist_open(&ds->ds_remap_deadlist, spa_meta_objset(spa),
	    remap_deadlist_obj);
	spa_feature_incr(spa, SPA_FEATURE_OBSOLETE_COUNTS, tx);
}

#if defined(_KERNEL)
#if defined(_LP64)
module_param(zfs_max_recordsize, int, 0644);
MODULE_PARM_DESC(zfs_max_recordsize, "Max allowed record size");
#else
/* Limited to 1M on 32-bit platforms due to lack of virtual address space */
module_param(zfs_max_recordsize, int, 0444);
MODULE_PARM_DESC(zfs_max_recordsize, "Max allowed record size");
#endif

EXPORT_SYMBOL(dsl_dataset_hold);
EXPORT_SYMBOL(dsl_dataset_hold_flags);
EXPORT_SYMBOL(dsl_dataset_hold_obj);
EXPORT_SYMBOL(dsl_dataset_hold_obj_flags);
EXPORT_SYMBOL(dsl_dataset_own);
EXPORT_SYMBOL(dsl_dataset_own_obj);
EXPORT_SYMBOL(dsl_dataset_name);
EXPORT_SYMBOL(dsl_dataset_rele);
EXPORT_SYMBOL(dsl_dataset_rele_flags);
EXPORT_SYMBOL(dsl_dataset_disown);
EXPORT_SYMBOL(dsl_dataset_tryown);
EXPORT_SYMBOL(dsl_dataset_create_sync);
EXPORT_SYMBOL(dsl_dataset_create_sync_dd);
EXPORT_SYMBOL(dsl_dataset_snapshot_check);
EXPORT_SYMBOL(dsl_dataset_snapshot_sync);
EXPORT_SYMBOL(dsl_dataset_promote);
EXPORT_SYMBOL(dsl_dataset_user_hold);
EXPORT_SYMBOL(dsl_dataset_user_release);
EXPORT_SYMBOL(dsl_dataset_get_holds);
EXPORT_SYMBOL(dsl_dataset_get_blkptr);
EXPORT_SYMBOL(dsl_dataset_get_spa);
EXPORT_SYMBOL(dsl_dataset_modified_since_snap);
EXPORT_SYMBOL(dsl_dataset_space_written);
EXPORT_SYMBOL(dsl_dataset_space_wouldfree);
EXPORT_SYMBOL(dsl_dataset_sync);
EXPORT_SYMBOL(dsl_dataset_block_born);
EXPORT_SYMBOL(dsl_dataset_block_kill);
EXPORT_SYMBOL(dsl_dataset_dirty);
EXPORT_SYMBOL(dsl_dataset_stats);
EXPORT_SYMBOL(dsl_dataset_fast_stat);
EXPORT_SYMBOL(dsl_dataset_space);
EXPORT_SYMBOL(dsl_dataset_fsid_guid);
EXPORT_SYMBOL(dsl_dsobj_to_dsname);
EXPORT_SYMBOL(dsl_dataset_check_quota);
EXPORT_SYMBOL(dsl_dataset_clone_swap_check_impl);
EXPORT_SYMBOL(dsl_dataset_clone_swap_sync_impl);
#endif<|MERGE_RESOLUTION|>--- conflicted
+++ resolved
@@ -156,22 +156,16 @@
 		    (void *)B_TRUE;
 	}
 
-<<<<<<< HEAD
 	f = zio_checksum_to_feature(BP_GET_CHECKSUM(bp));
-=======
-	spa_feature_t f = zio_checksum_to_feature(BP_GET_CHECKSUM(bp));
->>>>>>> 8d431940
 	if (f != SPA_FEATURE_NONE) {
 		ASSERT3S(spa_feature_table[f].fi_type, ==,
 		    ZFEATURE_TYPE_BOOLEAN);
 		ds->ds_feature_activation[f] = (void *)B_TRUE;
 	}
-<<<<<<< HEAD
+
 	f = zio_compress_to_feature(BP_GET_COMPRESS(bp));
 	if (f != SPA_FEATURE_NONE)
 		ds->ds_feature_activation[f] = (void *)B_TRUE;
-=======
->>>>>>> 8d431940
 
 	mutex_exit(&ds->ds_lock);
 	dsl_dir_diduse_space(ds->ds_dir, DD_USED_HEAD, delta,
