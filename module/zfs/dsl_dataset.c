--- conflicted
+++ resolved
@@ -1098,10 +1098,6 @@
 	if (ds->ds_phys->ds_bp.blk_fill == 0 &&
 	    dmu_objset_userused_enabled(os)) {
 		ASSERTV(uint64_t count);
-<<<<<<< HEAD
-
-=======
->>>>>>> d60fc5ca
 		ASSERT(zap_count(os, DMU_USERUSED_OBJECT, &count) != 0 ||
 		    count == 0);
 		ASSERT(zap_count(os, DMU_GROUPUSED_OBJECT, &count) != 0 ||
