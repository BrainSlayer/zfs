--- conflicted
+++ resolved
@@ -1081,13 +1081,11 @@
 	/* raw send implies compressok */
 	if (compressok || rawok)
 		featureflags |= DMU_BACKUP_FEATURE_COMPRESSED;
-<<<<<<< HEAD
+
 	if ((compressok || embedok) &&
 	    dsl_dataset_feature_is_active(to_ds, SPA_FEATURE_ZSTD_COMPRESS))
 		featureflags |= DMU_BACKUP_FEATURE_ZSTD;
-=======
-
->>>>>>> f378f42b
+
 	if (rawok && os->os_encrypted)
 		featureflags |= DMU_BACKUP_FEATURE_RAW;
 
