/*
 * CDDL HEADER START
 *
 * The contents of this file are subject to the terms of the
 * Common Development and Distribution License (the "License").
 * You may not use this file except in compliance with the License.
 *
 * You can obtain a copy of the license at usr/src/OPENSOLARIS.LICENSE
 * or http://www.opensolaris.org/os/licensing.
 * See the License for the specific language governing permissions
 * and limitations under the License.
 *
 * When distributing Covered Code, include this CDDL HEADER in each
 * file and include the License file at usr/src/OPENSOLARIS.LICENSE.
 * If applicable, add the following below this CDDL HEADER, with the
 * fields enclosed by brackets "[]" replaced with your own identifying
 * information: Portions Copyright [yyyy] [name of copyright owner]
 *
 * CDDL HEADER END
 */

/*
 * Copyright 2009 Sun Microsystems, Inc.  All rights reserved.
 * Use is subject to license terms.
 */

/*
 * This file contains all the routines used when modifying on-disk SPA state.
 * This includes opening, importing, destroying, exporting a pool, and syncing a
 * pool.
 */

#include <sys/zfs_context.h>
#include <sys/fm/fs/zfs.h>
#include <sys/spa_impl.h>
#include <sys/zio.h>
#include <sys/zio_checksum.h>
#include <sys/zio_compress.h>
#include <sys/dmu.h>
#include <sys/dmu_tx.h>
#include <sys/zap.h>
#include <sys/zil.h>
#include <sys/vdev_impl.h>
#include <sys/vdev_disk.h>
#include <sys/metaslab.h>
#include <sys/uberblock_impl.h>
#include <sys/txg.h>
#include <sys/avl.h>
#include <sys/dmu_traverse.h>
#include <sys/dmu_objset.h>
#include <sys/unique.h>
#include <sys/dsl_pool.h>
#include <sys/dsl_dataset.h>
#include <sys/dsl_dir.h>
#include <sys/dsl_prop.h>
#include <sys/dsl_synctask.h>
#include <sys/fs/zfs.h>
#include <sys/arc.h>
#include <sys/callb.h>
#include <sys/systeminfo.h>
#include <sys/sunddi.h>
#include <sys/spa_boot.h>
#include <sys/zfs_ioctl.h>

#ifdef	_KERNEL
#include <sys/zone.h>
#endif	/* _KERNEL */

#include "zfs_prop.h"
#include "zfs_comutil.h"

enum zti_modes {
	zti_mode_fixed,			/* value is # of threads (min 1) */
	zti_mode_online_percent,	/* value is % of online CPUs */
	zti_mode_tune,			/* fill from zio_taskq_tune_* */
	zti_nmodes
};

#define	ZTI_THREAD_FIX(n)	{ zti_mode_fixed, (n) }
#define	ZTI_THREAD_PCT(n)	{ zti_mode_online_percent, (n) }
#define	ZTI_THREAD_TUNE		{ zti_mode_tune, 0 }

#define	ZTI_THREAD_ONE		ZTI_THREAD_FIX(1)

typedef struct zio_taskq_info {
	const char *zti_name;
	struct {
		enum zti_modes zti_mode;
		uint_t zti_value;
	} zti_nthreads[ZIO_TASKQ_TYPES];
} zio_taskq_info_t;

static const char *const zio_taskq_types[ZIO_TASKQ_TYPES] = {
				"issue",		"intr"
};

const zio_taskq_info_t zio_taskqs[ZIO_TYPES] = {
	/*			ISSUE			INTR		*/
	{ "spa_zio_null",	{ ZTI_THREAD_ONE,	ZTI_THREAD_ONE } },
	{ "spa_zio_read",	{ ZTI_THREAD_FIX(8),	ZTI_THREAD_TUNE } },
	{ "spa_zio_write",	{ ZTI_THREAD_TUNE,	ZTI_THREAD_FIX(8) } },
	{ "spa_zio_free",	{ ZTI_THREAD_ONE,	ZTI_THREAD_ONE } },
	{ "spa_zio_claim",	{ ZTI_THREAD_ONE,	ZTI_THREAD_ONE } },
	{ "spa_zio_ioctl",	{ ZTI_THREAD_ONE,	ZTI_THREAD_ONE } },
};

enum zti_modes zio_taskq_tune_mode = zti_mode_online_percent;
uint_t zio_taskq_tune_value = 80;	/* #threads = 80% of # online CPUs */

static void spa_sync_props(void *arg1, void *arg2, cred_t *cr, dmu_tx_t *tx);
static boolean_t spa_has_active_shared_spare(spa_t *spa);

/*
 * ==========================================================================
 * SPA properties routines
 * ==========================================================================
 */

/*
 * Add a (source=src, propname=propval) list to an nvlist.
 */
static void
spa_prop_add_list(nvlist_t *nvl, zpool_prop_t prop, char *strval,
    uint64_t intval, zprop_source_t src)
{
	const char *propname = zpool_prop_to_name(prop);
	nvlist_t *propval;

	VERIFY(nvlist_alloc(&propval, NV_UNIQUE_NAME, KM_SLEEP) == 0);
	VERIFY(nvlist_add_uint64(propval, ZPROP_SOURCE, src) == 0);

	if (strval != NULL)
		VERIFY(nvlist_add_string(propval, ZPROP_VALUE, strval) == 0);
	else
		VERIFY(nvlist_add_uint64(propval, ZPROP_VALUE, intval) == 0);

	VERIFY(nvlist_add_nvlist(nvl, propname, propval) == 0);
	nvlist_free(propval);
}

/*
 * Get property values from the spa configuration.
 */
static void
spa_prop_get_config(spa_t *spa, nvlist_t **nvp)
{
	uint64_t size;
	uint64_t used;
	uint64_t cap, version;
	zprop_source_t src = ZPROP_SRC_NONE;
	spa_config_dirent_t *dp;

	ASSERT(MUTEX_HELD(&spa->spa_props_lock));

	if (spa->spa_root_vdev != NULL) {
		size = spa_get_space(spa);
		used = spa_get_alloc(spa);
		spa_prop_add_list(*nvp, ZPOOL_PROP_NAME, spa_name(spa), 0, src);
		spa_prop_add_list(*nvp, ZPOOL_PROP_SIZE, NULL, size, src);
		spa_prop_add_list(*nvp, ZPOOL_PROP_USED, NULL, used, src);
		spa_prop_add_list(*nvp, ZPOOL_PROP_AVAILABLE, NULL,
		    size - used, src);

		cap = (size == 0) ? 0 : (used * 100 / size);
		spa_prop_add_list(*nvp, ZPOOL_PROP_CAPACITY, NULL, cap, src);

		spa_prop_add_list(*nvp, ZPOOL_PROP_HEALTH, NULL,
		    spa->spa_root_vdev->vdev_state, src);

		version = spa_version(spa);
		if (version == zpool_prop_default_numeric(ZPOOL_PROP_VERSION))
			src = ZPROP_SRC_DEFAULT;
		else
			src = ZPROP_SRC_LOCAL;
		spa_prop_add_list(*nvp, ZPOOL_PROP_VERSION, NULL, version, src);
	}

	spa_prop_add_list(*nvp, ZPOOL_PROP_GUID, NULL, spa_guid(spa), src);

	if (spa->spa_root != NULL)
		spa_prop_add_list(*nvp, ZPOOL_PROP_ALTROOT, spa->spa_root,
		    0, ZPROP_SRC_LOCAL);

	if ((dp = list_head(&spa->spa_config_list)) != NULL) {
		if (dp->scd_path == NULL) {
			spa_prop_add_list(*nvp, ZPOOL_PROP_CACHEFILE,
			    "none", 0, ZPROP_SRC_LOCAL);
		} else if (strcmp(dp->scd_path, spa_config_path) != 0) {
			spa_prop_add_list(*nvp, ZPOOL_PROP_CACHEFILE,
			    dp->scd_path, 0, ZPROP_SRC_LOCAL);
		}
	}
}

/*
 * Get zpool property values.
 */
int
spa_prop_get(spa_t *spa, nvlist_t **nvp)
{
	zap_cursor_t zc;
	zap_attribute_t za;
	objset_t *mos = spa->spa_meta_objset;
	int err = 0;

	err = nvlist_alloc(nvp, NV_UNIQUE_NAME, KM_SLEEP);
	if (err)
		return err;

	mutex_enter(&spa->spa_props_lock);

	/*
	 * Get properties from the spa config.
	 */
	spa_prop_get_config(spa, nvp);

	/* If no pool property object, no more prop to get. */
	if (spa->spa_pool_props_object == 0) {
		mutex_exit(&spa->spa_props_lock);
		goto out;
	}

	/*
	 * Get properties from the MOS pool property object.
	 */
	for (zap_cursor_init(&zc, mos, spa->spa_pool_props_object);
	    (err = zap_cursor_retrieve(&zc, &za)) == 0;
	    zap_cursor_advance(&zc)) {
		uint64_t intval = 0;
		char *strval = NULL;
		zprop_source_t src = ZPROP_SRC_DEFAULT;
		zpool_prop_t prop;

		if ((prop = zpool_name_to_prop(za.za_name)) == ZPROP_INVAL)
			continue;

		switch (za.za_integer_length) {
		case 8:
			/* integer property */
			if (za.za_first_integer !=
			    zpool_prop_default_numeric(prop))
				src = ZPROP_SRC_LOCAL;

			if (prop == ZPOOL_PROP_BOOTFS) {
				dsl_pool_t *dp;
				dsl_dataset_t *ds = NULL;

				dp = spa_get_dsl(spa);
				rw_enter(&dp->dp_config_rwlock, RW_READER);
				if ((err = dsl_dataset_hold_obj(dp,
				    za.za_first_integer, FTAG, &ds))) {
					rw_exit(&dp->dp_config_rwlock);
					break;
				}

				strval = kmem_alloc(
				    MAXNAMELEN + strlen(MOS_DIR_NAME) + 1,
				    KM_SLEEP);
				dsl_dataset_name(ds, strval);
				dsl_dataset_rele(ds, FTAG);
				rw_exit(&dp->dp_config_rwlock);
			} else {
				strval = NULL;
				intval = za.za_first_integer;
			}

			spa_prop_add_list(*nvp, prop, strval, intval, src);

			if (strval != NULL)
				kmem_free(strval,
				    MAXNAMELEN + strlen(MOS_DIR_NAME) + 1);

			break;

		case 1:
			/* string property */
			strval = kmem_alloc(za.za_num_integers, KM_SLEEP);
			err = zap_lookup(mos, spa->spa_pool_props_object,
			    za.za_name, 1, za.za_num_integers, strval);
			if (err) {
				kmem_free(strval, za.za_num_integers);
				break;
			}
			spa_prop_add_list(*nvp, prop, strval, 0, src);
			kmem_free(strval, za.za_num_integers);
			break;

		default:
			break;
		}
	}
	zap_cursor_fini(&zc);
	mutex_exit(&spa->spa_props_lock);
out:
	if (err && err != ENOENT) {
		nvlist_free(*nvp);
		*nvp = NULL;
		return (err);
	}

	return (0);
}

/*
 * Validate the given pool properties nvlist and modify the list
 * for the property values to be set.
 */
static int
spa_prop_validate(spa_t *spa, nvlist_t *props)
{
	nvpair_t *elem;
	int error = 0, reset_bootfs = 0;
	uint64_t objnum = 0;

	elem = NULL;
	while ((elem = nvlist_next_nvpair(props, elem)) != NULL) {
		zpool_prop_t prop;
		char *propname, *strval;
		uint64_t intval;
		objset_t *os;
		char *slash;

		propname = nvpair_name(elem);

		if ((prop = zpool_name_to_prop(propname)) == ZPROP_INVAL)
			return (EINVAL);

		switch (prop) {
		case ZPOOL_PROP_VERSION:
			error = nvpair_value_uint64(elem, &intval);
			if (!error &&
			    (intval < spa_version(spa) || intval > SPA_VERSION))
				error = EINVAL;
			break;

		case ZPOOL_PROP_DELEGATION:
		case ZPOOL_PROP_AUTOREPLACE:
		case ZPOOL_PROP_LISTSNAPS:
		case ZPOOL_PROP_AUTOEXPAND:
			error = nvpair_value_uint64(elem, &intval);
			if (!error && intval > 1)
				error = EINVAL;
			break;

		case ZPOOL_PROP_BOOTFS:
			/*
			 * If the pool version is less than SPA_VERSION_BOOTFS,
			 * or the pool is still being created (version == 0),
			 * the bootfs property cannot be set.
			 */
			if (spa_version(spa) < SPA_VERSION_BOOTFS) {
				error = ENOTSUP;
				break;
			}

			/*
			 * Make sure the vdev config is bootable
			 */
			if (!vdev_is_bootable(spa->spa_root_vdev)) {
				error = ENOTSUP;
				break;
			}

			reset_bootfs = 1;

			error = nvpair_value_string(elem, &strval);

			if (!error) {
				uint64_t compress;

				if (strval == NULL || strval[0] == '\0') {
					objnum = zpool_prop_default_numeric(
					    ZPOOL_PROP_BOOTFS);
					break;
				}

				if ((error = dmu_objset_open(strval,DMU_OST_ZFS,
				    DS_MODE_USER | DS_MODE_READONLY, &os)))
					break;

				/* We don't support gzip bootable datasets */
				if ((error = dsl_prop_get_integer(strval,
				    zfs_prop_to_name(ZFS_PROP_COMPRESSION),
				    &compress, NULL)) == 0 &&
				    !BOOTFS_COMPRESS_VALID(compress)) {
					error = ENOTSUP;
				} else {
					objnum = dmu_objset_id(os);
				}
				dmu_objset_close(os);
			}
			break;

		case ZPOOL_PROP_FAILUREMODE:
			error = nvpair_value_uint64(elem, &intval);
			if (!error && (intval < ZIO_FAILURE_MODE_WAIT ||
			    intval > ZIO_FAILURE_MODE_PANIC))
				error = EINVAL;

			/*
			 * This is a special case which only occurs when
			 * the pool has completely failed. This allows
			 * the user to change the in-core failmode property
			 * without syncing it out to disk (I/Os might
			 * currently be blocked). We do this by returning
			 * EIO to the caller (spa_prop_set) to trick it
			 * into thinking we encountered a property validation
			 * error.
			 */
			if (!error && spa_suspended(spa)) {
				spa->spa_failmode = intval;
				error = EIO;
			}
			break;

		case ZPOOL_PROP_CACHEFILE:
			if ((error = nvpair_value_string(elem, &strval)) != 0)
				break;

			if (strval[0] == '\0')
				break;

			if (strcmp(strval, "none") == 0)
				break;

			if (strval[0] != '/') {
				error = EINVAL;
				break;
			}

			slash = strrchr(strval, '/');
			ASSERT(slash != NULL);

			if (slash[1] == '\0' || strcmp(slash, "/.") == 0 ||
			    strcmp(slash, "/..") == 0)
				error = EINVAL;
			break;
		default:
			break;
		}

		if (error)
			break;
	}

	if (!error && reset_bootfs) {
		error = nvlist_remove(props,
		    zpool_prop_to_name(ZPOOL_PROP_BOOTFS), DATA_TYPE_STRING);

		if (!error) {
			error = nvlist_add_uint64(props,
			    zpool_prop_to_name(ZPOOL_PROP_BOOTFS), objnum);
		}
	}

	return (error);
}

void
spa_configfile_set(spa_t *spa, nvlist_t *nvp, boolean_t need_sync)
{
	char *cachefile;
	spa_config_dirent_t *dp;

	if (nvlist_lookup_string(nvp, zpool_prop_to_name(ZPOOL_PROP_CACHEFILE),
	    &cachefile) != 0)
		return;

	dp = kmem_alloc(sizeof (spa_config_dirent_t),
	    KM_SLEEP);

	if (cachefile[0] == '\0')
		dp->scd_path = spa_strdup(spa_config_path);
	else if (strcmp(cachefile, "none") == 0)
		dp->scd_path = NULL;
	else
		dp->scd_path = spa_strdup(cachefile);

	list_insert_head(&spa->spa_config_list, dp);
	if (need_sync)
		spa_async_request(spa, SPA_ASYNC_CONFIG_UPDATE);
}

int
spa_prop_set(spa_t *spa, nvlist_t *nvp)
{
	int error;
	nvpair_t *elem;
	boolean_t need_sync = B_FALSE;
	zpool_prop_t prop;

	if ((error = spa_prop_validate(spa, nvp)) != 0)
		return (error);

	elem = NULL;
	while ((elem = nvlist_next_nvpair(nvp, elem)) != NULL) {
		if ((prop = zpool_name_to_prop(
		    nvpair_name(elem))) == ZPROP_INVAL)
			return (EINVAL);

		if (prop == ZPOOL_PROP_CACHEFILE || prop == ZPOOL_PROP_ALTROOT)
			continue;

		need_sync = B_TRUE;
		break;
	}

	if (need_sync)
		return (dsl_sync_task_do(spa_get_dsl(spa), NULL, spa_sync_props,
		    spa, nvp, 3));
	else
		return (0);
}

/*
 * If the bootfs property value is dsobj, clear it.
 */
void
spa_prop_clear_bootfs(spa_t *spa, uint64_t dsobj, dmu_tx_t *tx)
{
	if (spa->spa_bootfs == dsobj && spa->spa_pool_props_object != 0) {
		VERIFY(zap_remove(spa->spa_meta_objset,
		    spa->spa_pool_props_object,
		    zpool_prop_to_name(ZPOOL_PROP_BOOTFS), tx) == 0);
		spa->spa_bootfs = 0;
	}
}

/*
 * ==========================================================================
 * SPA state manipulation (open/create/destroy/import/export)
 * ==========================================================================
 */

static int
spa_error_entry_compare(const void *a, const void *b)
{
	spa_error_entry_t *sa = (spa_error_entry_t *)a;
	spa_error_entry_t *sb = (spa_error_entry_t *)b;
	int ret;

	ret = bcmp(&sa->se_bookmark, &sb->se_bookmark,
	    sizeof (zbookmark_t));

	if (ret < 0)
		return (-1);
	else if (ret > 0)
		return (1);
	else
		return (0);
}

/*
 * Utility function which retrieves copies of the current logs and
 * re-initializes them in the process.
 */
void
spa_get_errlists(spa_t *spa, avl_tree_t *last, avl_tree_t *scrub)
{
	ASSERT(MUTEX_HELD(&spa->spa_errlist_lock));

	bcopy(&spa->spa_errlist_last, last, sizeof (avl_tree_t));
	bcopy(&spa->spa_errlist_scrub, scrub, sizeof (avl_tree_t));

	avl_create(&spa->spa_errlist_scrub,
	    spa_error_entry_compare, sizeof (spa_error_entry_t),
	    offsetof(spa_error_entry_t, se_avl));
	avl_create(&spa->spa_errlist_last,
	    spa_error_entry_compare, sizeof (spa_error_entry_t),
	    offsetof(spa_error_entry_t, se_avl));
}

/*
 * Activate an uninitialized pool.
 */
static void
spa_activate(spa_t *spa, int mode)
{
	int t, q;

	ASSERT(spa->spa_state == POOL_STATE_UNINITIALIZED);

	spa->spa_state = POOL_STATE_ACTIVE;
	spa->spa_mode = mode;

	spa->spa_normal_class = metaslab_class_create(zfs_metaslab_ops);
	spa->spa_log_class = metaslab_class_create(zfs_metaslab_ops);

	for (t = 0; t < ZIO_TYPES; t++) {
		const zio_taskq_info_t *ztip = &zio_taskqs[t];
		for (q = 0; q < ZIO_TASKQ_TYPES; q++) {
			enum zti_modes mode = ztip->zti_nthreads[q].zti_mode;
			uint_t value = ztip->zti_nthreads[q].zti_value;
			char name[32];

			(void) snprintf(name, sizeof (name),
			    "%s_%s", ztip->zti_name, zio_taskq_types[q]);

			if (mode == zti_mode_tune) {
				mode = zio_taskq_tune_mode;
				value = zio_taskq_tune_value;
				if (mode == zti_mode_tune)
					mode = zti_mode_online_percent;
			}

			switch (mode) {
			case zti_mode_fixed:
				ASSERT3U(value, >=, 1);
				value = MAX(value, 1);

				spa->spa_zio_taskq[t][q] = taskq_create(name,
				    value, maxclsyspri, 50, INT_MAX,
				    TASKQ_PREPOPULATE);
				break;

			case zti_mode_online_percent:
				spa->spa_zio_taskq[t][q] = taskq_create(name,
				    value, maxclsyspri, 50, INT_MAX,
				    TASKQ_PREPOPULATE | TASKQ_THREADS_CPU_PCT);
				break;

			case zti_mode_tune:
			default:
				panic("unrecognized mode for "
				    "zio_taskqs[%u]->zti_nthreads[%u] (%u:%u) "
				    "in spa_activate()",
				    t, q, mode, value);
				break;
			}
		}
	}

	list_create(&spa->spa_config_dirty_list, sizeof (vdev_t),
	    offsetof(vdev_t, vdev_config_dirty_node));
	list_create(&spa->spa_state_dirty_list, sizeof (vdev_t),
	    offsetof(vdev_t, vdev_state_dirty_node));

	txg_list_create(&spa->spa_vdev_txg_list,
	    offsetof(struct vdev, vdev_txg_node));

	avl_create(&spa->spa_errlist_scrub,
	    spa_error_entry_compare, sizeof (spa_error_entry_t),
	    offsetof(spa_error_entry_t, se_avl));
	avl_create(&spa->spa_errlist_last,
	    spa_error_entry_compare, sizeof (spa_error_entry_t),
	    offsetof(spa_error_entry_t, se_avl));
}

/*
 * Opposite of spa_activate().
 */
static void
spa_deactivate(spa_t *spa)
{
	int t, q;

	ASSERT(spa->spa_sync_on == B_FALSE);
	ASSERT(spa->spa_dsl_pool == NULL);
	ASSERT(spa->spa_root_vdev == NULL);
	ASSERT(spa->spa_async_zio_root == NULL);
	ASSERT(spa->spa_state != POOL_STATE_UNINITIALIZED);

	txg_list_destroy(&spa->spa_vdev_txg_list);

	list_destroy(&spa->spa_config_dirty_list);
	list_destroy(&spa->spa_state_dirty_list);

	for (t = 0; t < ZIO_TYPES; t++) {
		for (q = 0; q < ZIO_TASKQ_TYPES; q++) {
			taskq_destroy(spa->spa_zio_taskq[t][q]);
			spa->spa_zio_taskq[t][q] = NULL;
		}
	}

	metaslab_class_destroy(spa->spa_normal_class);
	spa->spa_normal_class = NULL;

	metaslab_class_destroy(spa->spa_log_class);
	spa->spa_log_class = NULL;

	/*
	 * If this was part of an import or the open otherwise failed, we may
	 * still have errors left in the queues.  Empty them just in case.
	 */
	spa_errlog_drain(spa);

	avl_destroy(&spa->spa_errlist_scrub);
	avl_destroy(&spa->spa_errlist_last);

	spa->spa_state = POOL_STATE_UNINITIALIZED;
}

/*
 * Verify a pool configuration, and construct the vdev tree appropriately.  This
 * will create all the necessary vdevs in the appropriate layout, with each vdev
 * in the CLOSED state.  This will prep the pool before open/creation/import.
 * All vdev validation is done by the vdev_alloc() routine.
 */
static int
spa_config_parse(spa_t *spa, vdev_t **vdp, nvlist_t *nv, vdev_t *parent,
    uint_t id, int atype)
{
	nvlist_t **child;
	uint_t children;
	int error;
	int c;

	if ((error = vdev_alloc(spa, vdp, nv, parent, id, atype)) != 0)
		return (error);

	if ((*vdp)->vdev_ops->vdev_op_leaf)
		return (0);

	error = nvlist_lookup_nvlist_array(nv, ZPOOL_CONFIG_CHILDREN,
	    &child, &children);

	if (error == ENOENT)
		return (0);

	if (error) {
		vdev_free(*vdp);
		*vdp = NULL;
		return (EINVAL);
	}

	for (c = 0; c < children; c++) {
		vdev_t *vd;
		if ((error = spa_config_parse(spa, &vd, child[c], *vdp, c,
		    atype)) != 0) {
			vdev_free(*vdp);
			*vdp = NULL;
			return (error);
		}
	}

	ASSERT(*vdp != NULL);

	return (0);
}

/*
 * Opposite of spa_load().
 */
static void
spa_unload(spa_t *spa)
{
	int i;

	ASSERT(MUTEX_HELD(&spa_namespace_lock));

	/*
	 * Stop async tasks.
	 */
	spa_async_suspend(spa);

	/*
	 * Stop syncing.
	 */
	if (spa->spa_sync_on) {
		txg_sync_stop(spa->spa_dsl_pool);
		spa->spa_sync_on = B_FALSE;
	}

	/*
	 * Wait for any outstanding async I/O to complete.
	 */
	if (spa->spa_async_zio_root != NULL) {
		(void) zio_wait(spa->spa_async_zio_root);
		spa->spa_async_zio_root = NULL;
	}

	/*
	 * Close the dsl pool.
	 */
	if (spa->spa_dsl_pool) {
		dsl_pool_close(spa->spa_dsl_pool);
		spa->spa_dsl_pool = NULL;
	}

	spa_config_enter(spa, SCL_ALL, FTAG, RW_WRITER);

	/*
	 * Drop and purge level 2 cache
	 */
	spa_l2cache_drop(spa);

	/*
	 * Close all vdevs.
	 */
	if (spa->spa_root_vdev)
		vdev_free(spa->spa_root_vdev);
	ASSERT(spa->spa_root_vdev == NULL);

	for (i = 0; i < spa->spa_spares.sav_count; i++)
		vdev_free(spa->spa_spares.sav_vdevs[i]);
	if (spa->spa_spares.sav_vdevs) {
		kmem_free(spa->spa_spares.sav_vdevs,
		    spa->spa_spares.sav_count * sizeof (void *));
		spa->spa_spares.sav_vdevs = NULL;
	}
	if (spa->spa_spares.sav_config) {
		nvlist_free(spa->spa_spares.sav_config);
		spa->spa_spares.sav_config = NULL;
	}
	spa->spa_spares.sav_count = 0;

	for (i = 0; i < spa->spa_l2cache.sav_count; i++)
		vdev_free(spa->spa_l2cache.sav_vdevs[i]);
	if (spa->spa_l2cache.sav_vdevs) {
		kmem_free(spa->spa_l2cache.sav_vdevs,
		    spa->spa_l2cache.sav_count * sizeof (void *));
		spa->spa_l2cache.sav_vdevs = NULL;
	}
	if (spa->spa_l2cache.sav_config) {
		nvlist_free(spa->spa_l2cache.sav_config);
		spa->spa_l2cache.sav_config = NULL;
	}
	spa->spa_l2cache.sav_count = 0;

	spa->spa_async_suspended = 0;

	spa_config_exit(spa, SCL_ALL, FTAG);
}

/*
 * Load (or re-load) the current list of vdevs describing the active spares for
 * this pool.  When this is called, we have some form of basic information in
 * 'spa_spares.sav_config'.  We parse this into vdevs, try to open them, and
 * then re-generate a more complete list including status information.
 */
static void
spa_load_spares(spa_t *spa)
{
	nvlist_t **spares;
	uint_t nspares;
	int i;
	vdev_t *vd, *tvd;

	ASSERT(spa_config_held(spa, SCL_ALL, RW_WRITER) == SCL_ALL);

	/*
	 * First, close and free any existing spare vdevs.
	 */
	for (i = 0; i < spa->spa_spares.sav_count; i++) {
		vd = spa->spa_spares.sav_vdevs[i];

		/* Undo the call to spa_activate() below */
		if ((tvd = spa_lookup_by_guid(spa, vd->vdev_guid,
		    B_FALSE)) != NULL && tvd->vdev_isspare)
			spa_spare_remove(tvd);
		vdev_close(vd);
		vdev_free(vd);
	}

	if (spa->spa_spares.sav_vdevs)
		kmem_free(spa->spa_spares.sav_vdevs,
		    spa->spa_spares.sav_count * sizeof (void *));

	if (spa->spa_spares.sav_config == NULL)
		nspares = 0;
	else
		VERIFY(nvlist_lookup_nvlist_array(spa->spa_spares.sav_config,
		    ZPOOL_CONFIG_SPARES, &spares, &nspares) == 0);

	spa->spa_spares.sav_count = (int)nspares;
	spa->spa_spares.sav_vdevs = NULL;

	if (nspares == 0)
		return;

	/*
	 * Construct the array of vdevs, opening them to get status in the
	 * process.   For each spare, there is potentially two different vdev_t
	 * structures associated with it: one in the list of spares (used only
	 * for basic validation purposes) and one in the active vdev
	 * configuration (if it's spared in).  During this phase we open and
	 * validate each vdev on the spare list.  If the vdev also exists in the
	 * active configuration, then we also mark this vdev as an active spare.
	 */
	spa->spa_spares.sav_vdevs = kmem_alloc(nspares * sizeof (void *),
	    KM_SLEEP);
	for (i = 0; i < spa->spa_spares.sav_count; i++) {
		VERIFY(spa_config_parse(spa, &vd, spares[i], NULL, 0,
		    VDEV_ALLOC_SPARE) == 0);
		ASSERT(vd != NULL);

		spa->spa_spares.sav_vdevs[i] = vd;

		if ((tvd = spa_lookup_by_guid(spa, vd->vdev_guid,
		    B_FALSE)) != NULL) {
			if (!tvd->vdev_isspare)
				spa_spare_add(tvd);

			/*
			 * We only mark the spare active if we were successfully
			 * able to load the vdev.  Otherwise, importing a pool
			 * with a bad active spare would result in strange
			 * behavior, because multiple pool would think the spare
			 * is actively in use.
			 *
			 * There is a vulnerability here to an equally bizarre
			 * circumstance, where a dead active spare is later
			 * brought back to life (onlined or otherwise).  Given
			 * the rarity of this scenario, and the extra complexity
			 * it adds, we ignore the possibility.
			 */
			if (!vdev_is_dead(tvd))
				spa_spare_activate(tvd);
		}

		vd->vdev_top = vd;
		vd->vdev_aux = &spa->spa_spares;

		if (vdev_open(vd) != 0)
			continue;

		if (vdev_validate_aux(vd) == 0)
			spa_spare_add(vd);
	}

	/*
	 * Recompute the stashed list of spares, with status information
	 * this time.
	 */
	VERIFY(nvlist_remove(spa->spa_spares.sav_config, ZPOOL_CONFIG_SPARES,
	    DATA_TYPE_NVLIST_ARRAY) == 0);

	spares = kmem_alloc(spa->spa_spares.sav_count * sizeof (void *),
	    KM_SLEEP);
	for (i = 0; i < spa->spa_spares.sav_count; i++)
		spares[i] = vdev_config_generate(spa,
		    spa->spa_spares.sav_vdevs[i], B_TRUE, B_TRUE, B_FALSE);
	VERIFY(nvlist_add_nvlist_array(spa->spa_spares.sav_config,
	    ZPOOL_CONFIG_SPARES, spares, spa->spa_spares.sav_count) == 0);
	for (i = 0; i < spa->spa_spares.sav_count; i++)
		nvlist_free(spares[i]);
	kmem_free(spares, spa->spa_spares.sav_count * sizeof (void *));
}

/*
 * Load (or re-load) the current list of vdevs describing the active l2cache for
 * this pool.  When this is called, we have some form of basic information in
 * 'spa_l2cache.sav_config'.  We parse this into vdevs, try to open them, and
 * then re-generate a more complete list including status information.
 * Devices which are already active have their details maintained, and are
 * not re-opened.
 */
static void
spa_load_l2cache(spa_t *spa)
{
	nvlist_t **l2cache;
	uint_t nl2cache;
	int i, j, oldnvdevs;
	uint64_t guid;
	vdev_t *vd, **oldvdevs, **newvdevs = NULL;
	spa_aux_vdev_t *sav = &spa->spa_l2cache;

	ASSERT(spa_config_held(spa, SCL_ALL, RW_WRITER) == SCL_ALL);

	if (sav->sav_config != NULL) {
		VERIFY(nvlist_lookup_nvlist_array(sav->sav_config,
		    ZPOOL_CONFIG_L2CACHE, &l2cache, &nl2cache) == 0);
		newvdevs = kmem_alloc(nl2cache * sizeof (void *), KM_SLEEP);
	} else {
		nl2cache = 0;
	}

	oldvdevs = sav->sav_vdevs;
	oldnvdevs = sav->sav_count;
	sav->sav_vdevs = NULL;
	sav->sav_count = 0;

	/*
	 * Process new nvlist of vdevs.
	 */
	for (i = 0; i < nl2cache; i++) {
		VERIFY(nvlist_lookup_uint64(l2cache[i], ZPOOL_CONFIG_GUID,
		    &guid) == 0);

		newvdevs[i] = NULL;
		for (j = 0; j < oldnvdevs; j++) {
			vd = oldvdevs[j];
			if (vd != NULL && guid == vd->vdev_guid) {
				/*
				 * Retain previous vdev for add/remove ops.
				 */
				newvdevs[i] = vd;
				oldvdevs[j] = NULL;
				break;
			}
		}

		if (newvdevs[i] == NULL) {
			/*
			 * Create new vdev
			 */
			VERIFY(spa_config_parse(spa, &vd, l2cache[i], NULL, 0,
			    VDEV_ALLOC_L2CACHE) == 0);
			ASSERT(vd != NULL);
			newvdevs[i] = vd;

			/*
			 * Commit this vdev as an l2cache device,
			 * even if it fails to open.
			 */
			spa_l2cache_add(vd);

			vd->vdev_top = vd;
			vd->vdev_aux = sav;

			spa_l2cache_activate(vd);

			if (vdev_open(vd) != 0)
				continue;

			(void) vdev_validate_aux(vd);

			if (!vdev_is_dead(vd))
				l2arc_add_vdev(spa, vd);
		}
	}

	/*
	 * Purge vdevs that were dropped
	 */
	for (i = 0; i < oldnvdevs; i++) {
		uint64_t pool;

		vd = oldvdevs[i];
		if (vd != NULL) {
			if (spa_l2cache_exists(vd->vdev_guid, &pool) &&
			    pool != 0ULL && l2arc_vdev_present(vd))
				l2arc_remove_vdev(vd);
			(void) vdev_close(vd);
			spa_l2cache_remove(vd);
		}
	}

	if (oldvdevs)
		kmem_free(oldvdevs, oldnvdevs * sizeof (void *));

	if (sav->sav_config == NULL)
		goto out;

	sav->sav_vdevs = newvdevs;
	sav->sav_count = (int)nl2cache;

	/*
	 * Recompute the stashed list of l2cache devices, with status
	 * information this time.
	 */
	VERIFY(nvlist_remove(sav->sav_config, ZPOOL_CONFIG_L2CACHE,
	    DATA_TYPE_NVLIST_ARRAY) == 0);

	l2cache = kmem_alloc(sav->sav_count * sizeof (void *), KM_SLEEP);
	for (i = 0; i < sav->sav_count; i++)
		l2cache[i] = vdev_config_generate(spa,
		    sav->sav_vdevs[i], B_TRUE, B_FALSE, B_TRUE);
	VERIFY(nvlist_add_nvlist_array(sav->sav_config,
	    ZPOOL_CONFIG_L2CACHE, l2cache, sav->sav_count) == 0);
out:
	for (i = 0; i < sav->sav_count; i++)
		nvlist_free(l2cache[i]);
	if (sav->sav_count)
		kmem_free(l2cache, sav->sav_count * sizeof (void *));
}

static int
load_nvlist(spa_t *spa, uint64_t obj, nvlist_t **value)
{
	dmu_buf_t *db;
	char *packed = NULL;
	size_t nvsize = 0;
	int error;
	*value = NULL;

	VERIFY(0 == dmu_bonus_hold(spa->spa_meta_objset, obj, FTAG, &db));
	nvsize = *(uint64_t *)db->db_data;
	dmu_buf_rele(db, FTAG);

	packed = kmem_alloc(nvsize, KM_SLEEP);
	error = dmu_read(spa->spa_meta_objset, obj, 0, nvsize, packed,
	    DMU_READ_PREFETCH);
	if (error == 0)
		error = nvlist_unpack(packed, nvsize, value, 0);
	kmem_free(packed, nvsize);

	return (error);
}

/*
 * Checks to see if the given vdev could not be opened, in which case we post a
 * sysevent to notify the autoreplace code that the device has been removed.
 */
static void
spa_check_removed(vdev_t *vd)
{
	int c;

	for (c = 0; c < vd->vdev_children; c++)
		spa_check_removed(vd->vdev_child[c]);

	if (vd->vdev_ops->vdev_op_leaf && vdev_is_dead(vd)) {
		zfs_post_autoreplace(vd->vdev_spa, vd);
		spa_event_notify(vd->vdev_spa, vd, ESC_ZFS_VDEV_CHECK);
	}
}

/*
 * Load the slog device state from the config object since it's possible
 * that the label does not contain the most up-to-date information.
 */
void
spa_load_log_state(spa_t *spa)
{
	nvlist_t *nv, *nvroot, **child;
	uint64_t is_log;
	uint_t children;
	vdev_t *rvd = spa->spa_root_vdev;
	int c;

	VERIFY(load_nvlist(spa, spa->spa_config_object, &nv) == 0);
	VERIFY(nvlist_lookup_nvlist(nv, ZPOOL_CONFIG_VDEV_TREE, &nvroot) == 0);
	VERIFY(nvlist_lookup_nvlist_array(nvroot, ZPOOL_CONFIG_CHILDREN,
	    &child, &children) == 0);

	for (c = 0; c < children; c++) {
		vdev_t *tvd = rvd->vdev_child[c];

		if (nvlist_lookup_uint64(child[c], ZPOOL_CONFIG_IS_LOG,
		    &is_log) == 0 && is_log)
			vdev_load_log_state(tvd, child[c]);
	}
	nvlist_free(nv);
}

/*
 * Check for missing log devices
 */
int
spa_check_logs(spa_t *spa)
{
	switch (spa->spa_log_state) {
	case SPA_LOG_MISSING:
		/* need to recheck in case slog has been restored */
	case SPA_LOG_UNKNOWN:
		if (dmu_objset_find(spa->spa_name, zil_check_log_chain, NULL,
		    DS_FIND_CHILDREN)) {
			spa->spa_log_state = SPA_LOG_MISSING;
			return (1);
		}
		break;
	}
	return (0);
}

/*
 * Load an existing storage pool, using the pool's builtin spa_config as a
 * source of configuration information.
 */
static int
spa_load(spa_t *spa, nvlist_t *config, spa_load_state_t state, int mosconfig)
{
	int error = 0;
	nvlist_t *nvroot = NULL;
	vdev_t *rvd;
	uberblock_t *ub = &spa->spa_uberblock;
	uint64_t config_cache_txg = spa->spa_config_txg;
	uint64_t pool_guid;
	uint64_t version;
	uint64_t autoreplace = 0;
	int orig_mode = spa->spa_mode;
	char *ereport = FM_EREPORT_ZFS_POOL;

	/*
	 * If this is an untrusted config, access the pool in read-only mode.
	 * This prevents things like resilvering recently removed devices.
	 */
	if (!mosconfig)
		spa->spa_mode = FREAD;

	ASSERT(MUTEX_HELD(&spa_namespace_lock));

	spa->spa_load_state = state;

	if (nvlist_lookup_nvlist(config, ZPOOL_CONFIG_VDEV_TREE, &nvroot) ||
	    nvlist_lookup_uint64(config, ZPOOL_CONFIG_POOL_GUID, &pool_guid)) {
		error = EINVAL;
		goto out;
	}

	/*
	 * Versioning wasn't explicitly added to the label until later, so if
	 * it's not present treat it as the initial version.
	 */
	if (nvlist_lookup_uint64(config, ZPOOL_CONFIG_VERSION, &version) != 0)
		version = SPA_VERSION_INITIAL;

	(void) nvlist_lookup_uint64(config, ZPOOL_CONFIG_POOL_TXG,
	    &spa->spa_config_txg);

	if ((state == SPA_LOAD_IMPORT || state == SPA_LOAD_TRYIMPORT) &&
	    spa_guid_exists(pool_guid, 0)) {
		error = EEXIST;
		goto out;
	}

	spa->spa_load_guid = pool_guid;

	/*
	 * Create "The Godfather" zio to hold all async IOs
	 */
	spa->spa_async_zio_root = zio_root(spa, NULL, NULL,
	    ZIO_FLAG_CANFAIL | ZIO_FLAG_SPECULATIVE | ZIO_FLAG_GODFATHER);

	/*
	 * Parse the configuration into a vdev tree.  We explicitly set the
	 * value that will be returned by spa_version() since parsing the
	 * configuration requires knowing the version number.
	 */
	spa_config_enter(spa, SCL_ALL, FTAG, RW_WRITER);
	spa->spa_ubsync.ub_version = version;
	error = spa_config_parse(spa, &rvd, nvroot, NULL, 0, VDEV_ALLOC_LOAD);
	spa_config_exit(spa, SCL_ALL, FTAG);

	if (error != 0)
		goto out;

	ASSERT(spa->spa_root_vdev == rvd);
	ASSERT(spa_guid(spa) == pool_guid);

	/*
	 * Try to open all vdevs, loading each label in the process.
	 */
	spa_config_enter(spa, SCL_ALL, FTAG, RW_WRITER);
	error = vdev_open(rvd);
	spa_config_exit(spa, SCL_ALL, FTAG);
	if (error != 0)
		goto out;

	/*
	 * We need to validate the vdev labels against the configuration that
	 * we have in hand, which is dependent on the setting of mosconfig. If
	 * mosconfig is true then we're validating the vdev labels based on
	 * that config. Otherwise, we're validating against the cached config
	 * (zpool.cache) that was read when we loaded the zfs module, and then
	 * later we will recursively call spa_load() and validate against
	 * the vdev config.
	 */
	spa_config_enter(spa, SCL_ALL, FTAG, RW_WRITER);
	error = vdev_validate(rvd);
	spa_config_exit(spa, SCL_ALL, FTAG);
	if (error != 0)
		goto out;

	if (rvd->vdev_state <= VDEV_STATE_CANT_OPEN) {
		error = ENXIO;
		goto out;
	}

	/*
	 * Find the best uberblock.
	 */
	vdev_uberblock_load(NULL, rvd, ub);

	/*
	 * If we weren't able to find a single valid uberblock, return failure.
	 */
	if (ub->ub_txg == 0) {
		vdev_set_state(rvd, B_TRUE, VDEV_STATE_CANT_OPEN,
		    VDEV_AUX_CORRUPT_DATA);
		error = ENXIO;
		goto out;
	}

	/*
	 * If the pool is newer than the code, we can't open it.
	 */
	if (ub->ub_version > SPA_VERSION) {
		vdev_set_state(rvd, B_TRUE, VDEV_STATE_CANT_OPEN,
		    VDEV_AUX_VERSION_NEWER);
		error = ENOTSUP;
		goto out;
	}

	/*
	 * If the vdev guid sum doesn't match the uberblock, we have an
	 * incomplete configuration.
	 */
	if (rvd->vdev_guid_sum != ub->ub_guid_sum && mosconfig) {
		vdev_set_state(rvd, B_TRUE, VDEV_STATE_CANT_OPEN,
		    VDEV_AUX_BAD_GUID_SUM);
		error = ENXIO;
		goto out;
	}

	/*
	 * Initialize internal SPA structures.
	 */
	spa->spa_state = POOL_STATE_ACTIVE;
	spa->spa_ubsync = spa->spa_uberblock;
	spa->spa_first_txg = spa_last_synced_txg(spa) + 1;
	error = dsl_pool_open(spa, spa->spa_first_txg, &spa->spa_dsl_pool);
	if (error) {
		vdev_set_state(rvd, B_TRUE, VDEV_STATE_CANT_OPEN,
		    VDEV_AUX_CORRUPT_DATA);
		goto out;
	}
	spa->spa_meta_objset = spa->spa_dsl_pool->dp_meta_objset;

	if (zap_lookup(spa->spa_meta_objset,
	    DMU_POOL_DIRECTORY_OBJECT, DMU_POOL_CONFIG,
	    sizeof (uint64_t), 1, &spa->spa_config_object) != 0) {
		vdev_set_state(rvd, B_TRUE, VDEV_STATE_CANT_OPEN,
		    VDEV_AUX_CORRUPT_DATA);
		error = EIO;
		goto out;
	}

	if (!mosconfig) {
		nvlist_t *newconfig;
		uint64_t hostid;

		if (load_nvlist(spa, spa->spa_config_object, &newconfig) != 0) {
			vdev_set_state(rvd, B_TRUE, VDEV_STATE_CANT_OPEN,
			    VDEV_AUX_CORRUPT_DATA);
			error = EIO;
			goto out;
		}

		if (!spa_is_root(spa) && nvlist_lookup_uint64(newconfig,
		    ZPOOL_CONFIG_HOSTID, &hostid) == 0) {
			char *hostname;
			unsigned long myhostid = 0;

			VERIFY(nvlist_lookup_string(newconfig,
			    ZPOOL_CONFIG_HOSTNAME, &hostname) == 0);

#ifdef	_KERNEL
			myhostid = zone_get_hostid(NULL);
#else	/* _KERNEL */
			/*
			 * We're emulating the system's hostid in userland, so
			 * we can't use zone_get_hostid().
			 */
			(void) ddi_strtoul(hw_serial, NULL, 10, &myhostid);
#endif	/* _KERNEL */
			if (hostid != 0 && myhostid != 0 &&
			    hostid != myhostid) {
				cmn_err(CE_WARN, "pool '%s' could not be "
				    "loaded as it was last accessed by "
				    "another system (host: %s hostid: 0x%lx). "
				    "See: http://www.sun.com/msg/ZFS-8000-EY",
				    spa_name(spa), hostname,
				    (unsigned long)hostid);
				error = EBADF;
				goto out;
			}
		}

		spa_config_set(spa, newconfig);
		spa_unload(spa);
		spa_deactivate(spa);
		spa_activate(spa, orig_mode);

		return (spa_load(spa, newconfig, state, B_TRUE));
	}

	if (zap_lookup(spa->spa_meta_objset,
	    DMU_POOL_DIRECTORY_OBJECT, DMU_POOL_SYNC_BPLIST,
	    sizeof (uint64_t), 1, &spa->spa_sync_bplist_obj) != 0) {
		vdev_set_state(rvd, B_TRUE, VDEV_STATE_CANT_OPEN,
		    VDEV_AUX_CORRUPT_DATA);
		error = EIO;
		goto out;
	}

	/*
	 * Load the bit that tells us to use the new accounting function
	 * (raid-z deflation).  If we have an older pool, this will not
	 * be present.
	 */
	error = zap_lookup(spa->spa_meta_objset,
	    DMU_POOL_DIRECTORY_OBJECT, DMU_POOL_DEFLATE,
	    sizeof (uint64_t), 1, &spa->spa_deflate);
	if (error != 0 && error != ENOENT) {
		vdev_set_state(rvd, B_TRUE, VDEV_STATE_CANT_OPEN,
		    VDEV_AUX_CORRUPT_DATA);
		error = EIO;
		goto out;
	}

	/*
	 * Load the persistent error log.  If we have an older pool, this will
	 * not be present.
	 */
	error = zap_lookup(spa->spa_meta_objset,
	    DMU_POOL_DIRECTORY_OBJECT, DMU_POOL_ERRLOG_LAST,
	    sizeof (uint64_t), 1, &spa->spa_errlog_last);
	if (error != 0 && error != ENOENT) {
		vdev_set_state(rvd, B_TRUE, VDEV_STATE_CANT_OPEN,
		    VDEV_AUX_CORRUPT_DATA);
		error = EIO;
		goto out;
	}

	error = zap_lookup(spa->spa_meta_objset,
	    DMU_POOL_DIRECTORY_OBJECT, DMU_POOL_ERRLOG_SCRUB,
	    sizeof (uint64_t), 1, &spa->spa_errlog_scrub);
	if (error != 0 && error != ENOENT) {
		vdev_set_state(rvd, B_TRUE, VDEV_STATE_CANT_OPEN,
		    VDEV_AUX_CORRUPT_DATA);
		error = EIO;
		goto out;
	}

	/*
	 * Load the history object.  If we have an older pool, this
	 * will not be present.
	 */
	error = zap_lookup(spa->spa_meta_objset,
	    DMU_POOL_DIRECTORY_OBJECT, DMU_POOL_HISTORY,
	    sizeof (uint64_t), 1, &spa->spa_history);
	if (error != 0 && error != ENOENT) {
		vdev_set_state(rvd, B_TRUE, VDEV_STATE_CANT_OPEN,
		    VDEV_AUX_CORRUPT_DATA);
		error = EIO;
		goto out;
	}

	/*
	 * Load any hot spares for this pool.
	 */
	error = zap_lookup(spa->spa_meta_objset, DMU_POOL_DIRECTORY_OBJECT,
	    DMU_POOL_SPARES, sizeof (uint64_t), 1, &spa->spa_spares.sav_object);
	if (error != 0 && error != ENOENT) {
		vdev_set_state(rvd, B_TRUE, VDEV_STATE_CANT_OPEN,
		    VDEV_AUX_CORRUPT_DATA);
		error = EIO;
		goto out;
	}
	if (error == 0) {
		ASSERT(spa_version(spa) >= SPA_VERSION_SPARES);
		if (load_nvlist(spa, spa->spa_spares.sav_object,
		    &spa->spa_spares.sav_config) != 0) {
			vdev_set_state(rvd, B_TRUE, VDEV_STATE_CANT_OPEN,
			    VDEV_AUX_CORRUPT_DATA);
			error = EIO;
			goto out;
		}

		spa_config_enter(spa, SCL_ALL, FTAG, RW_WRITER);
		spa_load_spares(spa);
		spa_config_exit(spa, SCL_ALL, FTAG);
	}

	/*
	 * Load any level 2 ARC devices for this pool.
	 */
	error = zap_lookup(spa->spa_meta_objset, DMU_POOL_DIRECTORY_OBJECT,
	    DMU_POOL_L2CACHE, sizeof (uint64_t), 1,
	    &spa->spa_l2cache.sav_object);
	if (error != 0 && error != ENOENT) {
		vdev_set_state(rvd, B_TRUE, VDEV_STATE_CANT_OPEN,
		    VDEV_AUX_CORRUPT_DATA);
		error = EIO;
		goto out;
	}
	if (error == 0) {
		ASSERT(spa_version(spa) >= SPA_VERSION_L2CACHE);
		if (load_nvlist(spa, spa->spa_l2cache.sav_object,
		    &spa->spa_l2cache.sav_config) != 0) {
			vdev_set_state(rvd, B_TRUE,
			    VDEV_STATE_CANT_OPEN,
			    VDEV_AUX_CORRUPT_DATA);
			error = EIO;
			goto out;
		}

		spa_config_enter(spa, SCL_ALL, FTAG, RW_WRITER);
		spa_load_l2cache(spa);
		spa_config_exit(spa, SCL_ALL, FTAG);
	}

	spa_load_log_state(spa);

	if (spa_check_logs(spa)) {
		vdev_set_state(rvd, B_TRUE, VDEV_STATE_CANT_OPEN,
		    VDEV_AUX_BAD_LOG);
		error = ENXIO;
		ereport = FM_EREPORT_ZFS_LOG_REPLAY;
		goto out;
	}


	spa->spa_delegation = zpool_prop_default_numeric(ZPOOL_PROP_DELEGATION);

	error = zap_lookup(spa->spa_meta_objset, DMU_POOL_DIRECTORY_OBJECT,
	    DMU_POOL_PROPS, sizeof (uint64_t), 1, &spa->spa_pool_props_object);

	if (error && error != ENOENT) {
		vdev_set_state(rvd, B_TRUE, VDEV_STATE_CANT_OPEN,
		    VDEV_AUX_CORRUPT_DATA);
		error = EIO;
		goto out;
	}

	if (error == 0) {
		(void) zap_lookup(spa->spa_meta_objset,
		    spa->spa_pool_props_object,
		    zpool_prop_to_name(ZPOOL_PROP_BOOTFS),
		    sizeof (uint64_t), 1, &spa->spa_bootfs);
		(void) zap_lookup(spa->spa_meta_objset,
		    spa->spa_pool_props_object,
		    zpool_prop_to_name(ZPOOL_PROP_AUTOREPLACE),
		    sizeof (uint64_t), 1, &autoreplace);
		(void) zap_lookup(spa->spa_meta_objset,
		    spa->spa_pool_props_object,
		    zpool_prop_to_name(ZPOOL_PROP_DELEGATION),
		    sizeof (uint64_t), 1, &spa->spa_delegation);
		(void) zap_lookup(spa->spa_meta_objset,
		    spa->spa_pool_props_object,
		    zpool_prop_to_name(ZPOOL_PROP_FAILUREMODE),
		    sizeof (uint64_t), 1, &spa->spa_failmode);
		(void) zap_lookup(spa->spa_meta_objset,
		    spa->spa_pool_props_object,
		    zpool_prop_to_name(ZPOOL_PROP_AUTOEXPAND),
		    sizeof (uint64_t), 1, &spa->spa_autoexpand);
	}

	/*
	 * If the 'autoreplace' property is set, then post a resource notifying
	 * the ZFS DE that it should not issue any faults for unopenable
	 * devices.  We also iterate over the vdevs, and post a sysevent for any
	 * unopenable vdevs so that the normal autoreplace handler can take
	 * over.
	 */
	if (autoreplace && state != SPA_LOAD_TRYIMPORT)
		spa_check_removed(spa->spa_root_vdev);

	/*
	 * Load the vdev state for all toplevel vdevs.
	 */
	vdev_load(rvd);

	/*
	 * Propagate the leaf DTLs we just loaded all the way up the tree.
	 */
	spa_config_enter(spa, SCL_ALL, FTAG, RW_WRITER);
	vdev_dtl_reassess(rvd, 0, 0, B_FALSE);
	spa_config_exit(spa, SCL_ALL, FTAG);

	/*
	 * Check the state of the root vdev.  If it can't be opened, it
	 * indicates one or more toplevel vdevs are faulted.
	 */
	if (rvd->vdev_state <= VDEV_STATE_CANT_OPEN) {
		error = ENXIO;
		goto out;
	}

	if (spa_writeable(spa)) {
		dmu_tx_t *tx;
		int need_update = B_FALSE;
		int c;

		ASSERT(state != SPA_LOAD_TRYIMPORT);

		/*
		 * Claim log blocks that haven't been committed yet.
		 * This must all happen in a single txg.
		 */
		tx = dmu_tx_create_assigned(spa_get_dsl(spa),
		    spa_first_txg(spa));
		(void) dmu_objset_find(spa_name(spa),
		    zil_claim, tx, DS_FIND_CHILDREN);
		dmu_tx_commit(tx);

		spa->spa_log_state = SPA_LOG_GOOD;
		spa->spa_sync_on = B_TRUE;
		txg_sync_start(spa->spa_dsl_pool);

		/*
		 * Wait for all claims to sync.
		 */
		txg_wait_synced(spa->spa_dsl_pool, 0);

		/*
		 * If the config cache is stale, or we have uninitialized
		 * metaslabs (see spa_vdev_add()), then update the config.
		 */
		if (config_cache_txg != spa->spa_config_txg ||
		    state == SPA_LOAD_IMPORT)
			need_update = B_TRUE;

		for (c = 0; c < rvd->vdev_children; c++)
			if (rvd->vdev_child[c]->vdev_ms_array == 0)
				need_update = B_TRUE;

		/*
		 * Update the config cache asychronously in case we're the
		 * root pool, in which case the config cache isn't writable yet.
		 */
		if (need_update)
			spa_async_request(spa, SPA_ASYNC_CONFIG_UPDATE);

		/*
		 * Check all DTLs to see if anything needs resilvering.
		 */
		if (vdev_resilver_needed(rvd, NULL, NULL))
			spa_async_request(spa, SPA_ASYNC_RESILVER);
	}

	error = 0;
out:
	spa->spa_minref = refcount_count(&spa->spa_refcount);
	if (error && error != EBADF)
		zfs_ereport_post(ereport, spa, NULL, NULL, 0, 0);
	spa->spa_load_state = SPA_LOAD_NONE;
	spa->spa_ena = 0;

	return (error);
}

/*
 * Pool Open/Import
 *
 * The import case is identical to an open except that the configuration is sent
 * down from userland, instead of grabbed from the configuration cache.  For the
 * case of an open, the pool configuration will exist in the
 * POOL_STATE_UNINITIALIZED state.
 *
 * The stats information (gen/count/ustats) is used to gather vdev statistics at
 * the same time open the pool, without having to keep around the spa_t in some
 * ambiguous state.
 */
static int
spa_open_common(const char *pool, spa_t **spapp, void *tag, nvlist_t **config)
{
	spa_t *spa;
	int error;
	int locked = B_FALSE;

	*spapp = NULL;

	/*
	 * As disgusting as this is, we need to support recursive calls to this
	 * function because dsl_dir_open() is called during spa_load(), and ends
	 * up calling spa_open() again.  The real fix is to figure out how to
	 * avoid dsl_dir_open() calling this in the first place.
	 */
	if (mutex_owner(&spa_namespace_lock) != curthread) {
		mutex_enter(&spa_namespace_lock);
		locked = B_TRUE;
	}

	if ((spa = spa_lookup(pool)) == NULL) {
		if (locked)
			mutex_exit(&spa_namespace_lock);
		return (ENOENT);
	}
	if (spa->spa_state == POOL_STATE_UNINITIALIZED) {

		spa_activate(spa, spa_mode_global);

		error = spa_load(spa, spa->spa_config, SPA_LOAD_OPEN, B_FALSE);

		if (error == EBADF) {
			/*
			 * If vdev_validate() returns failure (indicated by
			 * EBADF), it indicates that one of the vdevs indicates
			 * that the pool has been exported or destroyed.  If
			 * this is the case, the config cache is out of sync and
			 * we should remove the pool from the namespace.
			 */
			spa_unload(spa);
			spa_deactivate(spa);
			spa_config_sync(spa, B_TRUE, B_TRUE);
			spa_remove(spa);
			if (locked)
				mutex_exit(&spa_namespace_lock);
			return (ENOENT);
		}

		if (error) {
			/*
			 * We can't open the pool, but we still have useful
			 * information: the state of each vdev after the
			 * attempted vdev_open().  Return this to the user.
			 */
			if (config != NULL && spa->spa_root_vdev != NULL)
				*config = spa_config_generate(spa, NULL, -1ULL,
				    B_TRUE);
			spa_unload(spa);
			spa_deactivate(spa);
			spa->spa_last_open_failed = B_TRUE;
			if (locked)
				mutex_exit(&spa_namespace_lock);
			*spapp = NULL;
			return (error);
		} else {
			spa->spa_last_open_failed = B_FALSE;
		}
	}

	spa_open_ref(spa, tag);

	if (locked)
		mutex_exit(&spa_namespace_lock);

	*spapp = spa;

	if (config != NULL)
		*config = spa_config_generate(spa, NULL, -1ULL, B_TRUE);

	return (0);
}

int
spa_open(const char *name, spa_t **spapp, void *tag)
{
	return (spa_open_common(name, spapp, tag, NULL));
}

/*
 * Lookup the given spa_t, incrementing the inject count in the process,
 * preventing it from being exported or destroyed.
 */
spa_t *
spa_inject_addref(char *name)
{
	spa_t *spa;

	mutex_enter(&spa_namespace_lock);
	if ((spa = spa_lookup(name)) == NULL) {
		mutex_exit(&spa_namespace_lock);
		return (NULL);
	}
	spa->spa_inject_ref++;
	mutex_exit(&spa_namespace_lock);

	return (spa);
}

void
spa_inject_delref(spa_t *spa)
{
	mutex_enter(&spa_namespace_lock);
	spa->spa_inject_ref--;
	mutex_exit(&spa_namespace_lock);
}

/*
 * Add spares device information to the nvlist.
 */
static void
spa_add_spares(spa_t *spa, nvlist_t *config)
{
	nvlist_t **spares;
	uint_t i, nspares;
	nvlist_t *nvroot;
	uint64_t guid;
	vdev_stat_t *vs;
	uint_t vsc;
	uint64_t pool;

	ASSERT(spa_config_held(spa, SCL_CONFIG, RW_READER));

	if (spa->spa_spares.sav_count == 0)
		return;

	VERIFY(nvlist_lookup_nvlist(config,
	    ZPOOL_CONFIG_VDEV_TREE, &nvroot) == 0);
	VERIFY(nvlist_lookup_nvlist_array(spa->spa_spares.sav_config,
	    ZPOOL_CONFIG_SPARES, &spares, &nspares) == 0);
	if (nspares != 0) {
		VERIFY(nvlist_add_nvlist_array(nvroot,
		    ZPOOL_CONFIG_SPARES, spares, nspares) == 0);
		VERIFY(nvlist_lookup_nvlist_array(nvroot,
		    ZPOOL_CONFIG_SPARES, &spares, &nspares) == 0);

		/*
		 * Go through and find any spares which have since been
		 * repurposed as an active spare.  If this is the case, update
		 * their status appropriately.
		 */
		for (i = 0; i < nspares; i++) {
			VERIFY(nvlist_lookup_uint64(spares[i],
			    ZPOOL_CONFIG_GUID, &guid) == 0);
			if (spa_spare_exists(guid, &pool, NULL) &&
			    pool != 0ULL) {
				VERIFY(nvlist_lookup_uint64_array(
				    spares[i], ZPOOL_CONFIG_STATS,
				    (uint64_t **)&vs, &vsc) == 0);
				vs->vs_state = VDEV_STATE_CANT_OPEN;
				vs->vs_aux = VDEV_AUX_SPARED;
			}
		}
	}
}

/*
 * Add l2cache device information to the nvlist, including vdev stats.
 */
static void
spa_add_l2cache(spa_t *spa, nvlist_t *config)
{
	nvlist_t **l2cache;
	uint_t i, j, nl2cache;
	nvlist_t *nvroot;
	uint64_t guid;
	vdev_t *vd;
	vdev_stat_t *vs;
	uint_t vsc;

	ASSERT(spa_config_held(spa, SCL_CONFIG, RW_READER));

	if (spa->spa_l2cache.sav_count == 0)
		return;

	VERIFY(nvlist_lookup_nvlist(config,
	    ZPOOL_CONFIG_VDEV_TREE, &nvroot) == 0);
	VERIFY(nvlist_lookup_nvlist_array(spa->spa_l2cache.sav_config,
	    ZPOOL_CONFIG_L2CACHE, &l2cache, &nl2cache) == 0);
	if (nl2cache != 0) {
		VERIFY(nvlist_add_nvlist_array(nvroot,
		    ZPOOL_CONFIG_L2CACHE, l2cache, nl2cache) == 0);
		VERIFY(nvlist_lookup_nvlist_array(nvroot,
		    ZPOOL_CONFIG_L2CACHE, &l2cache, &nl2cache) == 0);

		/*
		 * Update level 2 cache device stats.
		 */

		for (i = 0; i < nl2cache; i++) {
			VERIFY(nvlist_lookup_uint64(l2cache[i],
			    ZPOOL_CONFIG_GUID, &guid) == 0);

			vd = NULL;
			for (j = 0; j < spa->spa_l2cache.sav_count; j++) {
				if (guid ==
				    spa->spa_l2cache.sav_vdevs[j]->vdev_guid) {
					vd = spa->spa_l2cache.sav_vdevs[j];
					break;
				}
			}
			ASSERT(vd != NULL);

			VERIFY(nvlist_lookup_uint64_array(l2cache[i],
			    ZPOOL_CONFIG_STATS, (uint64_t **)&vs, &vsc) == 0);
			vdev_get_stats(vd, vs);
		}
	}
}

int
spa_get_stats(const char *name, nvlist_t **config, char *altroot, size_t buflen)
{
	int error;
	spa_t *spa;

	*config = NULL;
	error = spa_open_common(name, &spa, FTAG, config);

	if (spa != NULL) {
		/*
		 * This still leaves a window of inconsistency where the spares
		 * or l2cache devices could change and the config would be
		 * self-inconsistent.
		 */
		spa_config_enter(spa, SCL_CONFIG, FTAG, RW_READER);

		if (*config != NULL) {
			VERIFY(nvlist_add_uint64(*config,
			    ZPOOL_CONFIG_ERRCOUNT,
			    spa_get_errlog_size(spa)) == 0);

			if (spa_suspended(spa))
				VERIFY(nvlist_add_uint64(*config,
				    ZPOOL_CONFIG_SUSPENDED,
				    spa->spa_failmode) == 0);

			spa_add_spares(spa, *config);
			spa_add_l2cache(spa, *config);
		}
	}

	/*
	 * We want to get the alternate root even for faulted pools, so we cheat
	 * and call spa_lookup() directly.
	 */
	if (altroot) {
		if (spa == NULL) {
			mutex_enter(&spa_namespace_lock);
			spa = spa_lookup(name);
			if (spa)
				spa_altroot(spa, altroot, buflen);
			else
				altroot[0] = '\0';
			spa = NULL;
			mutex_exit(&spa_namespace_lock);
		} else {
			spa_altroot(spa, altroot, buflen);
		}
	}

	if (spa != NULL) {
		spa_config_exit(spa, SCL_CONFIG, FTAG);
		spa_close(spa, FTAG);
	}

	return (error);
}

/*
 * Validate that the auxiliary device array is well formed.  We must have an
 * array of nvlists, each which describes a valid leaf vdev.  If this is an
 * import (mode is VDEV_ALLOC_SPARE), then we allow corrupted spares to be
 * specified, as long as they are well-formed.
 */
static int
spa_validate_aux_devs(spa_t *spa, nvlist_t *nvroot, uint64_t crtxg, int mode,
    spa_aux_vdev_t *sav, const char *config, uint64_t version,
    vdev_labeltype_t label)
{
	nvlist_t **dev;
	uint_t i, ndev;
	vdev_t *vd;
	int error;

	ASSERT(spa_config_held(spa, SCL_ALL, RW_WRITER) == SCL_ALL);

	/*
	 * It's acceptable to have no devs specified.
	 */
	if (nvlist_lookup_nvlist_array(nvroot, config, &dev, &ndev) != 0)
		return (0);

	if (ndev == 0)
		return (EINVAL);

	/*
	 * Make sure the pool is formatted with a version that supports this
	 * device type.
	 */
	if (spa_version(spa) < version)
		return (ENOTSUP);

	/*
	 * Set the pending device list so we correctly handle device in-use
	 * checking.
	 */
	sav->sav_pending = dev;
	sav->sav_npending = ndev;

	for (i = 0; i < ndev; i++) {
		if ((error = spa_config_parse(spa, &vd, dev[i], NULL, 0,
		    mode)) != 0)
			goto out;

		if (!vd->vdev_ops->vdev_op_leaf) {
			vdev_free(vd);
			error = EINVAL;
			goto out;
		}

		/*
		 * The L2ARC currently only supports disk devices in
		 * kernel context.  For user-level testing, we allow it.
		 */
#ifdef _KERNEL
		if ((strcmp(config, ZPOOL_CONFIG_L2CACHE) == 0) &&
		    strcmp(vd->vdev_ops->vdev_op_type, VDEV_TYPE_DISK) != 0) {
			error = ENOTBLK;
			goto out;
		}
#endif
		vd->vdev_top = vd;

		if ((error = vdev_open(vd)) == 0 &&
		    (error = vdev_label_init(vd, crtxg, label)) == 0) {
			VERIFY(nvlist_add_uint64(dev[i], ZPOOL_CONFIG_GUID,
			    vd->vdev_guid) == 0);
		}

		vdev_free(vd);

		if (error &&
		    (mode != VDEV_ALLOC_SPARE && mode != VDEV_ALLOC_L2CACHE))
			goto out;
		else
			error = 0;
	}

out:
	sav->sav_pending = NULL;
	sav->sav_npending = 0;
	return (error);
}

static int
spa_validate_aux(spa_t *spa, nvlist_t *nvroot, uint64_t crtxg, int mode)
{
	int error;

	ASSERT(spa_config_held(spa, SCL_ALL, RW_WRITER) == SCL_ALL);

	if ((error = spa_validate_aux_devs(spa, nvroot, crtxg, mode,
	    &spa->spa_spares, ZPOOL_CONFIG_SPARES, SPA_VERSION_SPARES,
	    VDEV_LABEL_SPARE)) != 0) {
		return (error);
	}

	return (spa_validate_aux_devs(spa, nvroot, crtxg, mode,
	    &spa->spa_l2cache, ZPOOL_CONFIG_L2CACHE, SPA_VERSION_L2CACHE,
	    VDEV_LABEL_L2CACHE));
}

static void
spa_set_aux_vdevs(spa_aux_vdev_t *sav, nvlist_t **devs, int ndevs,
    const char *config)
{
	int i;

	if (sav->sav_config != NULL) {
		nvlist_t **olddevs;
		uint_t oldndevs;
		nvlist_t **newdevs;

		/*
		 * Generate new dev list by concatentating with the
		 * current dev list.
		 */
		VERIFY(nvlist_lookup_nvlist_array(sav->sav_config, config,
		    &olddevs, &oldndevs) == 0);

		newdevs = kmem_alloc(sizeof (void *) *
		    (ndevs + oldndevs), KM_SLEEP);
		for (i = 0; i < oldndevs; i++)
			VERIFY(nvlist_dup(olddevs[i], &newdevs[i],
			    KM_SLEEP) == 0);
		for (i = 0; i < ndevs; i++)
			VERIFY(nvlist_dup(devs[i], &newdevs[i + oldndevs],
			    KM_SLEEP) == 0);

		VERIFY(nvlist_remove(sav->sav_config, config,
		    DATA_TYPE_NVLIST_ARRAY) == 0);

		VERIFY(nvlist_add_nvlist_array(sav->sav_config,
		    config, newdevs, ndevs + oldndevs) == 0);
		for (i = 0; i < oldndevs + ndevs; i++)
			nvlist_free(newdevs[i]);
		kmem_free(newdevs, (oldndevs + ndevs) * sizeof (void *));
	} else {
		/*
		 * Generate a new dev list.
		 */
		VERIFY(nvlist_alloc(&sav->sav_config, NV_UNIQUE_NAME,
		    KM_SLEEP) == 0);
		VERIFY(nvlist_add_nvlist_array(sav->sav_config, config,
		    devs, ndevs) == 0);
	}
}

/*
 * Stop and drop level 2 ARC devices
 */
void
spa_l2cache_drop(spa_t *spa)
{
	vdev_t *vd;
	int i;
	spa_aux_vdev_t *sav = &spa->spa_l2cache;

	for (i = 0; i < sav->sav_count; i++) {
		uint64_t pool;

		vd = sav->sav_vdevs[i];
		ASSERT(vd != NULL);

		if (spa_l2cache_exists(vd->vdev_guid, &pool) &&
		    pool != 0ULL && l2arc_vdev_present(vd))
			l2arc_remove_vdev(vd);
		if (vd->vdev_isl2cache)
			spa_l2cache_remove(vd);
		vdev_clear_stats(vd);
		(void) vdev_close(vd);
	}
}

/*
 * Pool Creation
 */
int
spa_create(const char *pool, nvlist_t *nvroot, nvlist_t *props,
    const char *history_str, nvlist_t *zplprops)
{
	spa_t *spa;
	char *altroot = NULL;
	vdev_t *rvd;
	dsl_pool_t *dp;
	dmu_tx_t *tx;
	int error = 0;
	uint64_t txg = TXG_INITIAL;
	nvlist_t **spares, **l2cache;
	uint_t nspares, nl2cache;
	uint64_t version;
	int c;

	/*
	 * If this pool already exists, return failure.
	 */
	mutex_enter(&spa_namespace_lock);
	if (spa_lookup(pool) != NULL) {
		mutex_exit(&spa_namespace_lock);
		return (EEXIST);
	}

	/*
	 * Allocate a new spa_t structure.
	 */
	(void) nvlist_lookup_string(props,
	    zpool_prop_to_name(ZPOOL_PROP_ALTROOT), &altroot);
	spa = spa_add(pool, altroot);
	spa_activate(spa, spa_mode_global);

	spa->spa_uberblock.ub_txg = txg - 1;

	if (props && (error = spa_prop_validate(spa, props))) {
		spa_deactivate(spa);
		spa_remove(spa);
		mutex_exit(&spa_namespace_lock);
		return (error);
	}

	if (nvlist_lookup_uint64(props, zpool_prop_to_name(ZPOOL_PROP_VERSION),
	    &version) != 0)
		version = SPA_VERSION;
	ASSERT(version <= SPA_VERSION);
	spa->spa_uberblock.ub_version = version;
	spa->spa_ubsync = spa->spa_uberblock;

	/*
	 * Create "The Godfather" zio to hold all async IOs
	 */
	spa->spa_async_zio_root = zio_root(spa, NULL, NULL,
	    ZIO_FLAG_CANFAIL | ZIO_FLAG_SPECULATIVE | ZIO_FLAG_GODFATHER);

	/*
	 * Create the root vdev.
	 */
	spa_config_enter(spa, SCL_ALL, FTAG, RW_WRITER);

	error = spa_config_parse(spa, &rvd, nvroot, NULL, 0, VDEV_ALLOC_ADD);

	ASSERT(error != 0 || rvd != NULL);
	ASSERT(error != 0 || spa->spa_root_vdev == rvd);

	if (error == 0 && !zfs_allocatable_devs(nvroot))
		error = EINVAL;

	if (error == 0 &&
	    (error = vdev_create(rvd, txg, B_FALSE)) == 0 &&
	    (error = spa_validate_aux(spa, nvroot, txg,
	    VDEV_ALLOC_ADD)) == 0) {
		for (c = 0; c < rvd->vdev_children; c++) {
			vdev_metaslab_set_size(rvd->vdev_child[c]);
			vdev_expand(rvd->vdev_child[c], txg);
		}
	}

	spa_config_exit(spa, SCL_ALL, FTAG);

	if (error != 0) {
		spa_unload(spa);
		spa_deactivate(spa);
		spa_remove(spa);
		mutex_exit(&spa_namespace_lock);
		return (error);
	}

	/*
	 * Get the list of spares, if specified.
	 */
	if (nvlist_lookup_nvlist_array(nvroot, ZPOOL_CONFIG_SPARES,
	    &spares, &nspares) == 0) {
		VERIFY(nvlist_alloc(&spa->spa_spares.sav_config, NV_UNIQUE_NAME,
		    KM_SLEEP) == 0);
		VERIFY(nvlist_add_nvlist_array(spa->spa_spares.sav_config,
		    ZPOOL_CONFIG_SPARES, spares, nspares) == 0);
		spa_config_enter(spa, SCL_ALL, FTAG, RW_WRITER);
		spa_load_spares(spa);
		spa_config_exit(spa, SCL_ALL, FTAG);
		spa->spa_spares.sav_sync = B_TRUE;
	}

	/*
	 * Get the list of level 2 cache devices, if specified.
	 */
	if (nvlist_lookup_nvlist_array(nvroot, ZPOOL_CONFIG_L2CACHE,
	    &l2cache, &nl2cache) == 0) {
		VERIFY(nvlist_alloc(&spa->spa_l2cache.sav_config,
		    NV_UNIQUE_NAME, KM_SLEEP) == 0);
		VERIFY(nvlist_add_nvlist_array(spa->spa_l2cache.sav_config,
		    ZPOOL_CONFIG_L2CACHE, l2cache, nl2cache) == 0);
		spa_config_enter(spa, SCL_ALL, FTAG, RW_WRITER);
		spa_load_l2cache(spa);
		spa_config_exit(spa, SCL_ALL, FTAG);
		spa->spa_l2cache.sav_sync = B_TRUE;
	}

	spa->spa_dsl_pool = dp = dsl_pool_create(spa, zplprops, txg);
	spa->spa_meta_objset = dp->dp_meta_objset;

	tx = dmu_tx_create_assigned(dp, txg);

	/*
	 * Create the pool config object.
	 */
	spa->spa_config_object = dmu_object_alloc(spa->spa_meta_objset,
	    DMU_OT_PACKED_NVLIST, SPA_CONFIG_BLOCKSIZE,
	    DMU_OT_PACKED_NVLIST_SIZE, sizeof (uint64_t), tx);

	if (zap_add(spa->spa_meta_objset,
	    DMU_POOL_DIRECTORY_OBJECT, DMU_POOL_CONFIG,
	    sizeof (uint64_t), 1, &spa->spa_config_object, tx) != 0) {
		cmn_err(CE_PANIC, "failed to add pool config");
	}

	/* Newly created pools with the right version are always deflated. */
	if (version >= SPA_VERSION_RAIDZ_DEFLATE) {
		spa->spa_deflate = TRUE;
		if (zap_add(spa->spa_meta_objset,
		    DMU_POOL_DIRECTORY_OBJECT, DMU_POOL_DEFLATE,
		    sizeof (uint64_t), 1, &spa->spa_deflate, tx) != 0) {
			cmn_err(CE_PANIC, "failed to add deflate");
		}
	}

	/*
	 * Create the deferred-free bplist object.  Turn off compression
	 * because sync-to-convergence takes longer if the blocksize
	 * keeps changing.
	 */
	spa->spa_sync_bplist_obj = bplist_create(spa->spa_meta_objset,
	    1 << 14, tx);
	dmu_object_set_compress(spa->spa_meta_objset, spa->spa_sync_bplist_obj,
	    ZIO_COMPRESS_OFF, tx);

	if (zap_add(spa->spa_meta_objset,
	    DMU_POOL_DIRECTORY_OBJECT, DMU_POOL_SYNC_BPLIST,
	    sizeof (uint64_t), 1, &spa->spa_sync_bplist_obj, tx) != 0) {
		cmn_err(CE_PANIC, "failed to add bplist");
	}

	/*
	 * Create the pool's history object.
	 */
	if (version >= SPA_VERSION_ZPOOL_HISTORY)
		spa_history_create_obj(spa, tx);

	/*
	 * Set pool properties.
	 */
	spa->spa_bootfs = zpool_prop_default_numeric(ZPOOL_PROP_BOOTFS);
	spa->spa_delegation = zpool_prop_default_numeric(ZPOOL_PROP_DELEGATION);
	spa->spa_failmode = zpool_prop_default_numeric(ZPOOL_PROP_FAILUREMODE);
	spa->spa_autoexpand = zpool_prop_default_numeric(ZPOOL_PROP_AUTOEXPAND);
	if (props != NULL) {
		spa_configfile_set(spa, props, B_FALSE);
		spa_sync_props(spa, props, CRED(), tx);
	}

	dmu_tx_commit(tx);

	spa->spa_sync_on = B_TRUE;
	txg_sync_start(spa->spa_dsl_pool);

	/*
	 * We explicitly wait for the first transaction to complete so that our
	 * bean counters are appropriately updated.
	 */
	txg_wait_synced(spa->spa_dsl_pool, txg);

	spa_config_sync(spa, B_FALSE, B_TRUE);

	if (version >= SPA_VERSION_ZPOOL_HISTORY && history_str != NULL)
		(void) spa_history_log(spa, history_str, LOG_CMD_POOL_CREATE);

	spa->spa_minref = refcount_count(&spa->spa_refcount);

	mutex_exit(&spa_namespace_lock);

	return (0);
}

#ifdef _KERNEL
/*
 * Get the root pool information from the root disk, then import the root pool
 * during the system boot up time.
 */
extern int vdev_disk_read_rootlabel(char *, char *, nvlist_t **);

static nvlist_t *
spa_generate_rootconf(char *devpath, char *devid, uint64_t *guid)
{
	nvlist_t *config;
	nvlist_t *nvtop, *nvroot;
	uint64_t pgid;

	if (vdev_disk_read_rootlabel(devpath, devid, &config) != 0)
		return (NULL);

	/*
	 * Add this top-level vdev to the child array.
	 */
	VERIFY(nvlist_lookup_nvlist(config, ZPOOL_CONFIG_VDEV_TREE,
	    &nvtop) == 0);
	VERIFY(nvlist_lookup_uint64(config, ZPOOL_CONFIG_POOL_GUID,
	    &pgid) == 0);
	VERIFY(nvlist_lookup_uint64(config, ZPOOL_CONFIG_GUID, guid) == 0);

	/*
	 * Put this pool's top-level vdevs into a root vdev.
	 */
	VERIFY(nvlist_alloc(&nvroot, NV_UNIQUE_NAME, KM_SLEEP) == 0);
	VERIFY(nvlist_add_string(nvroot, ZPOOL_CONFIG_TYPE,
	    VDEV_TYPE_ROOT) == 0);
	VERIFY(nvlist_add_uint64(nvroot, ZPOOL_CONFIG_ID, 0ULL) == 0);
	VERIFY(nvlist_add_uint64(nvroot, ZPOOL_CONFIG_GUID, pgid) == 0);
	VERIFY(nvlist_add_nvlist_array(nvroot, ZPOOL_CONFIG_CHILDREN,
	    &nvtop, 1) == 0);

	/*
	 * Replace the existing vdev_tree with the new root vdev in
	 * this pool's configuration (remove the old, add the new).
	 */
	VERIFY(nvlist_add_nvlist(config, ZPOOL_CONFIG_VDEV_TREE, nvroot) == 0);
	nvlist_free(nvroot);
	return (config);
}

/*
 * Walk the vdev tree and see if we can find a device with "better"
 * configuration. A configuration is "better" if the label on that
 * device has a more recent txg.
 */
static void
spa_alt_rootvdev(vdev_t *vd, vdev_t **avd, uint64_t *txg)
{
	int c;

	for (c = 0; c < vd->vdev_children; c++)
		spa_alt_rootvdev(vd->vdev_child[c], avd, txg);

	if (vd->vdev_ops->vdev_op_leaf) {
		nvlist_t *label;
		uint64_t label_txg;

		if (vdev_disk_read_rootlabel(vd->vdev_physpath, vd->vdev_devid,
		    &label) != 0)
			return;

		VERIFY(nvlist_lookup_uint64(label, ZPOOL_CONFIG_POOL_TXG,
		    &label_txg) == 0);

		/*
		 * Do we have a better boot device?
		 */
		if (label_txg > *txg) {
			*txg = label_txg;
			*avd = vd;
		}
		nvlist_free(label);
	}
}

/*
 * Import a root pool.
 *
 * For x86. devpath_list will consist of devid and/or physpath name of
 * the vdev (e.g. "id1,sd@SSEAGATE..." or "/pci@1f,0/ide@d/disk@0,0:a").
 * The GRUB "findroot" command will return the vdev we should boot.
 *
 * For Sparc, devpath_list consists the physpath name of the booting device
 * no matter the rootpool is a single device pool or a mirrored pool.
 * e.g.
 *	"/pci@1f,0/ide@d/disk@0,0:a"
 */
int
spa_import_rootpool(char *devpath, char *devid)
{
	spa_t *spa;
	vdev_t *rvd, *bvd, *avd = NULL;
	nvlist_t *config, *nvtop;
	uint64_t guid, txg;
	char *pname;
	int error;

	/*
	 * Read the label from the boot device and generate a configuration.
	 */
	if ((config = spa_generate_rootconf(devpath, devid, &guid)) == NULL) {
		cmn_err(CE_NOTE, "Can not read the pool label from '%s'",
		    devpath);
		return (EIO);
	}

	VERIFY(nvlist_lookup_string(config, ZPOOL_CONFIG_POOL_NAME,
	    &pname) == 0);
	VERIFY(nvlist_lookup_uint64(config, ZPOOL_CONFIG_POOL_TXG, &txg) == 0);

	mutex_enter(&spa_namespace_lock);
	if ((spa = spa_lookup(pname)) != NULL) {
		/*
		 * Remove the existing root pool from the namespace so that we
		 * can replace it with the correct config we just read in.
		 */
		spa_remove(spa);
	}

	spa = spa_add(pname, NULL);
	spa->spa_is_root = B_TRUE;

	/*
	 * Build up a vdev tree based on the boot device's label config.
	 */
	VERIFY(nvlist_lookup_nvlist(config, ZPOOL_CONFIG_VDEV_TREE,
	    &nvtop) == 0);
	spa_config_enter(spa, SCL_ALL, FTAG, RW_WRITER);
	error = spa_config_parse(spa, &rvd, nvtop, NULL, 0,
	    VDEV_ALLOC_ROOTPOOL);
	spa_config_exit(spa, SCL_ALL, FTAG);
	if (error) {
		mutex_exit(&spa_namespace_lock);
		nvlist_free(config);
		cmn_err(CE_NOTE, "Can not parse the config for pool '%s'",
		    pname);
		return (error);
	}

	/*
	 * Get the boot vdev.
	 */
	if ((bvd = vdev_lookup_by_guid(rvd, guid)) == NULL) {
		cmn_err(CE_NOTE, "Can not find the boot vdev for guid %llu",
		    (u_longlong_t)guid);
		error = ENOENT;
		goto out;
	}

	/*
	 * Determine if there is a better boot device.
	 */
	avd = bvd;
	spa_alt_rootvdev(rvd, &avd, &txg);
	if (avd != bvd) {
		cmn_err(CE_NOTE, "The boot device is 'degraded'. Please "
		    "try booting from '%s'", avd->vdev_path);
		error = EINVAL;
		goto out;
	}

	/*
	 * If the boot device is part of a spare vdev then ensure that
	 * we're booting off the active spare.
	 */
	if (bvd->vdev_parent->vdev_ops == &vdev_spare_ops &&
	    !bvd->vdev_isspare) {
		cmn_err(CE_NOTE, "The boot device is currently spared. Please "
		    "try booting from '%s'",
		    bvd->vdev_parent->vdev_child[1]->vdev_path);
		error = EINVAL;
		goto out;
	}

	VERIFY(nvlist_dup(config, &spa->spa_config, 0) == 0);
	error = 0;
out:
	spa_config_enter(spa, SCL_ALL, FTAG, RW_WRITER);
	vdev_free(rvd);
	spa_config_exit(spa, SCL_ALL, FTAG);
	mutex_exit(&spa_namespace_lock);

	nvlist_free(config);
	return (error);
}

#endif

/*
 * Take a pool and insert it into the namespace as if it had been loaded at
 * boot.
 */
int
spa_import_verbatim(const char *pool, nvlist_t *config, nvlist_t *props)
{
	spa_t *spa;
	char *altroot = NULL;

	mutex_enter(&spa_namespace_lock);
	if (spa_lookup(pool) != NULL) {
		mutex_exit(&spa_namespace_lock);
		return (EEXIST);
	}

	(void) nvlist_lookup_string(props,
	    zpool_prop_to_name(ZPOOL_PROP_ALTROOT), &altroot);
	spa = spa_add(pool, altroot);

	VERIFY(nvlist_dup(config, &spa->spa_config, 0) == 0);

	if (props != NULL)
		spa_configfile_set(spa, props, B_FALSE);

	spa_config_sync(spa, B_FALSE, B_TRUE);

	mutex_exit(&spa_namespace_lock);

	return (0);
}

/*
 * Import a non-root pool into the system.
 */
int
spa_import(const char *pool, nvlist_t *config, nvlist_t *props)
{
	spa_t *spa;
	char *altroot = NULL;
	int error;
	nvlist_t *nvroot;
	nvlist_t **spares, **l2cache;
	uint_t nspares, nl2cache;

	/*
	 * If a pool with this name exists, return failure.
	 */
	mutex_enter(&spa_namespace_lock);
	if ((spa = spa_lookup(pool)) != NULL) {
		mutex_exit(&spa_namespace_lock);
		return (EEXIST);
	}

	/*
	 * Create and initialize the spa structure.
	 */
	(void) nvlist_lookup_string(props,
	    zpool_prop_to_name(ZPOOL_PROP_ALTROOT), &altroot);
	spa = spa_add(pool, altroot);
	spa_activate(spa, spa_mode_global);

	/*
	 * Don't start async tasks until we know everything is healthy.
	 */
	spa_async_suspend(spa);

	/*
	 * Pass off the heavy lifting to spa_load().  Pass TRUE for mosconfig
	 * because the user-supplied config is actually the one to trust when
	 * doing an import.
	 */
	error = spa_load(spa, config, SPA_LOAD_IMPORT, B_TRUE);

	spa_config_enter(spa, SCL_ALL, FTAG, RW_WRITER);
	/*
	 * Toss any existing sparelist, as it doesn't have any validity
	 * anymore, and conflicts with spa_has_spare().
	 */
	if (spa->spa_spares.sav_config) {
		nvlist_free(spa->spa_spares.sav_config);
		spa->spa_spares.sav_config = NULL;
		spa_load_spares(spa);
	}
	if (spa->spa_l2cache.sav_config) {
		nvlist_free(spa->spa_l2cache.sav_config);
		spa->spa_l2cache.sav_config = NULL;
		spa_load_l2cache(spa);
	}

	VERIFY(nvlist_lookup_nvlist(config, ZPOOL_CONFIG_VDEV_TREE,
	    &nvroot) == 0);
	if (error == 0)
		error = spa_validate_aux(spa, nvroot, -1ULL,
		    VDEV_ALLOC_SPARE);
	if (error == 0)
		error = spa_validate_aux(spa, nvroot, -1ULL,
		    VDEV_ALLOC_L2CACHE);
	spa_config_exit(spa, SCL_ALL, FTAG);

	if (props != NULL)
		spa_configfile_set(spa, props, B_FALSE);

	if (error != 0 || (props && spa_writeable(spa) &&
	    (error = spa_prop_set(spa, props)))) {
		spa_unload(spa);
		spa_deactivate(spa);
		spa_remove(spa);
		mutex_exit(&spa_namespace_lock);
		return (error);
	}

	spa_async_resume(spa);

	/*
	 * Override any spares and level 2 cache devices as specified by
	 * the user, as these may have correct device names/devids, etc.
	 */
	if (nvlist_lookup_nvlist_array(nvroot, ZPOOL_CONFIG_SPARES,
	    &spares, &nspares) == 0) {
		if (spa->spa_spares.sav_config)
			VERIFY(nvlist_remove(spa->spa_spares.sav_config,
			    ZPOOL_CONFIG_SPARES, DATA_TYPE_NVLIST_ARRAY) == 0);
		else
			VERIFY(nvlist_alloc(&spa->spa_spares.sav_config,
			    NV_UNIQUE_NAME, KM_SLEEP) == 0);
		VERIFY(nvlist_add_nvlist_array(spa->spa_spares.sav_config,
		    ZPOOL_CONFIG_SPARES, spares, nspares) == 0);
		spa_config_enter(spa, SCL_ALL, FTAG, RW_WRITER);
		spa_load_spares(spa);
		spa_config_exit(spa, SCL_ALL, FTAG);
		spa->spa_spares.sav_sync = B_TRUE;
	}
	if (nvlist_lookup_nvlist_array(nvroot, ZPOOL_CONFIG_L2CACHE,
	    &l2cache, &nl2cache) == 0) {
		if (spa->spa_l2cache.sav_config)
			VERIFY(nvlist_remove(spa->spa_l2cache.sav_config,
			    ZPOOL_CONFIG_L2CACHE, DATA_TYPE_NVLIST_ARRAY) == 0);
		else
			VERIFY(nvlist_alloc(&spa->spa_l2cache.sav_config,
			    NV_UNIQUE_NAME, KM_SLEEP) == 0);
		VERIFY(nvlist_add_nvlist_array(spa->spa_l2cache.sav_config,
		    ZPOOL_CONFIG_L2CACHE, l2cache, nl2cache) == 0);
		spa_config_enter(spa, SCL_ALL, FTAG, RW_WRITER);
		spa_load_l2cache(spa);
		spa_config_exit(spa, SCL_ALL, FTAG);
		spa->spa_l2cache.sav_sync = B_TRUE;
	}

	if (spa_writeable(spa)) {
		/*
		 * Update the config cache to include the newly-imported pool.
		 */
		spa_config_update_common(spa, SPA_CONFIG_UPDATE_POOL, B_FALSE);
	}

	/*
	 * It's possible that the pool was expanded while it was exported.
	 * We kick off an async task to handle this for us.
	 */
<<<<<<< HEAD
	VERIFY(nvlist_add_nvlist(config, ZPOOL_CONFIG_VDEV_TREE, nvroot) == 0);
	nvlist_free(nvroot);
}

/*
 * Get the root pool information from the root disk, then import the root pool
 * during the system boot up time.
 */
int
spa_check_rootconf(char *devpath, char *devid, nvlist_t **bestconf,
    uint64_t *besttxg)
{
	nvlist_t *config;
	uint64_t txg;
	int error;

	if ((error = vdev_disk_read_rootlabel(devpath, devid, &config)))
		return (error);

	VERIFY(nvlist_lookup_uint64(config, ZPOOL_CONFIG_POOL_TXG, &txg) == 0);

	if (bestconf != NULL)
		*bestconf = config;
	else
		nvlist_free(config);
	*besttxg = txg;
	return (0);
}

boolean_t
spa_rootdev_validate(nvlist_t *nv)
{
	uint64_t ival;

	if (nvlist_lookup_uint64(nv, ZPOOL_CONFIG_OFFLINE, &ival) == 0 ||
	    nvlist_lookup_uint64(nv, ZPOOL_CONFIG_FAULTED, &ival) == 0 ||
	    nvlist_lookup_uint64(nv, ZPOOL_CONFIG_REMOVED, &ival) == 0)
		return (B_FALSE);

	return (B_TRUE);
}


/*
 * Given the boot device's physical path or devid, check if the device
 * is in a valid state.  If so, return the configuration from the vdev
 * label.
 */
int
spa_get_rootconf(char *devpath, char *devid, nvlist_t **bestconf)
{
	nvlist_t *conf = NULL;
	uint64_t txg = 0;
	nvlist_t *nvtop, **child;
	char *type;
	char *bootpath = NULL;
	uint_t children, c;
	char *tmp;
	int error;

	if (devpath && ((tmp = strchr(devpath, ' ')) != NULL))
		*tmp = '\0';
	if ((error = spa_check_rootconf(devpath, devid, &conf, &txg))) {
		cmn_err(CE_NOTE, "error reading device label");
		return (error);
	}
	if (txg == 0) {
		cmn_err(CE_NOTE, "this device is detached");
		nvlist_free(conf);
		return (EINVAL);
	}

	VERIFY(nvlist_lookup_nvlist(conf, ZPOOL_CONFIG_VDEV_TREE,
	    &nvtop) == 0);
	VERIFY(nvlist_lookup_string(nvtop, ZPOOL_CONFIG_TYPE, &type) == 0);

	if (strcmp(type, VDEV_TYPE_DISK) == 0) {
		if (spa_rootdev_validate(nvtop)) {
			goto out;
		} else {
			nvlist_free(conf);
			return (EINVAL);
		}
	}

	ASSERT(strcmp(type, VDEV_TYPE_MIRROR) == 0);

	VERIFY(nvlist_lookup_nvlist_array(nvtop, ZPOOL_CONFIG_CHILDREN,
	    &child, &children) == 0);
=======
	spa_async_request(spa, SPA_ASYNC_AUTOEXPAND);
>>>>>>> 65845924

	mutex_exit(&spa_namespace_lock);

	return (0);
}

/*
 * This (illegal) pool name is used when temporarily importing a spa_t in order
 * to get the vdev stats associated with the imported devices.
 */
#define	TRYIMPORT_NAME	"$import"

nvlist_t *
spa_tryimport(nvlist_t *tryconfig)
{
	nvlist_t *config = NULL;
	char *poolname;
	spa_t *spa;
	uint64_t state;
	int error;

	if (nvlist_lookup_string(tryconfig, ZPOOL_CONFIG_POOL_NAME, &poolname))
		return (NULL);

	if (nvlist_lookup_uint64(tryconfig, ZPOOL_CONFIG_POOL_STATE, &state))
		return (NULL);

	/*
	 * Create and initialize the spa structure.
	 */
	mutex_enter(&spa_namespace_lock);
	spa = spa_add(TRYIMPORT_NAME, NULL);
	spa_activate(spa, FREAD);

	/*
	 * Pass off the heavy lifting to spa_load().
	 * Pass TRUE for mosconfig because the user-supplied config
	 * is actually the one to trust when doing an import.
	 */
	error = spa_load(spa, tryconfig, SPA_LOAD_TRYIMPORT, B_TRUE);

	/*
	 * If 'tryconfig' was at least parsable, return the current config.
	 */
	if (spa->spa_root_vdev != NULL) {
		config = spa_config_generate(spa, NULL, -1ULL, B_TRUE);
		VERIFY(nvlist_add_string(config, ZPOOL_CONFIG_POOL_NAME,
		    poolname) == 0);
		VERIFY(nvlist_add_uint64(config, ZPOOL_CONFIG_POOL_STATE,
		    state) == 0);
		VERIFY(nvlist_add_uint64(config, ZPOOL_CONFIG_TIMESTAMP,
		    spa->spa_uberblock.ub_timestamp) == 0);

		/*
		 * If the bootfs property exists on this pool then we
		 * copy it out so that external consumers can tell which
		 * pools are bootable.
		 */
		if ((!error || error == EEXIST) && spa->spa_bootfs) {
			char *tmpname = kmem_alloc(MAXPATHLEN, KM_SLEEP);

			/*
			 * We have to play games with the name since the
			 * pool was opened as TRYIMPORT_NAME.
			 */
			if (dsl_dsobj_to_dsname(spa_name(spa),
			    spa->spa_bootfs, tmpname) == 0) {
				char *cp;
				char *dsname = kmem_alloc(MAXPATHLEN, KM_SLEEP);

				cp = strchr(tmpname, '/');
				if (cp == NULL) {
					(void) strlcpy(dsname, tmpname,
					    MAXPATHLEN);
				} else {
					(void) snprintf(dsname, MAXPATHLEN,
					    "%s/%s", poolname, ++cp);
				}
				VERIFY(nvlist_add_string(config,
				    ZPOOL_CONFIG_BOOTFS, dsname) == 0);
				kmem_free(dsname, MAXPATHLEN);
			}
			kmem_free(tmpname, MAXPATHLEN);
		}

		/*
		 * Add the list of hot spares and level 2 cache devices.
		 */
		spa_config_enter(spa, SCL_CONFIG, FTAG, RW_READER);
		spa_add_spares(spa, config);
		spa_add_l2cache(spa, config);
		spa_config_exit(spa, SCL_CONFIG, FTAG);
	}

	spa_unload(spa);
	spa_deactivate(spa);
	spa_remove(spa);
	mutex_exit(&spa_namespace_lock);

	return (config);
}

/*
 * Pool export/destroy
 *
 * The act of destroying or exporting a pool is very simple.  We make sure there
 * is no more pending I/O and any references to the pool are gone.  Then, we
 * update the pool state and sync all the labels to disk, removing the
 * configuration from the cache afterwards. If the 'hardforce' flag is set, then
 * we don't sync the labels or remove the configuration cache.
 */
static int
spa_export_common(char *pool, int new_state, nvlist_t **oldconfig,
    boolean_t force, boolean_t hardforce)
{
	spa_t *spa;

	if (oldconfig)
		*oldconfig = NULL;

	if (!(spa_mode_global & FWRITE))
		return (EROFS);

	mutex_enter(&spa_namespace_lock);
	if ((spa = spa_lookup(pool)) == NULL) {
		mutex_exit(&spa_namespace_lock);
		return (ENOENT);
	}

	/*
	 * Put a hold on the pool, drop the namespace lock, stop async tasks,
	 * reacquire the namespace lock, and see if we can export.
	 */
	spa_open_ref(spa, FTAG);
	mutex_exit(&spa_namespace_lock);
	spa_async_suspend(spa);
	mutex_enter(&spa_namespace_lock);
	spa_close(spa, FTAG);

	/*
	 * The pool will be in core if it's openable,
	 * in which case we can modify its state.
	 */
	if (spa->spa_state != POOL_STATE_UNINITIALIZED && spa->spa_sync_on) {
		/*
		 * Objsets may be open only because they're dirty, so we
		 * have to force it to sync before checking spa_refcnt.
		 */
		txg_wait_synced(spa->spa_dsl_pool, 0);

		/*
		 * A pool cannot be exported or destroyed if there are active
		 * references.  If we are resetting a pool, allow references by
		 * fault injection handlers.
		 */
		if (!spa_refcount_zero(spa) ||
		    (spa->spa_inject_ref != 0 &&
		    new_state != POOL_STATE_UNINITIALIZED)) {
			spa_async_resume(spa);
			mutex_exit(&spa_namespace_lock);
			return (EBUSY);
		}

		/*
		 * A pool cannot be exported if it has an active shared spare.
		 * This is to prevent other pools stealing the active spare
		 * from an exported pool. At user's own will, such pool can
		 * be forcedly exported.
		 */
		if (!force && new_state == POOL_STATE_EXPORTED &&
		    spa_has_active_shared_spare(spa)) {
			spa_async_resume(spa);
			mutex_exit(&spa_namespace_lock);
			return (EXDEV);
		}

		/*
		 * We want this to be reflected on every label,
		 * so mark them all dirty.  spa_unload() will do the
		 * final sync that pushes these changes out.
		 */
		if (new_state != POOL_STATE_UNINITIALIZED && !hardforce) {
			spa_config_enter(spa, SCL_ALL, FTAG, RW_WRITER);
			spa->spa_state = new_state;
			spa->spa_final_txg = spa_last_synced_txg(spa) + 1;
			vdev_config_dirty(spa->spa_root_vdev);
			spa_config_exit(spa, SCL_ALL, FTAG);
		}
	}

	spa_event_notify(spa, NULL, ESC_ZFS_POOL_DESTROY);

	if (spa->spa_state != POOL_STATE_UNINITIALIZED) {
		spa_unload(spa);
		spa_deactivate(spa);
	}

	if (oldconfig && spa->spa_config)
		VERIFY(nvlist_dup(spa->spa_config, oldconfig, 0) == 0);

	if (new_state != POOL_STATE_UNINITIALIZED) {
		if (!hardforce)
			spa_config_sync(spa, B_TRUE, B_TRUE);
		spa_remove(spa);
	}
	mutex_exit(&spa_namespace_lock);

	return (0);
}

/*
 * Destroy a storage pool.
 */
int
spa_destroy(char *pool)
{
	return (spa_export_common(pool, POOL_STATE_DESTROYED, NULL,
	    B_FALSE, B_FALSE));
}

/*
 * Export a storage pool.
 */
int
spa_export(char *pool, nvlist_t **oldconfig, boolean_t force,
    boolean_t hardforce)
{
	return (spa_export_common(pool, POOL_STATE_EXPORTED, oldconfig,
	    force, hardforce));
}

/*
 * Similar to spa_export(), this unloads the spa_t without actually removing it
 * from the namespace in any way.
 */
int
spa_reset(char *pool)
{
	return (spa_export_common(pool, POOL_STATE_UNINITIALIZED, NULL,
	    B_FALSE, B_FALSE));
}

/*
 * ==========================================================================
 * Device manipulation
 * ==========================================================================
 */

/*
 * Add a device to a storage pool.
 */
int
spa_vdev_add(spa_t *spa, nvlist_t *nvroot)
{
	uint64_t txg;
	int error;
	vdev_t *rvd = spa->spa_root_vdev;
	vdev_t *vd, *tvd;
	nvlist_t **spares, **l2cache;
	uint_t nspares, nl2cache;
	int c;

	txg = spa_vdev_enter(spa);

	if ((error = spa_config_parse(spa, &vd, nvroot, NULL, 0,
	    VDEV_ALLOC_ADD)) != 0)
		return (spa_vdev_exit(spa, NULL, txg, error));

	spa->spa_pending_vdev = vd;	/* spa_vdev_exit() will clear this */

	if (nvlist_lookup_nvlist_array(nvroot, ZPOOL_CONFIG_SPARES, &spares,
	    &nspares) != 0)
		nspares = 0;

	if (nvlist_lookup_nvlist_array(nvroot, ZPOOL_CONFIG_L2CACHE, &l2cache,
	    &nl2cache) != 0)
		nl2cache = 0;

	if (vd->vdev_children == 0 && nspares == 0 && nl2cache == 0)
		return (spa_vdev_exit(spa, vd, txg, EINVAL));

	if (vd->vdev_children != 0 &&
	    (error = vdev_create(vd, txg, B_FALSE)) != 0)
		return (spa_vdev_exit(spa, vd, txg, error));

	/*
	 * We must validate the spares and l2cache devices after checking the
	 * children.  Otherwise, vdev_inuse() will blindly overwrite the spare.
	 */
	if ((error = spa_validate_aux(spa, nvroot, txg, VDEV_ALLOC_ADD)) != 0)
		return (spa_vdev_exit(spa, vd, txg, error));

	/*
	 * Transfer each new top-level vdev from vd to rvd.
	 */
	for (c = 0; c < vd->vdev_children; c++) {
		tvd = vd->vdev_child[c];
		vdev_remove_child(vd, tvd);
		tvd->vdev_id = rvd->vdev_children;
		vdev_add_child(rvd, tvd);
		vdev_config_dirty(tvd);
	}

	if (nspares != 0) {
		spa_set_aux_vdevs(&spa->spa_spares, spares, nspares,
		    ZPOOL_CONFIG_SPARES);
		spa_load_spares(spa);
		spa->spa_spares.sav_sync = B_TRUE;
	}

	if (nl2cache != 0) {
		spa_set_aux_vdevs(&spa->spa_l2cache, l2cache, nl2cache,
		    ZPOOL_CONFIG_L2CACHE);
		spa_load_l2cache(spa);
		spa->spa_l2cache.sav_sync = B_TRUE;
	}

	/*
	 * We have to be careful when adding new vdevs to an existing pool.
	 * If other threads start allocating from these vdevs before we
	 * sync the config cache, and we lose power, then upon reboot we may
	 * fail to open the pool because there are DVAs that the config cache
	 * can't translate.  Therefore, we first add the vdevs without
	 * initializing metaslabs; sync the config cache (via spa_vdev_exit());
	 * and then let spa_config_update() initialize the new metaslabs.
	 *
	 * spa_load() checks for added-but-not-initialized vdevs, so that
	 * if we lose power at any point in this sequence, the remaining
	 * steps will be completed the next time we load the pool.
	 */
	(void) spa_vdev_exit(spa, vd, txg, 0);

	mutex_enter(&spa_namespace_lock);
	spa_config_update(spa, SPA_CONFIG_UPDATE_POOL);
	mutex_exit(&spa_namespace_lock);

	return (0);
}

/*
 * Attach a device to a mirror.  The arguments are the path to any device
 * in the mirror, and the nvroot for the new device.  If the path specifies
 * a device that is not mirrored, we automatically insert the mirror vdev.
 *
 * If 'replacing' is specified, the new device is intended to replace the
 * existing device; in this case the two devices are made into their own
 * mirror using the 'replacing' vdev, which is functionally identical to
 * the mirror vdev (it actually reuses all the same ops) but has a few
 * extra rules: you can't attach to it after it's been created, and upon
 * completion of resilvering, the first disk (the one being replaced)
 * is automatically detached.
 */
int
spa_vdev_attach(spa_t *spa, uint64_t guid, nvlist_t *nvroot, int replacing)
{
	uint64_t txg, open_txg;
	vdev_t *oldvd, *newvd, *newrootvd, *pvd, *tvd;
	vdev_ops_t *pvops;
	dmu_tx_t *tx;
	char *oldvdpath, *newvdpath;
	int newvd_isspare;
	int error;

	txg = spa_vdev_enter(spa);

	oldvd = spa_lookup_by_guid(spa, guid, B_FALSE);

	if (oldvd == NULL)
		return (spa_vdev_exit(spa, NULL, txg, ENODEV));

	if (!oldvd->vdev_ops->vdev_op_leaf)
		return (spa_vdev_exit(spa, NULL, txg, ENOTSUP));

	pvd = oldvd->vdev_parent;

	if ((error = spa_config_parse(spa, &newrootvd, nvroot, NULL, 0,
	    VDEV_ALLOC_ADD)) != 0)
		return (spa_vdev_exit(spa, NULL, txg, EINVAL));

	if (newrootvd->vdev_children != 1)
		return (spa_vdev_exit(spa, newrootvd, txg, EINVAL));

	newvd = newrootvd->vdev_child[0];

	if (!newvd->vdev_ops->vdev_op_leaf)
		return (spa_vdev_exit(spa, newrootvd, txg, EINVAL));

	if ((error = vdev_create(newrootvd, txg, replacing)) != 0)
		return (spa_vdev_exit(spa, newrootvd, txg, error));

	/*
	 * Spares can't replace logs
	 */
	if (oldvd->vdev_top->vdev_islog && newvd->vdev_isspare)
		return (spa_vdev_exit(spa, newrootvd, txg, ENOTSUP));

	if (!replacing) {
		/*
		 * For attach, the only allowable parent is a mirror or the root
		 * vdev.
		 */
		if (pvd->vdev_ops != &vdev_mirror_ops &&
		    pvd->vdev_ops != &vdev_root_ops)
			return (spa_vdev_exit(spa, newrootvd, txg, ENOTSUP));

		pvops = &vdev_mirror_ops;
	} else {
		/*
		 * Active hot spares can only be replaced by inactive hot
		 * spares.
		 */
		if (pvd->vdev_ops == &vdev_spare_ops &&
		    pvd->vdev_child[1] == oldvd &&
		    !spa_has_spare(spa, newvd->vdev_guid))
			return (spa_vdev_exit(spa, newrootvd, txg, ENOTSUP));

		/*
		 * If the source is a hot spare, and the parent isn't already a
		 * spare, then we want to create a new hot spare.  Otherwise, we
		 * want to create a replacing vdev.  The user is not allowed to
		 * attach to a spared vdev child unless the 'isspare' state is
		 * the same (spare replaces spare, non-spare replaces
		 * non-spare).
		 */
		if (pvd->vdev_ops == &vdev_replacing_ops)
			return (spa_vdev_exit(spa, newrootvd, txg, ENOTSUP));
		else if (pvd->vdev_ops == &vdev_spare_ops &&
		    newvd->vdev_isspare != oldvd->vdev_isspare)
			return (spa_vdev_exit(spa, newrootvd, txg, ENOTSUP));
		else if (pvd->vdev_ops != &vdev_spare_ops &&
		    newvd->vdev_isspare)
			pvops = &vdev_spare_ops;
		else
			pvops = &vdev_replacing_ops;
	}

	/*
	 * Make sure the new device is big enough.
	 */
	if (newvd->vdev_asize < vdev_get_min_asize(oldvd))
		return (spa_vdev_exit(spa, newrootvd, txg, EOVERFLOW));

	/*
	 * The new device cannot have a higher alignment requirement
	 * than the top-level vdev.
	 */
	if (newvd->vdev_ashift > oldvd->vdev_top->vdev_ashift)
		return (spa_vdev_exit(spa, newrootvd, txg, EDOM));

	/*
	 * If this is an in-place replacement, update oldvd's path and devid
	 * to make it distinguishable from newvd, and unopenable from now on.
	 */
	if (strcmp(oldvd->vdev_path, newvd->vdev_path) == 0) {
		spa_strfree(oldvd->vdev_path);
		oldvd->vdev_path = kmem_alloc(strlen(newvd->vdev_path) + 5,
		    KM_SLEEP);
		(void) sprintf(oldvd->vdev_path, "%s/%s",
		    newvd->vdev_path, "old");
		if (oldvd->vdev_devid != NULL) {
			spa_strfree(oldvd->vdev_devid);
			oldvd->vdev_devid = NULL;
		}
	}

	/*
	 * If the parent is not a mirror, or if we're replacing, insert the new
	 * mirror/replacing/spare vdev above oldvd.
	 */
	if (pvd->vdev_ops != pvops)
		pvd = vdev_add_parent(oldvd, pvops);

	ASSERT(pvd->vdev_top->vdev_parent == spa->spa_root_vdev);
	ASSERT(pvd->vdev_ops == pvops);
	ASSERT(oldvd->vdev_parent == pvd);

	/*
	 * Extract the new device from its root and add it to pvd.
	 */
	vdev_remove_child(newrootvd, newvd);
	newvd->vdev_id = pvd->vdev_children;
	vdev_add_child(pvd, newvd);

	tvd = newvd->vdev_top;
	ASSERT(pvd->vdev_top == tvd);
	ASSERT(tvd->vdev_parent == spa->spa_root_vdev);

	vdev_config_dirty(tvd);

	/*
	 * Set newvd's DTL to [TXG_INITIAL, open_txg].  It will propagate
	 * upward when spa_vdev_exit() calls vdev_dtl_reassess().
	 */
	open_txg = txg + TXG_CONCURRENT_STATES - 1;

	vdev_dtl_dirty(newvd, DTL_MISSING,
	    TXG_INITIAL, open_txg - TXG_INITIAL + 1);

	if (newvd->vdev_isspare) {
		spa_spare_activate(newvd);
		spa_event_notify(spa, newvd, ESC_ZFS_VDEV_SPARE);
	}

	oldvdpath = spa_strdup(oldvd->vdev_path);
	newvdpath = spa_strdup(newvd->vdev_path);
	newvd_isspare = newvd->vdev_isspare;

	/*
	 * Mark newvd's DTL dirty in this txg.
	 */
	vdev_dirty(tvd, VDD_DTL, newvd, txg);

	(void) spa_vdev_exit(spa, newrootvd, open_txg, 0);

	tx = dmu_tx_create_dd(spa_get_dsl(spa)->dp_mos_dir);
	if (dmu_tx_assign(tx, TXG_WAIT) == 0) {
		spa_history_internal_log(LOG_POOL_VDEV_ATTACH, spa, tx,
		    CRED(),  "%s vdev=%s %s vdev=%s",
		    replacing && newvd_isspare ? "spare in" :
		    replacing ? "replace" : "attach", newvdpath,
		    replacing ? "for" : "to", oldvdpath);
		dmu_tx_commit(tx);
	} else {
		dmu_tx_abort(tx);
	}

	spa_strfree(oldvdpath);
	spa_strfree(newvdpath);

	/*
	 * Kick off a resilver to update newvd.
	 */
	VERIFY3U(spa_scrub(spa, POOL_SCRUB_RESILVER), ==, 0);

	return (0);
}

/*
 * Detach a device from a mirror or replacing vdev.
 * If 'replace_done' is specified, only detach if the parent
 * is a replacing vdev.
 */
int
spa_vdev_detach(spa_t *spa, uint64_t guid, uint64_t pguid, int replace_done)
{
	uint64_t txg;
	int error;
	vdev_t *vd, *pvd, *cvd, *tvd;
	boolean_t unspare = B_FALSE;
	uint64_t unspare_guid = 0;
	size_t len;
	int t;

	txg = spa_vdev_enter(spa);

	vd = spa_lookup_by_guid(spa, guid, B_FALSE);

	if (vd == NULL)
		return (spa_vdev_exit(spa, NULL, txg, ENODEV));

	if (!vd->vdev_ops->vdev_op_leaf)
		return (spa_vdev_exit(spa, NULL, txg, ENOTSUP));

	pvd = vd->vdev_parent;

	/*
	 * If the parent/child relationship is not as expected, don't do it.
	 * Consider M(A,R(B,C)) -- that is, a mirror of A with a replacing
	 * vdev that's replacing B with C.  The user's intent in replacing
	 * is to go from M(A,B) to M(A,C).  If the user decides to cancel
	 * the replace by detaching C, the expected behavior is to end up
	 * M(A,B).  But suppose that right after deciding to detach C,
	 * the replacement of B completes.  We would have M(A,C), and then
	 * ask to detach C, which would leave us with just A -- not what
	 * the user wanted.  To prevent this, we make sure that the
	 * parent/child relationship hasn't changed -- in this example,
	 * that C's parent is still the replacing vdev R.
	 */
	if (pvd->vdev_guid != pguid && pguid != 0)
		return (spa_vdev_exit(spa, NULL, txg, EBUSY));

	/*
	 * If replace_done is specified, only remove this device if it's
	 * the first child of a replacing vdev.  For the 'spare' vdev, either
	 * disk can be removed.
	 */
	if (replace_done) {
		if (pvd->vdev_ops == &vdev_replacing_ops) {
			if (vd->vdev_id != 0)
				return (spa_vdev_exit(spa, NULL, txg, ENOTSUP));
		} else if (pvd->vdev_ops != &vdev_spare_ops) {
			return (spa_vdev_exit(spa, NULL, txg, ENOTSUP));
		}
	}

	ASSERT(pvd->vdev_ops != &vdev_spare_ops ||
	    spa_version(spa) >= SPA_VERSION_SPARES);

	/*
	 * Only mirror, replacing, and spare vdevs support detach.
	 */
	if (pvd->vdev_ops != &vdev_replacing_ops &&
	    pvd->vdev_ops != &vdev_mirror_ops &&
	    pvd->vdev_ops != &vdev_spare_ops)
		return (spa_vdev_exit(spa, NULL, txg, ENOTSUP));

	/*
	 * If this device has the only valid copy of some data,
	 * we cannot safely detach it.
	 */
	if (vdev_dtl_required(vd))
		return (spa_vdev_exit(spa, NULL, txg, EBUSY));

	ASSERT(pvd->vdev_children >= 2);

	/*
	 * If we are detaching the second disk from a replacing vdev, then
	 * check to see if we changed the original vdev's path to have "/old"
	 * at the end in spa_vdev_attach().  If so, undo that change now.
	 */
	if (pvd->vdev_ops == &vdev_replacing_ops && vd->vdev_id == 1 &&
	    pvd->vdev_child[0]->vdev_path != NULL &&
	    pvd->vdev_child[1]->vdev_path != NULL) {
		ASSERT(pvd->vdev_child[1] == vd);
		cvd = pvd->vdev_child[0];
		len = strlen(vd->vdev_path);
		if (strncmp(cvd->vdev_path, vd->vdev_path, len) == 0 &&
		    strcmp(cvd->vdev_path + len, "/old") == 0) {
			spa_strfree(cvd->vdev_path);
			cvd->vdev_path = spa_strdup(vd->vdev_path);
		}
	}

	/*
	 * If we are detaching the original disk from a spare, then it implies
	 * that the spare should become a real disk, and be removed from the
	 * active spare list for the pool.
	 */
	if (pvd->vdev_ops == &vdev_spare_ops &&
	    vd->vdev_id == 0 && pvd->vdev_child[1]->vdev_isspare)
		unspare = B_TRUE;

	/*
	 * Erase the disk labels so the disk can be used for other things.
	 * This must be done after all other error cases are handled,
	 * but before we disembowel vd (so we can still do I/O to it).
	 * But if we can't do it, don't treat the error as fatal --
	 * it may be that the unwritability of the disk is the reason
	 * it's being detached!
	 */
	error = vdev_label_init(vd, 0, VDEV_LABEL_REMOVE);

	/*
	 * Remove vd from its parent and compact the parent's children.
	 */
	vdev_remove_child(pvd, vd);
	vdev_compact_children(pvd);

	/*
	 * Remember one of the remaining children so we can get tvd below.
	 */
	cvd = pvd->vdev_child[0];

	/*
	 * If we need to remove the remaining child from the list of hot spares,
	 * do it now, marking the vdev as no longer a spare in the process.
	 * We must do this before vdev_remove_parent(), because that can
	 * change the GUID if it creates a new toplevel GUID.  For a similar
	 * reason, we must remove the spare now, in the same txg as the detach;
	 * otherwise someone could attach a new sibling, change the GUID, and
	 * the subsequent attempt to spa_vdev_remove(unspare_guid) would fail.
	 */
	if (unspare) {
		ASSERT(cvd->vdev_isspare);
		spa_spare_remove(cvd);
		unspare_guid = cvd->vdev_guid;
		(void) spa_vdev_remove(spa, unspare_guid, B_TRUE);
	}

	/*
	 * If the parent mirror/replacing vdev only has one child,
	 * the parent is no longer needed.  Remove it from the tree.
	 */
	if (pvd->vdev_children == 1)
		vdev_remove_parent(cvd);

	/*
	 * We don't set tvd until now because the parent we just removed
	 * may have been the previous top-level vdev.
	 */
	tvd = cvd->vdev_top;
	ASSERT(tvd->vdev_parent == spa->spa_root_vdev);

	/*
	 * Reevaluate the parent vdev state.
	 */
	vdev_propagate_state(cvd);

	/*
	 * If the 'autoexpand' property is set on the pool then automatically
	 * try to expand the size of the pool. For example if the device we
	 * just detached was smaller than the others, it may be possible to
	 * add metaslabs (i.e. grow the pool). We need to reopen the vdev
	 * first so that we can obtain the updated sizes of the leaf vdevs.
	 */
	if (spa->spa_autoexpand) {
		vdev_reopen(tvd);
		vdev_expand(tvd, txg);
	}

	vdev_config_dirty(tvd);

	/*
	 * Mark vd's DTL as dirty in this txg.  vdev_dtl_sync() will see that
	 * vd->vdev_detached is set and free vd's DTL object in syncing context.
	 * But first make sure we're not on any *other* txg's DTL list, to
	 * prevent vd from being accessed after it's freed.
	 */
	for (t = 0; t < TXG_SIZE; t++)
		(void) txg_list_remove_this(&tvd->vdev_dtl_list, vd, t);
	vd->vdev_detached = B_TRUE;
	vdev_dirty(tvd, VDD_DTL, vd, txg);

	spa_event_notify(spa, vd, ESC_ZFS_VDEV_REMOVE);

	error = spa_vdev_exit(spa, vd, txg, 0);

	/*
	 * If this was the removal of the original device in a hot spare vdev,
	 * then we want to go through and remove the device from the hot spare
	 * list of every other pool.
	 */
	if (unspare) {
		spa_t *myspa = spa;
		spa = NULL;
		mutex_enter(&spa_namespace_lock);
		while ((spa = spa_next(spa)) != NULL) {
			if (spa->spa_state != POOL_STATE_ACTIVE)
				continue;
			if (spa == myspa)
				continue;
			spa_open_ref(spa, FTAG);
			mutex_exit(&spa_namespace_lock);
			(void) spa_vdev_remove(spa, unspare_guid, B_TRUE);
			mutex_enter(&spa_namespace_lock);
			spa_close(spa, FTAG);
		}
		mutex_exit(&spa_namespace_lock);
	}

	return (error);
}

static nvlist_t *
spa_nvlist_lookup_by_guid(nvlist_t **nvpp, int count, uint64_t target_guid)
{
	int i;

	for (i = 0; i < count; i++) {
		uint64_t guid;

		VERIFY(nvlist_lookup_uint64(nvpp[i], ZPOOL_CONFIG_GUID,
		    &guid) == 0);

		if (guid == target_guid)
			return (nvpp[i]);
	}

	return (NULL);
}

static void
spa_vdev_remove_aux(nvlist_t *config, char *name, nvlist_t **dev, int count,
	nvlist_t *dev_to_remove)
{
	nvlist_t **newdev = NULL;
	int i, j;

	if (count > 1)
		newdev = kmem_alloc((count - 1) * sizeof (void *), KM_SLEEP);

	for (i = 0, j = 0; i < count; i++) {
		if (dev[i] == dev_to_remove)
			continue;
		VERIFY(nvlist_dup(dev[i], &newdev[j++], KM_SLEEP) == 0);
	}

	VERIFY(nvlist_remove(config, name, DATA_TYPE_NVLIST_ARRAY) == 0);
	VERIFY(nvlist_add_nvlist_array(config, name, newdev, count - 1) == 0);

	for (i = 0; i < count - 1; i++)
		nvlist_free(newdev[i]);

	if (count > 1)
		kmem_free(newdev, (count - 1) * sizeof (void *));
}

/*
 * Remove a device from the pool.  Currently, this supports removing only hot
 * spares and level 2 ARC devices.
 */
int
spa_vdev_remove(spa_t *spa, uint64_t guid, boolean_t unspare)
{
	vdev_t *vd;
	nvlist_t **spares, **l2cache, *nv;
	uint_t nspares, nl2cache;
	uint64_t txg = 0;
	int error = 0;
	boolean_t locked = MUTEX_HELD(&spa_namespace_lock);

	if (!locked)
		txg = spa_vdev_enter(spa);

	vd = spa_lookup_by_guid(spa, guid, B_FALSE);

	if (spa->spa_spares.sav_vdevs != NULL &&
	    nvlist_lookup_nvlist_array(spa->spa_spares.sav_config,
	    ZPOOL_CONFIG_SPARES, &spares, &nspares) == 0 &&
	    (nv = spa_nvlist_lookup_by_guid(spares, nspares, guid)) != NULL) {
		/*
		 * Only remove the hot spare if it's not currently in use
		 * in this pool.
		 */
		if (vd == NULL || unspare) {
			spa_vdev_remove_aux(spa->spa_spares.sav_config,
			    ZPOOL_CONFIG_SPARES, spares, nspares, nv);
			spa_load_spares(spa);
			spa->spa_spares.sav_sync = B_TRUE;
		} else {
			error = EBUSY;
		}
	} else if (spa->spa_l2cache.sav_vdevs != NULL &&
	    nvlist_lookup_nvlist_array(spa->spa_l2cache.sav_config,
	    ZPOOL_CONFIG_L2CACHE, &l2cache, &nl2cache) == 0 &&
	    (nv = spa_nvlist_lookup_by_guid(l2cache, nl2cache, guid)) != NULL) {
		/*
		 * Cache devices can always be removed.
		 */
		spa_vdev_remove_aux(spa->spa_l2cache.sav_config,
		    ZPOOL_CONFIG_L2CACHE, l2cache, nl2cache, nv);
		spa_load_l2cache(spa);
		spa->spa_l2cache.sav_sync = B_TRUE;
	} else if (vd != NULL) {
		/*
		 * Normal vdevs cannot be removed (yet).
		 */
		error = ENOTSUP;
	} else {
		/*
		 * There is no vdev of any kind with the specified guid.
		 */
		error = ENOENT;
	}

	if (!locked)
		return (spa_vdev_exit(spa, NULL, txg, error));

	return (error);
}

/*
 * Find any device that's done replacing, or a vdev marked 'unspare' that's
 * current spared, so we can detach it.
 */
static vdev_t *
spa_vdev_resilver_done_hunt(vdev_t *vd)
{
	vdev_t *newvd, *oldvd;
	int c;

	for (c = 0; c < vd->vdev_children; c++) {
		oldvd = spa_vdev_resilver_done_hunt(vd->vdev_child[c]);
		if (oldvd != NULL)
			return (oldvd);
	}

	/*
	 * Check for a completed replacement.
	 */
	if (vd->vdev_ops == &vdev_replacing_ops && vd->vdev_children == 2) {
		oldvd = vd->vdev_child[0];
		newvd = vd->vdev_child[1];

		if (vdev_dtl_empty(newvd, DTL_MISSING) &&
		    !vdev_dtl_required(oldvd))
			return (oldvd);
	}

	/*
	 * Check for a completed resilver with the 'unspare' flag set.
	 */
	if (vd->vdev_ops == &vdev_spare_ops && vd->vdev_children == 2) {
		newvd = vd->vdev_child[0];
		oldvd = vd->vdev_child[1];

		if (newvd->vdev_unspare &&
		    vdev_dtl_empty(newvd, DTL_MISSING) &&
		    !vdev_dtl_required(oldvd)) {
			newvd->vdev_unspare = 0;
			return (oldvd);
		}
	}

	return (NULL);
}

static void
spa_vdev_resilver_done(spa_t *spa)
{
	vdev_t *vd, *pvd, *ppvd;
	uint64_t guid, sguid, pguid, ppguid;

	spa_config_enter(spa, SCL_ALL, FTAG, RW_WRITER);

	while ((vd = spa_vdev_resilver_done_hunt(spa->spa_root_vdev)) != NULL) {
		pvd = vd->vdev_parent;
		ppvd = pvd->vdev_parent;
		guid = vd->vdev_guid;
		pguid = pvd->vdev_guid;
		ppguid = ppvd->vdev_guid;
		sguid = 0;
		/*
		 * If we have just finished replacing a hot spared device, then
		 * we need to detach the parent's first child (the original hot
		 * spare) as well.
		 */
		if (ppvd->vdev_ops == &vdev_spare_ops && pvd->vdev_id == 0) {
			ASSERT(pvd->vdev_ops == &vdev_replacing_ops);
			ASSERT(ppvd->vdev_children == 2);
			sguid = ppvd->vdev_child[1]->vdev_guid;
		}
		spa_config_exit(spa, SCL_ALL, FTAG);
		if (spa_vdev_detach(spa, guid, pguid, B_TRUE) != 0)
			return;
		if (sguid && spa_vdev_detach(spa, sguid, ppguid, B_TRUE) != 0)
			return;
		spa_config_enter(spa, SCL_ALL, FTAG, RW_WRITER);
	}

	spa_config_exit(spa, SCL_ALL, FTAG);
}

/*
 * Update the stored path or FRU for this vdev.  Dirty the vdev configuration,
 * relying on spa_vdev_enter/exit() to synchronize the labels and cache.
 */
int
spa_vdev_set_common(spa_t *spa, uint64_t guid, const char *value,
    boolean_t ispath)
{
	vdev_t *vd;
	uint64_t txg;

	txg = spa_vdev_enter(spa);

	if ((vd = spa_lookup_by_guid(spa, guid, B_TRUE)) == NULL)
		return (spa_vdev_exit(spa, NULL, txg, ENOENT));

	if (!vd->vdev_ops->vdev_op_leaf)
		return (spa_vdev_exit(spa, NULL, txg, ENOTSUP));

	if (ispath) {
		spa_strfree(vd->vdev_path);
		vd->vdev_path = spa_strdup(value);
	} else {
		if (vd->vdev_fru != NULL)
			spa_strfree(vd->vdev_fru);
		vd->vdev_fru = spa_strdup(value);
	}

	vdev_config_dirty(vd->vdev_top);

	return (spa_vdev_exit(spa, NULL, txg, 0));
}

int
spa_vdev_setpath(spa_t *spa, uint64_t guid, const char *newpath)
{
	return (spa_vdev_set_common(spa, guid, newpath, B_TRUE));
}

int
spa_vdev_setfru(spa_t *spa, uint64_t guid, const char *newfru)
{
	return (spa_vdev_set_common(spa, guid, newfru, B_FALSE));
}

/*
 * ==========================================================================
 * SPA Scrubbing
 * ==========================================================================
 */

int
spa_scrub(spa_t *spa, pool_scrub_type_t type)
{
	ASSERT(spa_config_held(spa, SCL_ALL, RW_WRITER) == 0);

	if ((uint_t)type >= POOL_SCRUB_TYPES)
		return (ENOTSUP);

	/*
	 * If a resilver was requested, but there is no DTL on a
	 * writeable leaf device, we have nothing to do.
	 */
	if (type == POOL_SCRUB_RESILVER &&
	    !vdev_resilver_needed(spa->spa_root_vdev, NULL, NULL)) {
		spa_async_request(spa, SPA_ASYNC_RESILVER_DONE);
		return (0);
	}

	if (type == POOL_SCRUB_EVERYTHING &&
	    spa->spa_dsl_pool->dp_scrub_func != SCRUB_FUNC_NONE &&
	    spa->spa_dsl_pool->dp_scrub_isresilver)
		return (EBUSY);

	if (type == POOL_SCRUB_EVERYTHING || type == POOL_SCRUB_RESILVER) {
		return (dsl_pool_scrub_clean(spa->spa_dsl_pool));
	} else if (type == POOL_SCRUB_NONE) {
		return (dsl_pool_scrub_cancel(spa->spa_dsl_pool));
	} else {
		return (EINVAL);
	}
}

/*
 * ==========================================================================
 * SPA async task processing
 * ==========================================================================
 */

static void
spa_async_remove(spa_t *spa, vdev_t *vd)
{
	int c;

	if (vd->vdev_remove_wanted) {
		vd->vdev_remove_wanted = 0;
		vdev_set_state(vd, B_FALSE, VDEV_STATE_REMOVED, VDEV_AUX_NONE);
		vdev_clear(spa, vd);
		vdev_state_dirty(vd->vdev_top);
	}

	for (c = 0; c < vd->vdev_children; c++)
		spa_async_remove(spa, vd->vdev_child[c]);
}

static void
spa_async_probe(spa_t *spa, vdev_t *vd)
{
	int c;

	if (vd->vdev_probe_wanted) {
		vd->vdev_probe_wanted = 0;
		vdev_reopen(vd);	/* vdev_open() does the actual probe */
	}

	for (c = 0; c < vd->vdev_children; c++)
		spa_async_probe(spa, vd->vdev_child[c]);
}

static void
spa_async_autoexpand(spa_t *spa, vdev_t *vd)
{
	sysevent_id_t eid;
	nvlist_t *attr;
	char *physpath;
	int c;

	if (!spa->spa_autoexpand)
		return;

	for (c = 0; c < vd->vdev_children; c++) {
		vdev_t *cvd = vd->vdev_child[c];
		spa_async_autoexpand(spa, cvd);
	}

	if (!vd->vdev_ops->vdev_op_leaf || vd->vdev_physpath == NULL)
		return;

	physpath = kmem_zalloc(MAXPATHLEN, KM_SLEEP);
	(void) snprintf(physpath, MAXPATHLEN, "/devices%s", vd->vdev_physpath);

	VERIFY(nvlist_alloc(&attr, NV_UNIQUE_NAME, KM_SLEEP) == 0);
	VERIFY(nvlist_add_string(attr, DEV_PHYS_PATH, physpath) == 0);

	(void) ddi_log_sysevent(zfs_dip, SUNW_VENDOR, EC_DEV_STATUS,
	    ESC_DEV_DLE, attr, &eid, DDI_SLEEP);

	nvlist_free(attr);
	kmem_free(physpath, MAXPATHLEN);
}

static void
spa_async_thread(spa_t *spa)
{
	int tasks, i;

	ASSERT(spa->spa_sync_on);

	mutex_enter(&spa->spa_async_lock);
	tasks = spa->spa_async_tasks;
	spa->spa_async_tasks = 0;
	mutex_exit(&spa->spa_async_lock);

	/*
	 * See if the config needs to be updated.
	 */
	if (tasks & SPA_ASYNC_CONFIG_UPDATE) {
		uint64_t oldsz, space_update;

		mutex_enter(&spa_namespace_lock);
		oldsz = spa_get_space(spa);
		spa_config_update(spa, SPA_CONFIG_UPDATE_POOL);
		space_update = spa_get_space(spa) - oldsz;
		mutex_exit(&spa_namespace_lock);

		/*
		 * If the pool grew as a result of the config update,
		 * then log an internal history event.
		 */
		if (space_update) {
			dmu_tx_t *tx;

			tx = dmu_tx_create_dd(spa_get_dsl(spa)->dp_mos_dir);
			if (dmu_tx_assign(tx, TXG_WAIT) == 0) {
				spa_history_internal_log(LOG_POOL_VDEV_ONLINE,
				    spa, tx, CRED(),
				    "pool '%s' size: %llu(+%llu)",
				    spa_name(spa), spa_get_space(spa),
				    space_update);
				dmu_tx_commit(tx);
			} else {
				dmu_tx_abort(tx);
			}
		}
	}

	/*
	 * See if any devices need to be marked REMOVED.
	 */
	if (tasks & SPA_ASYNC_REMOVE) {
		spa_vdev_state_enter(spa);
		spa_async_remove(spa, spa->spa_root_vdev);
		for (i = 0; i < spa->spa_l2cache.sav_count; i++)
			spa_async_remove(spa, spa->spa_l2cache.sav_vdevs[i]);
		for (i = 0; i < spa->spa_spares.sav_count; i++)
			spa_async_remove(spa, spa->spa_spares.sav_vdevs[i]);
		(void) spa_vdev_state_exit(spa, NULL, 0);
	}

	if ((tasks & SPA_ASYNC_AUTOEXPAND) && !spa_suspended(spa)) {
		spa_config_enter(spa, SCL_CONFIG, FTAG, RW_READER);
		spa_async_autoexpand(spa, spa->spa_root_vdev);
		spa_config_exit(spa, SCL_CONFIG, FTAG);
	}

	/*
	 * See if any devices need to be probed.
	 */
	if (tasks & SPA_ASYNC_PROBE) {
		spa_vdev_state_enter(spa);
		spa_async_probe(spa, spa->spa_root_vdev);
		(void) spa_vdev_state_exit(spa, NULL, 0);
	}

	/*
	 * If any devices are done replacing, detach them.
	 */
	if (tasks & SPA_ASYNC_RESILVER_DONE)
		spa_vdev_resilver_done(spa);

	/*
	 * Kick off a resilver.
	 */
	if (tasks & SPA_ASYNC_RESILVER)
		VERIFY(spa_scrub(spa, POOL_SCRUB_RESILVER) == 0);

	/*
	 * Let the world know that we're done.
	 */
	mutex_enter(&spa->spa_async_lock);
	spa->spa_async_thread = NULL;
	cv_broadcast(&spa->spa_async_cv);
	mutex_exit(&spa->spa_async_lock);
	thread_exit();
}

void
spa_async_suspend(spa_t *spa)
{
	mutex_enter(&spa->spa_async_lock);
	spa->spa_async_suspended++;
	while (spa->spa_async_thread != NULL)
		cv_wait(&spa->spa_async_cv, &spa->spa_async_lock);
	mutex_exit(&spa->spa_async_lock);
}

void
spa_async_resume(spa_t *spa)
{
	mutex_enter(&spa->spa_async_lock);
	ASSERT(spa->spa_async_suspended != 0);
	spa->spa_async_suspended--;
	mutex_exit(&spa->spa_async_lock);
}

static void
spa_async_dispatch(spa_t *spa)
{
	mutex_enter(&spa->spa_async_lock);
	if (spa->spa_async_tasks && !spa->spa_async_suspended &&
	    spa->spa_async_thread == NULL &&
	    rootdir != NULL && !vn_is_readonly(rootdir))
		spa->spa_async_thread = thread_create(NULL, 0,
		    spa_async_thread, spa, 0, &p0, TS_RUN, maxclsyspri);
	mutex_exit(&spa->spa_async_lock);
}

void
spa_async_request(spa_t *spa, int task)
{
	mutex_enter(&spa->spa_async_lock);
	spa->spa_async_tasks |= task;
	mutex_exit(&spa->spa_async_lock);
}

/*
 * ==========================================================================
 * SPA syncing routines
 * ==========================================================================
 */

static void
spa_sync_deferred_frees(spa_t *spa, uint64_t txg)
{
	bplist_t *bpl = &spa->spa_sync_bplist;
	dmu_tx_t *tx;
	blkptr_t blk;
	uint64_t itor = 0;
	zio_t *zio;
	int error;
	uint8_t c = 1;

	zio = zio_root(spa, NULL, NULL, ZIO_FLAG_CANFAIL);

	while (bplist_iterate(bpl, &itor, &blk) == 0) {
		ASSERT(blk.blk_birth < txg);
		zio_nowait(zio_free(zio, spa, txg, &blk, NULL, NULL,
		    ZIO_FLAG_MUSTSUCCEED));
	}

	error = zio_wait(zio);
	ASSERT3U(error, ==, 0);

	tx = dmu_tx_create_assigned(spa->spa_dsl_pool, txg);
	bplist_vacate(bpl, tx);

	/*
	 * Pre-dirty the first block so we sync to convergence faster.
	 * (Usually only the first block is needed.)
	 */
	dmu_write(spa->spa_meta_objset, spa->spa_sync_bplist_obj, 0, 1, &c, tx);
	dmu_tx_commit(tx);
}

static void
spa_sync_nvlist(spa_t *spa, uint64_t obj, nvlist_t *nv, dmu_tx_t *tx)
{
	char *packed = NULL;
	size_t bufsize;
	size_t nvsize = 0;
	dmu_buf_t *db;

	VERIFY(nvlist_size(nv, &nvsize, NV_ENCODE_XDR) == 0);

	/*
	 * Write full (SPA_CONFIG_BLOCKSIZE) blocks of configuration
	 * information.  This avoids the dbuf_will_dirty() path and
	 * saves us a pre-read to get data we don't actually care about.
	 */
	bufsize = P2ROUNDUP(nvsize, SPA_CONFIG_BLOCKSIZE);
	packed = kmem_alloc(bufsize, KM_SLEEP);

	VERIFY(nvlist_pack(nv, &packed, &nvsize, NV_ENCODE_XDR,
	    KM_SLEEP) == 0);
	bzero(packed + nvsize, bufsize - nvsize);

	dmu_write(spa->spa_meta_objset, obj, 0, bufsize, packed, tx);

	kmem_free(packed, bufsize);

	VERIFY(0 == dmu_bonus_hold(spa->spa_meta_objset, obj, FTAG, &db));
	dmu_buf_will_dirty(db, tx);
	*(uint64_t *)db->db_data = nvsize;
	dmu_buf_rele(db, FTAG);
}

static void
spa_sync_aux_dev(spa_t *spa, spa_aux_vdev_t *sav, dmu_tx_t *tx,
    const char *config, const char *entry)
{
	nvlist_t *nvroot;
	nvlist_t **list;
	int i;

	if (!sav->sav_sync)
		return;

	/*
	 * Update the MOS nvlist describing the list of available devices.
	 * spa_validate_aux() will have already made sure this nvlist is
	 * valid and the vdevs are labeled appropriately.
	 */
	if (sav->sav_object == 0) {
		sav->sav_object = dmu_object_alloc(spa->spa_meta_objset,
		    DMU_OT_PACKED_NVLIST, 1 << 14, DMU_OT_PACKED_NVLIST_SIZE,
		    sizeof (uint64_t), tx);
		VERIFY(zap_update(spa->spa_meta_objset,
		    DMU_POOL_DIRECTORY_OBJECT, entry, sizeof (uint64_t), 1,
		    &sav->sav_object, tx) == 0);
	}

	VERIFY(nvlist_alloc(&nvroot, NV_UNIQUE_NAME, KM_SLEEP) == 0);
	if (sav->sav_count == 0) {
		VERIFY(nvlist_add_nvlist_array(nvroot, config, NULL, 0) == 0);
	} else {
		list = kmem_alloc(sav->sav_count * sizeof (void *), KM_SLEEP);
		for (i = 0; i < sav->sav_count; i++)
			list[i] = vdev_config_generate(spa, sav->sav_vdevs[i],
			    B_FALSE, B_FALSE, B_TRUE);
		VERIFY(nvlist_add_nvlist_array(nvroot, config, list,
		    sav->sav_count) == 0);
		for (i = 0; i < sav->sav_count; i++)
			nvlist_free(list[i]);
		kmem_free(list, sav->sav_count * sizeof (void *));
	}

	spa_sync_nvlist(spa, sav->sav_object, nvroot, tx);
	nvlist_free(nvroot);

	sav->sav_sync = B_FALSE;
}

static void
spa_sync_config_object(spa_t *spa, dmu_tx_t *tx)
{
	nvlist_t *config;

	if (list_is_empty(&spa->spa_config_dirty_list))
		return;

	spa_config_enter(spa, SCL_STATE, FTAG, RW_READER);

	config = spa_config_generate(spa, spa->spa_root_vdev,
	    dmu_tx_get_txg(tx), B_FALSE);

	spa_config_exit(spa, SCL_STATE, FTAG);

	if (spa->spa_config_syncing)
		nvlist_free(spa->spa_config_syncing);
	spa->spa_config_syncing = config;

	spa_sync_nvlist(spa, spa->spa_config_object, config, tx);
}

/*
 * Set zpool properties.
 */
static void
spa_sync_props(void *arg1, void *arg2, cred_t *cr, dmu_tx_t *tx)
{
	spa_t *spa = arg1;
	objset_t *mos = spa->spa_meta_objset;
	nvlist_t *nvp = arg2;
	nvpair_t *elem;
	uint64_t intval;
	char *strval;
	zpool_prop_t prop;
	const char *propname;
	zprop_type_t proptype;

	mutex_enter(&spa->spa_props_lock);

	elem = NULL;
	while ((elem = nvlist_next_nvpair(nvp, elem))) {
		switch (prop = zpool_name_to_prop(nvpair_name(elem))) {
		case ZPOOL_PROP_VERSION:
			/*
			 * Only set version for non-zpool-creation cases
			 * (set/import). spa_create() needs special care
			 * for version setting.
			 */
			if (tx->tx_txg != TXG_INITIAL) {
				VERIFY(nvpair_value_uint64(elem,
				    &intval) == 0);
				ASSERT(intval <= SPA_VERSION);
				ASSERT(intval >= spa_version(spa));
				spa->spa_uberblock.ub_version = intval;
				vdev_config_dirty(spa->spa_root_vdev);
			}
			break;

		case ZPOOL_PROP_ALTROOT:
			/*
			 * 'altroot' is a non-persistent property. It should
			 * have been set temporarily at creation or import time.
			 */
			ASSERT(spa->spa_root != NULL);
			break;

		case ZPOOL_PROP_CACHEFILE:
			/*
			 * 'cachefile' is also a non-persisitent property.
			 */
			break;
		default:
			/*
			 * Set pool property values in the poolprops mos object.
			 */
			if (spa->spa_pool_props_object == 0) {
				objset_t *mos = spa->spa_meta_objset;

				VERIFY((spa->spa_pool_props_object =
				    zap_create(mos, DMU_OT_POOL_PROPS,
				    DMU_OT_NONE, 0, tx)) > 0);

				VERIFY(zap_update(mos,
				    DMU_POOL_DIRECTORY_OBJECT, DMU_POOL_PROPS,
				    8, 1, &spa->spa_pool_props_object, tx)
				    == 0);
			}

			/* normalize the property name */
			propname = zpool_prop_to_name(prop);
			proptype = zpool_prop_get_type(prop);

			if (nvpair_type(elem) == DATA_TYPE_STRING) {
				ASSERT(proptype == PROP_TYPE_STRING);
				VERIFY(nvpair_value_string(elem, &strval) == 0);
				VERIFY(zap_update(mos,
				    spa->spa_pool_props_object, propname,
				    1, strlen(strval) + 1, strval, tx) == 0);

			} else if (nvpair_type(elem) == DATA_TYPE_UINT64) {
				VERIFY(nvpair_value_uint64(elem, &intval) == 0);

				if (proptype == PROP_TYPE_INDEX) {
					const char *unused;
					VERIFY(zpool_prop_index_to_string(
					    prop, intval, &unused) == 0);
				}
				VERIFY(zap_update(mos,
				    spa->spa_pool_props_object, propname,
				    8, 1, &intval, tx) == 0);
			} else {
				ASSERT(0); /* not allowed */
			}

			switch (prop) {
			case ZPOOL_PROP_DELEGATION:
				spa->spa_delegation = intval;
				break;
			case ZPOOL_PROP_BOOTFS:
				spa->spa_bootfs = intval;
				break;
			case ZPOOL_PROP_FAILUREMODE:
				spa->spa_failmode = intval;
				break;
			case ZPOOL_PROP_AUTOEXPAND:
				spa->spa_autoexpand = intval;
				spa_async_request(spa, SPA_ASYNC_AUTOEXPAND);
				break;
			default:
				break;
			}
		}

		/* log internal history if this is not a zpool create */
		if (spa_version(spa) >= SPA_VERSION_ZPOOL_HISTORY &&
		    tx->tx_txg != TXG_INITIAL) {
			spa_history_internal_log(LOG_POOL_PROPSET,
			    spa, tx, cr, "%s %lld %s",
			    nvpair_name(elem), intval, spa_name(spa));
		}
	}

	mutex_exit(&spa->spa_props_lock);
}

/*
 * Sync the specified transaction group.  New blocks may be dirtied as
 * part of the process, so we iterate until it converges.
 */
void
spa_sync(spa_t *spa, uint64_t txg)
{
	dsl_pool_t *dp = spa->spa_dsl_pool;
	objset_t *mos = spa->spa_meta_objset;
	bplist_t *bpl = &spa->spa_sync_bplist;
	vdev_t *rvd = spa->spa_root_vdev;
	vdev_t *vd;
	dmu_tx_t *tx;
	int dirty_vdevs;
	int error;
	int c;

	/*
	 * Lock out configuration changes.
	 */
	spa_config_enter(spa, SCL_CONFIG, FTAG, RW_READER);

	spa->spa_syncing_txg = txg;
	spa->spa_sync_pass = 0;

	/*
	 * If there are any pending vdev state changes, convert them
	 * into config changes that go out with this transaction group.
	 */
	spa_config_enter(spa, SCL_STATE, FTAG, RW_READER);
	while (list_head(&spa->spa_state_dirty_list) != NULL) {
		/*
		 * We need the write lock here because, for aux vdevs,
		 * calling vdev_config_dirty() modifies sav_config.
		 * This is ugly and will become unnecessary when we
		 * eliminate the aux vdev wart by integrating all vdevs
		 * into the root vdev tree.
		 */
		spa_config_exit(spa, SCL_CONFIG | SCL_STATE, FTAG);
		spa_config_enter(spa, SCL_CONFIG | SCL_STATE, FTAG, RW_WRITER);
		while ((vd = list_head(&spa->spa_state_dirty_list)) != NULL) {
			vdev_state_clean(vd);
			vdev_config_dirty(vd);
		}
		spa_config_exit(spa, SCL_CONFIG | SCL_STATE, FTAG);
		spa_config_enter(spa, SCL_CONFIG | SCL_STATE, FTAG, RW_READER);
	}
	spa_config_exit(spa, SCL_STATE, FTAG);

	VERIFY(0 == bplist_open(bpl, mos, spa->spa_sync_bplist_obj));

	tx = dmu_tx_create_assigned(dp, txg);

	/*
	 * If we are upgrading to SPA_VERSION_RAIDZ_DEFLATE this txg,
	 * set spa_deflate if we have no raid-z vdevs.
	 */
	if (spa->spa_ubsync.ub_version < SPA_VERSION_RAIDZ_DEFLATE &&
	    spa->spa_uberblock.ub_version >= SPA_VERSION_RAIDZ_DEFLATE) {
		int i;

		for (i = 0; i < rvd->vdev_children; i++) {
			vd = rvd->vdev_child[i];
			if (vd->vdev_deflate_ratio != SPA_MINBLOCKSIZE)
				break;
		}
		if (i == rvd->vdev_children) {
			spa->spa_deflate = TRUE;
			VERIFY(0 == zap_add(spa->spa_meta_objset,
			    DMU_POOL_DIRECTORY_OBJECT, DMU_POOL_DEFLATE,
			    sizeof (uint64_t), 1, &spa->spa_deflate, tx));
		}
	}

	if (spa->spa_ubsync.ub_version < SPA_VERSION_ORIGIN &&
	    spa->spa_uberblock.ub_version >= SPA_VERSION_ORIGIN) {
		dsl_pool_create_origin(dp, tx);

		/* Keeping the origin open increases spa_minref */
		spa->spa_minref += 3;
	}

	if (spa->spa_ubsync.ub_version < SPA_VERSION_NEXT_CLONES &&
	    spa->spa_uberblock.ub_version >= SPA_VERSION_NEXT_CLONES) {
		dsl_pool_upgrade_clones(dp, tx);
	}

	/*
	 * If anything has changed in this txg, push the deferred frees
	 * from the previous txg.  If not, leave them alone so that we
	 * don't generate work on an otherwise idle system.
	 */
	if (!txg_list_empty(&dp->dp_dirty_datasets, txg) ||
	    !txg_list_empty(&dp->dp_dirty_dirs, txg) ||
	    !txg_list_empty(&dp->dp_sync_tasks, txg))
		spa_sync_deferred_frees(spa, txg);

	/*
	 * Iterate to convergence.
	 */
	do {
		spa->spa_sync_pass++;

		spa_sync_config_object(spa, tx);
		spa_sync_aux_dev(spa, &spa->spa_spares, tx,
		    ZPOOL_CONFIG_SPARES, DMU_POOL_SPARES);
		spa_sync_aux_dev(spa, &spa->spa_l2cache, tx,
		    ZPOOL_CONFIG_L2CACHE, DMU_POOL_L2CACHE);
		spa_errlog_sync(spa, txg);
		dsl_pool_sync(dp, txg);

		dirty_vdevs = 0;
		while ((vd = txg_list_remove(&spa->spa_vdev_txg_list, txg))) {
			vdev_sync(vd, txg);
			dirty_vdevs++;
		}

		bplist_sync(bpl, tx);
	} while (dirty_vdevs);

	bplist_close(bpl);

	dprintf("txg %llu passes %d\n", txg, spa->spa_sync_pass);

	/*
	 * Rewrite the vdev configuration (which includes the uberblock)
	 * to commit the transaction group.
	 *
	 * If there are no dirty vdevs, we sync the uberblock to a few
	 * random top-level vdevs that are known to be visible in the
	 * config cache (see spa_vdev_add() for a complete description).
	 * If there *are* dirty vdevs, sync the uberblock to all vdevs.
	 */
	for (;;) {
		/*
		 * We hold SCL_STATE to prevent vdev open/close/etc.
		 * while we're attempting to write the vdev labels.
		 */
		spa_config_enter(spa, SCL_STATE, FTAG, RW_READER);

		if (list_is_empty(&spa->spa_config_dirty_list)) {
			vdev_t *svd[SPA_DVAS_PER_BP];
			int svdcount = 0;
			int children = rvd->vdev_children;
			int c0 = spa_get_random(children);

			for (c = 0; c < children; c++) {
				vd = rvd->vdev_child[(c0 + c) % children];
				if (vd->vdev_ms_array == 0 || vd->vdev_islog)
					continue;
				svd[svdcount++] = vd;
				if (svdcount == SPA_DVAS_PER_BP)
					break;
			}
			error = vdev_config_sync(svd, svdcount, txg, B_FALSE);
			if (error != 0)
				error = vdev_config_sync(svd, svdcount, txg,
				    B_TRUE);
		} else {
			error = vdev_config_sync(rvd->vdev_child,
			    rvd->vdev_children, txg, B_FALSE);
			if (error != 0)
				error = vdev_config_sync(rvd->vdev_child,
				    rvd->vdev_children, txg, B_TRUE);
		}

		spa_config_exit(spa, SCL_STATE, FTAG);

		if (error == 0)
			break;
		zio_suspend(spa, NULL);
		zio_resume_wait(spa);
	}
	dmu_tx_commit(tx);

	/*
	 * Clear the dirty config list.
	 */
	while ((vd = list_head(&spa->spa_config_dirty_list)) != NULL)
		vdev_config_clean(vd);

	/*
	 * Now that the new config has synced transactionally,
	 * let it become visible to the config cache.
	 */
	if (spa->spa_config_syncing != NULL) {
		spa_config_set(spa, spa->spa_config_syncing);
		spa->spa_config_txg = txg;
		spa->spa_config_syncing = NULL;
	}

	spa->spa_ubsync = spa->spa_uberblock;

	/*
	 * Clean up the ZIL records for the synced txg.
	 */
	dsl_pool_zil_clean(dp);

	/*
	 * Update usable space statistics.
	 */
	while ((vd = txg_list_remove(&spa->spa_vdev_txg_list, TXG_CLEAN(txg))))
		vdev_sync_done(vd, txg);

	/*
	 * It had better be the case that we didn't dirty anything
	 * since vdev_config_sync().
	 */
	ASSERT(txg_list_empty(&dp->dp_dirty_datasets, txg));
	ASSERT(txg_list_empty(&dp->dp_dirty_dirs, txg));
	ASSERT(txg_list_empty(&spa->spa_vdev_txg_list, txg));
	ASSERT(bpl->bpl_queue == NULL);

	spa_config_exit(spa, SCL_CONFIG, FTAG);

	/*
	 * If any async tasks have been requested, kick them off.
	 */
	spa_async_dispatch(spa);
}

/*
 * Sync all pools.  We don't want to hold the namespace lock across these
 * operations, so we take a reference on the spa_t and drop the lock during the
 * sync.
 */
void
spa_sync_allpools(void)
{
	spa_t *spa = NULL;
	mutex_enter(&spa_namespace_lock);
	while ((spa = spa_next(spa)) != NULL) {
		if (spa_state(spa) != POOL_STATE_ACTIVE || spa_suspended(spa))
			continue;
		spa_open_ref(spa, FTAG);
		mutex_exit(&spa_namespace_lock);
		txg_wait_synced(spa_get_dsl(spa), 0);
		mutex_enter(&spa_namespace_lock);
		spa_close(spa, FTAG);
	}
	mutex_exit(&spa_namespace_lock);
}

/*
 * ==========================================================================
 * Miscellaneous routines
 * ==========================================================================
 */

/*
 * Remove all pools in the system.
 */
void
spa_evict_all(void)
{
	spa_t *spa;

	/*
	 * Remove all cached state.  All pools should be closed now,
	 * so every spa in the AVL tree should be unreferenced.
	 */
	mutex_enter(&spa_namespace_lock);
	while ((spa = spa_next(NULL)) != NULL) {
		/*
		 * Stop async tasks.  The async thread may need to detach
		 * a device that's been replaced, which requires grabbing
		 * spa_namespace_lock, so we must drop it here.
		 */
		spa_open_ref(spa, FTAG);
		mutex_exit(&spa_namespace_lock);
		spa_async_suspend(spa);
		mutex_enter(&spa_namespace_lock);
		spa_close(spa, FTAG);

		if (spa->spa_state != POOL_STATE_UNINITIALIZED) {
			spa_unload(spa);
			spa_deactivate(spa);
		}
		spa_remove(spa);
	}
	mutex_exit(&spa_namespace_lock);
}

vdev_t *
spa_lookup_by_guid(spa_t *spa, uint64_t guid, boolean_t aux)
{
	vdev_t *vd;
	int i;

	if ((vd = vdev_lookup_by_guid(spa->spa_root_vdev, guid)) != NULL)
		return (vd);

	if (aux) {
		for (i = 0; i < spa->spa_l2cache.sav_count; i++) {
			vd = spa->spa_l2cache.sav_vdevs[i];
			if (vd->vdev_guid == guid)
				return (vd);
		}

		for (i = 0; i < spa->spa_spares.sav_count; i++) {
			vd = spa->spa_spares.sav_vdevs[i];
			if (vd->vdev_guid == guid)
				return (vd);
		}
	}

	return (NULL);
}

void
spa_upgrade(spa_t *spa, uint64_t version)
{
	spa_config_enter(spa, SCL_ALL, FTAG, RW_WRITER);

	/*
	 * This should only be called for a non-faulted pool, and since a
	 * future version would result in an unopenable pool, this shouldn't be
	 * possible.
	 */
	ASSERT(spa->spa_uberblock.ub_version <= SPA_VERSION);
	ASSERT(version >= spa->spa_uberblock.ub_version);

	spa->spa_uberblock.ub_version = version;
	vdev_config_dirty(spa->spa_root_vdev);

	spa_config_exit(spa, SCL_ALL, FTAG);

	txg_wait_synced(spa_get_dsl(spa), 0);
}

boolean_t
spa_has_spare(spa_t *spa, uint64_t guid)
{
	int i;
	uint64_t spareguid;
	spa_aux_vdev_t *sav = &spa->spa_spares;

	for (i = 0; i < sav->sav_count; i++)
		if (sav->sav_vdevs[i]->vdev_guid == guid)
			return (B_TRUE);

	for (i = 0; i < sav->sav_npending; i++) {
		if (nvlist_lookup_uint64(sav->sav_pending[i], ZPOOL_CONFIG_GUID,
		    &spareguid) == 0 && spareguid == guid)
			return (B_TRUE);
	}

	return (B_FALSE);
}

/*
 * Check if a pool has an active shared spare device.
 * Note: reference count of an active spare is 2, as a spare and as a replace
 */
static boolean_t
spa_has_active_shared_spare(spa_t *spa)
{
	int i, refcnt;
	uint64_t pool;
	spa_aux_vdev_t *sav = &spa->spa_spares;

	for (i = 0; i < sav->sav_count; i++) {
		if (spa_spare_exists(sav->sav_vdevs[i]->vdev_guid, &pool,
		    &refcnt) && pool != 0ULL && pool == spa_guid(spa) &&
		    refcnt > 2)
			return (B_TRUE);
	}

	return (B_FALSE);
}

/*
 * Post a sysevent corresponding to the given event.  The 'name' must be one of
 * the event definitions in sys/sysevent/eventdefs.h.  The payload will be
 * filled in from the spa and (optionally) the vdev.  This doesn't do anything
 * in the userland libzpool, as we don't want consumers to misinterpret ztest
 * or zdb as real changes.
 */
void
spa_event_notify(spa_t *spa, vdev_t *vd, const char *name)
{
#ifdef _KERNEL
	sysevent_t		*ev;
	sysevent_attr_list_t	*attr = NULL;
	sysevent_value_t	value;
	sysevent_id_t		eid;

	ev = sysevent_alloc(EC_ZFS, (char *)name, SUNW_KERN_PUB "zfs",
	    SE_SLEEP);

	value.value_type = SE_DATA_TYPE_STRING;
	value.value.sv_string = spa_name(spa);
	if (sysevent_add_attr(&attr, ZFS_EV_POOL_NAME, &value, SE_SLEEP) != 0)
		goto done;

	value.value_type = SE_DATA_TYPE_UINT64;
	value.value.sv_uint64 = spa_guid(spa);
	if (sysevent_add_attr(&attr, ZFS_EV_POOL_GUID, &value, SE_SLEEP) != 0)
		goto done;

	if (vd) {
		value.value_type = SE_DATA_TYPE_UINT64;
		value.value.sv_uint64 = vd->vdev_guid;
		if (sysevent_add_attr(&attr, ZFS_EV_VDEV_GUID, &value,
		    SE_SLEEP) != 0)
			goto done;

		if (vd->vdev_path) {
			value.value_type = SE_DATA_TYPE_STRING;
			value.value.sv_string = vd->vdev_path;
			if (sysevent_add_attr(&attr, ZFS_EV_VDEV_PATH,
			    &value, SE_SLEEP) != 0)
				goto done;
		}
	}

	if (sysevent_attach_attributes(ev, attr) != 0)
		goto done;
	attr = NULL;

	(void) log_sysevent(ev, SE_SLEEP, &eid);

done:
	if (attr)
		sysevent_free_attr(attr);
	sysevent_free(ev);
#endif
}

#if defined(_KERNEL) && defined(HAVE_SPL)
/* state manipulation functions */
EXPORT_SYMBOL(spa_open);
EXPORT_SYMBOL(spa_get_stats);
EXPORT_SYMBOL(spa_create);
EXPORT_SYMBOL(spa_import);
EXPORT_SYMBOL(spa_tryimport);
EXPORT_SYMBOL(spa_destroy);
EXPORT_SYMBOL(spa_export);
EXPORT_SYMBOL(spa_reset);
EXPORT_SYMBOL(spa_async_request);
EXPORT_SYMBOL(spa_async_suspend);
EXPORT_SYMBOL(spa_async_resume);
EXPORT_SYMBOL(spa_inject_addref);
EXPORT_SYMBOL(spa_inject_delref);

/* device maniion */
EXPORT_SYMBOL(spa_vdev_add);
EXPORT_SYMBOL(spa_vdev_attach);
EXPORT_SYMBOL(spa_vdev_detach);
EXPORT_SYMBOL(spa_vdev_remove);
EXPORT_SYMBOL(spa_vdev_setpath);

/* spare statech is global across all pools) */
EXPORT_SYMBOL(spa_spare_add);
EXPORT_SYMBOL(spa_spare_remove);
EXPORT_SYMBOL(spa_spare_exists);
EXPORT_SYMBOL(spa_spare_activate);

/* L2ARC statech is global across all pools) */
EXPORT_SYMBOL(spa_l2cache_add);
EXPORT_SYMBOL(spa_l2cache_remove);
EXPORT_SYMBOL(spa_l2cache_exists);
EXPORT_SYMBOL(spa_l2cache_activate);
EXPORT_SYMBOL(spa_l2cache_drop);
EXPORT_SYMBOL(spa_l2cache_space_update);

/* scrubbing */
EXPORT_SYMBOL(spa_scrub);

/* spa syncing */
EXPORT_SYMBOL(spa_sync); /* only for DMU use */
EXPORT_SYMBOL(spa_sync_allpools);

/* properties */
EXPORT_SYMBOL(spa_prop_set);
EXPORT_SYMBOL(spa_prop_get);
EXPORT_SYMBOL(spa_prop_clear_bootfs);

#if defined(HAVE_SYSEVENT)
/* asynchronous event notification */
EXPORT_SYMBOL(spa_event_notify);
#endif
#endif<|MERGE_RESOLUTION|>--- conflicted
+++ resolved
@@ -2648,99 +2648,7 @@
 	 * It's possible that the pool was expanded while it was exported.
 	 * We kick off an async task to handle this for us.
 	 */
-<<<<<<< HEAD
-	VERIFY(nvlist_add_nvlist(config, ZPOOL_CONFIG_VDEV_TREE, nvroot) == 0);
-	nvlist_free(nvroot);
-}
-
-/*
- * Get the root pool information from the root disk, then import the root pool
- * during the system boot up time.
- */
-int
-spa_check_rootconf(char *devpath, char *devid, nvlist_t **bestconf,
-    uint64_t *besttxg)
-{
-	nvlist_t *config;
-	uint64_t txg;
-	int error;
-
-	if ((error = vdev_disk_read_rootlabel(devpath, devid, &config)))
-		return (error);
-
-	VERIFY(nvlist_lookup_uint64(config, ZPOOL_CONFIG_POOL_TXG, &txg) == 0);
-
-	if (bestconf != NULL)
-		*bestconf = config;
-	else
-		nvlist_free(config);
-	*besttxg = txg;
-	return (0);
-}
-
-boolean_t
-spa_rootdev_validate(nvlist_t *nv)
-{
-	uint64_t ival;
-
-	if (nvlist_lookup_uint64(nv, ZPOOL_CONFIG_OFFLINE, &ival) == 0 ||
-	    nvlist_lookup_uint64(nv, ZPOOL_CONFIG_FAULTED, &ival) == 0 ||
-	    nvlist_lookup_uint64(nv, ZPOOL_CONFIG_REMOVED, &ival) == 0)
-		return (B_FALSE);
-
-	return (B_TRUE);
-}
-
-
-/*
- * Given the boot device's physical path or devid, check if the device
- * is in a valid state.  If so, return the configuration from the vdev
- * label.
- */
-int
-spa_get_rootconf(char *devpath, char *devid, nvlist_t **bestconf)
-{
-	nvlist_t *conf = NULL;
-	uint64_t txg = 0;
-	nvlist_t *nvtop, **child;
-	char *type;
-	char *bootpath = NULL;
-	uint_t children, c;
-	char *tmp;
-	int error;
-
-	if (devpath && ((tmp = strchr(devpath, ' ')) != NULL))
-		*tmp = '\0';
-	if ((error = spa_check_rootconf(devpath, devid, &conf, &txg))) {
-		cmn_err(CE_NOTE, "error reading device label");
-		return (error);
-	}
-	if (txg == 0) {
-		cmn_err(CE_NOTE, "this device is detached");
-		nvlist_free(conf);
-		return (EINVAL);
-	}
-
-	VERIFY(nvlist_lookup_nvlist(conf, ZPOOL_CONFIG_VDEV_TREE,
-	    &nvtop) == 0);
-	VERIFY(nvlist_lookup_string(nvtop, ZPOOL_CONFIG_TYPE, &type) == 0);
-
-	if (strcmp(type, VDEV_TYPE_DISK) == 0) {
-		if (spa_rootdev_validate(nvtop)) {
-			goto out;
-		} else {
-			nvlist_free(conf);
-			return (EINVAL);
-		}
-	}
-
-	ASSERT(strcmp(type, VDEV_TYPE_MIRROR) == 0);
-
-	VERIFY(nvlist_lookup_nvlist_array(nvtop, ZPOOL_CONFIG_CHILDREN,
-	    &child, &children) == 0);
-=======
 	spa_async_request(spa, SPA_ASYNC_AUTOEXPAND);
->>>>>>> 65845924
 
 	mutex_exit(&spa_namespace_lock);
 
