/*
 * CDDL HEADER START
 *
 * The contents of this file are subject to the terms of the
 * Common Development and Distribution License (the "License").
 * You may not use this file except in compliance with the License.
 *
 * You can obtain a copy of the license at usr/src/OPENSOLARIS.LICENSE
 * or http://www.opensolaris.org/os/licensing.
 * See the License for the specific language governing permissions
 * and limitations under the License.
 *
 * When distributing Covered Code, include this CDDL HEADER in each
 * file and include the License file at usr/src/OPENSOLARIS.LICENSE.
 * If applicable, add the following below this CDDL HEADER, with the
 * fields enclosed by brackets "[]" replaced with your own identifying
 * information: Portions Copyright [yyyy] [name of copyright owner]
 *
 * CDDL HEADER END
 */
/*
 * Copyright 2009 Sun Microsystems, Inc.  All rights reserved.
 * Use is subject to license terms.
 */

#include <sys/zfs_context.h>
#include <sys/spa_impl.h>
#include <sys/zio.h>
#include <sys/zio_checksum.h>
#include <sys/zio_compress.h>
#include <sys/dmu.h>
#include <sys/dmu_tx.h>
#include <sys/zap.h>
#include <sys/zil.h>
#include <sys/vdev_impl.h>
#include <sys/metaslab.h>
#include <sys/uberblock_impl.h>
#include <sys/txg.h>
#include <sys/avl.h>
#include <sys/unique.h>
#include <sys/dsl_pool.h>
#include <sys/dsl_dir.h>
#include <sys/dsl_prop.h>
#include <sys/fs/zfs.h>
#include <sys/metaslab_impl.h>
#include <sys/sunddi.h>
#include <sys/arc.h>
#include "zfs_prop.h"

/*
 * SPA locking
 *
 * There are four basic locks for managing spa_t structures:
 *
 * spa_namespace_lock (global mutex)
 *
 *	This lock must be acquired to do any of the following:
 *
 *		- Lookup a spa_t by name
 *		- Add or remove a spa_t from the namespace
 *		- Increase spa_refcount from non-zero
 *		- Check if spa_refcount is zero
 *		- Rename a spa_t
 *		- add/remove/attach/detach devices
 *		- Held for the duration of create/destroy/import/export
 *
 *	It does not need to handle recursion.  A create or destroy may
 *	reference objects (files or zvols) in other pools, but by
 *	definition they must have an existing reference, and will never need
 *	to lookup a spa_t by name.
 *
 * spa_refcount (per-spa refcount_t protected by mutex)
 *
 *	This reference count keep track of any active users of the spa_t.  The
 *	spa_t cannot be destroyed or freed while this is non-zero.  Internally,
 *	the refcount is never really 'zero' - opening a pool implicitly keeps
 *	some references in the DMU.  Internally we check against spa_minref, but
 *	present the image of a zero/non-zero value to consumers.
 *
 * spa_config_lock[] (per-spa array of rwlocks)
 *
 *	This protects the spa_t from config changes, and must be held in
 *	the following circumstances:
 *
 *		- RW_READER to perform I/O to the spa
 *		- RW_WRITER to change the vdev config
 *
 * The locking order is fairly straightforward:
 *
 *		spa_namespace_lock	->	spa_refcount
 *
 *	The namespace lock must be acquired to increase the refcount from 0
 *	or to check if it is zero.
 *
 *		spa_refcount		->	spa_config_lock[]
 *
 *	There must be at least one valid reference on the spa_t to acquire
 *	the config lock.
 *
 *		spa_namespace_lock	->	spa_config_lock[]
 *
 *	The namespace lock must always be taken before the config lock.
 *
 *
 * The spa_namespace_lock can be acquired directly and is globally visible.
 *
 * The namespace is manipulated using the following functions, all of which
 * require the spa_namespace_lock to be held.
 *
 *	spa_lookup()		Lookup a spa_t by name.
 *
 *	spa_add()		Create a new spa_t in the namespace.
 *
 *	spa_remove()		Remove a spa_t from the namespace.  This also
 *				frees up any memory associated with the spa_t.
 *
 *	spa_next()		Returns the next spa_t in the system, or the
 *				first if NULL is passed.
 *
 *	spa_evict_all()		Shutdown and remove all spa_t structures in
 *				the system.
 *
 *	spa_guid_exists()	Determine whether a pool/device guid exists.
 *
 * The spa_refcount is manipulated using the following functions:
 *
 *	spa_open_ref()		Adds a reference to the given spa_t.  Must be
 *				called with spa_namespace_lock held if the
 *				refcount is currently zero.
 *
 *	spa_close()		Remove a reference from the spa_t.  This will
 *				not free the spa_t or remove it from the
 *				namespace.  No locking is required.
 *
 *	spa_refcount_zero()	Returns true if the refcount is currently
 *				zero.  Must be called with spa_namespace_lock
 *				held.
 *
 * The spa_config_lock[] is an array of rwlocks, ordered as follows:
 * SCL_CONFIG > SCL_STATE > SCL_ALLOC > SCL_ZIO > SCL_FREE > SCL_VDEV.
 * spa_config_lock[] is manipulated with spa_config_{enter,exit,held}().
 *
 * To read the configuration, it suffices to hold one of these locks as reader.
 * To modify the configuration, you must hold all locks as writer.  To modify
 * vdev state without altering the vdev tree's topology (e.g. online/offline),
 * you must hold SCL_STATE and SCL_ZIO as writer.
 *
 * We use these distinct config locks to avoid recursive lock entry.
 * For example, spa_sync() (which holds SCL_CONFIG as reader) induces
 * block allocations (SCL_ALLOC), which may require reading space maps
 * from disk (dmu_read() -> zio_read() -> SCL_ZIO).
 *
 * The spa config locks cannot be normal rwlocks because we need the
 * ability to hand off ownership.  For example, SCL_ZIO is acquired
 * by the issuing thread and later released by an interrupt thread.
 * They do, however, obey the usual write-wanted semantics to prevent
 * writer (i.e. system administrator) starvation.
 *
 * The lock acquisition rules are as follows:
 *
 * SCL_CONFIG
 *	Protects changes to the vdev tree topology, such as vdev
 *	add/remove/attach/detach.  Protects the dirty config list
 *	(spa_config_dirty_list) and the set of spares and l2arc devices.
 *
 * SCL_STATE
 *	Protects changes to pool state and vdev state, such as vdev
 *	online/offline/fault/degrade/clear.  Protects the dirty state list
 *	(spa_state_dirty_list) and global pool state (spa_state).
 *
 * SCL_ALLOC
 *	Protects changes to metaslab groups and classes.
 *	Held as reader by metaslab_alloc() and metaslab_claim().
 *
 * SCL_ZIO
 *	Held by bp-level zios (those which have no io_vd upon entry)
 *	to prevent changes to the vdev tree.  The bp-level zio implicitly
 *	protects all of its vdev child zios, which do not hold SCL_ZIO.
 *
 * SCL_FREE
 *	Protects changes to metaslab groups and classes.
 *	Held as reader by metaslab_free().  SCL_FREE is distinct from
 *	SCL_ALLOC, and lower than SCL_ZIO, so that we can safely free
 *	blocks in zio_done() while another i/o that holds either
 *	SCL_ALLOC or SCL_ZIO is waiting for this i/o to complete.
 *
 * SCL_VDEV
 *	Held as reader to prevent changes to the vdev tree during trivial
 *	inquiries such as bp_get_dasize().  SCL_VDEV is distinct from the
 *	other locks, and lower than all of them, to ensure that it's safe
 *	to acquire regardless of caller context.
 *
 * In addition, the following rules apply:
 *
 * (a)	spa_props_lock protects pool properties, spa_config and spa_config_list.
 *	The lock ordering is SCL_CONFIG > spa_props_lock.
 *
 * (b)	I/O operations on leaf vdevs.  For any zio operation that takes
 *	an explicit vdev_t argument -- such as zio_ioctl(), zio_read_phys(),
 *	or zio_write_phys() -- the caller must ensure that the config cannot
 *	cannot change in the interim, and that the vdev cannot be reopened.
 *	SCL_STATE as reader suffices for both.
 *
 * The vdev configuration is protected by spa_vdev_enter() / spa_vdev_exit().
 *
 *	spa_vdev_enter()	Acquire the namespace lock and the config lock
 *				for writing.
 *
 *	spa_vdev_exit()		Release the config lock, wait for all I/O
 *				to complete, sync the updated configs to the
 *				cache, and release the namespace lock.
 *
 * vdev state is protected by spa_vdev_state_enter() / spa_vdev_state_exit().
 * Like spa_vdev_enter/exit, these are convenience wrappers -- the actual
 * locking is, always, based on spa_namespace_lock and spa_config_lock[].
 *
 * spa_rename() is also implemented within this file since is requires
 * manipulation of the namespace.
 */

static avl_tree_t spa_namespace_avl;
kmutex_t spa_namespace_lock;
static kcondvar_t spa_namespace_cv;
static int spa_active_count;
int spa_max_replication_override = SPA_DVAS_PER_BP;

static kmutex_t spa_spare_lock;
static avl_tree_t spa_spare_avl;
static kmutex_t spa_l2cache_lock;
static avl_tree_t spa_l2cache_avl;

kmem_cache_t *spa_buffer_pool;
int spa_mode_global;

#ifdef ZFS_DEBUG
/* Everything except dprintf is on by default in debug builds */
int zfs_flags = ~ZFS_DEBUG_DPRINTF;
#else
int zfs_flags = 0;
#endif

/*
 * zfs_recover can be set to nonzero to attempt to recover from
 * otherwise-fatal errors, typically caused by on-disk corruption.  When
 * set, calls to zfs_panic_recover() will turn into warning messages.
 */
int zfs_recover = 0;


/*
 * ==========================================================================
 * SPA config locking
 * ==========================================================================
 */
static void
spa_config_lock_init(spa_t *spa)
{
	int i;

	for (i = 0; i < SCL_LOCKS; i++) {
		spa_config_lock_t *scl = &spa->spa_config_lock[i];
		mutex_init(&scl->scl_lock, NULL, MUTEX_DEFAULT, NULL);
		cv_init(&scl->scl_cv, NULL, CV_DEFAULT, NULL);
		refcount_create(&scl->scl_count);
		scl->scl_writer = NULL;
		scl->scl_write_wanted = 0;
	}
}

static void
spa_config_lock_destroy(spa_t *spa)
{
	int i;

	for (i = 0; i < SCL_LOCKS; i++) {
		spa_config_lock_t *scl = &spa->spa_config_lock[i];
		mutex_destroy(&scl->scl_lock);
		cv_destroy(&scl->scl_cv);
		refcount_destroy(&scl->scl_count);
		ASSERT(scl->scl_writer == NULL);
		ASSERT(scl->scl_write_wanted == 0);
	}
}

int
spa_config_tryenter(spa_t *spa, int locks, void *tag, krw_t rw)
{
	int i;

	for (i = 0; i < SCL_LOCKS; i++) {
		spa_config_lock_t *scl = &spa->spa_config_lock[i];
		if (!(locks & (1 << i)))
			continue;
		mutex_enter(&scl->scl_lock);
		if (rw == RW_READER) {
			if (scl->scl_writer || scl->scl_write_wanted) {
				mutex_exit(&scl->scl_lock);
				spa_config_exit(spa, locks ^ (1 << i), tag);
				return (0);
			}
		} else {
			ASSERT(scl->scl_writer != curthread);
			if (!refcount_is_zero(&scl->scl_count)) {
				mutex_exit(&scl->scl_lock);
				spa_config_exit(spa, locks ^ (1 << i), tag);
				return (0);
			}
			scl->scl_writer = curthread;
		}
		(void) refcount_add(&scl->scl_count, tag);
		mutex_exit(&scl->scl_lock);
	}
	return (1);
}

void
spa_config_enter(spa_t *spa, int locks, void *tag, krw_t rw)
{
<<<<<<< HEAD
	int i;

	for (i = 0; i < SCL_LOCKS; i++) {
=======
	int wlocks_held = 0;

	for (int i = 0; i < SCL_LOCKS; i++) {
>>>>>>> 45d1cae3
		spa_config_lock_t *scl = &spa->spa_config_lock[i];
		if (scl->scl_writer == curthread)
			wlocks_held |= (1 << i);
		if (!(locks & (1 << i)))
			continue;
		mutex_enter(&scl->scl_lock);
		if (rw == RW_READER) {
			while (scl->scl_writer || scl->scl_write_wanted) {
				cv_wait(&scl->scl_cv, &scl->scl_lock);
			}
		} else {
			ASSERT(scl->scl_writer != curthread);
			while (!refcount_is_zero(&scl->scl_count)) {
				scl->scl_write_wanted++;
				cv_wait(&scl->scl_cv, &scl->scl_lock);
				scl->scl_write_wanted--;
			}
			scl->scl_writer = curthread;
		}
		(void) refcount_add(&scl->scl_count, tag);
		mutex_exit(&scl->scl_lock);
	}
	ASSERT(wlocks_held <= locks);
}

void
spa_config_exit(spa_t *spa, int locks, void *tag)
{
	int i;

	for (i = SCL_LOCKS - 1; i >= 0; i--) {
		spa_config_lock_t *scl = &spa->spa_config_lock[i];
		if (!(locks & (1 << i)))
			continue;
		mutex_enter(&scl->scl_lock);
		ASSERT(!refcount_is_zero(&scl->scl_count));
		if (refcount_remove(&scl->scl_count, tag) == 0) {
			ASSERT(scl->scl_writer == NULL ||
			    scl->scl_writer == curthread);
			scl->scl_writer = NULL;	/* OK in either case */
			cv_broadcast(&scl->scl_cv);
		}
		mutex_exit(&scl->scl_lock);
	}
}

int
spa_config_held(spa_t *spa, int locks, krw_t rw)
{
	int i, locks_held = 0;

	for (i = 0; i < SCL_LOCKS; i++) {
		spa_config_lock_t *scl = &spa->spa_config_lock[i];
		if (!(locks & (1 << i)))
			continue;
		if ((rw == RW_READER && !refcount_is_zero(&scl->scl_count)) ||
		    (rw == RW_WRITER && scl->scl_writer == curthread))
			locks_held |= 1 << i;
	}

	return (locks_held);
}

/*
 * ==========================================================================
 * SPA namespace functions
 * ==========================================================================
 */

/*
 * Lookup the named spa_t in the AVL tree.  The spa_namespace_lock must be held.
 * Returns NULL if no matching spa_t is found.
 */
spa_t *
spa_lookup(const char *name)
{
	static spa_t search;	/* spa_t is large; don't allocate on stack */
	spa_t *spa;
	avl_index_t where;
	char c;
	char *cp;

	ASSERT(MUTEX_HELD(&spa_namespace_lock));

	/*
	 * If it's a full dataset name, figure out the pool name and
	 * just use that.
	 */
	cp = strpbrk(name, "/@");
	if (cp) {
		c = *cp;
		*cp = '\0';
	}

	(void) strlcpy(search.spa_name, name, sizeof (search.spa_name));
	spa = avl_find(&spa_namespace_avl, &search, &where);

	if (cp)
		*cp = c;

	return (spa);
}

/*
 * Create an uninitialized spa_t with the given name.  Requires
 * spa_namespace_lock.  The caller must ensure that the spa_t doesn't already
 * exist by calling spa_lookup() first.
 */
spa_t *
spa_add(const char *name, const char *altroot)
{
	spa_t *spa;
	spa_config_dirent_t *dp;

	ASSERT(MUTEX_HELD(&spa_namespace_lock));

	spa = kmem_zalloc(sizeof (spa_t), KM_SLEEP);

	mutex_init(&spa->spa_async_lock, NULL, MUTEX_DEFAULT, NULL);
	mutex_init(&spa->spa_scrub_lock, NULL, MUTEX_DEFAULT, NULL);
	mutex_init(&spa->spa_errlog_lock, NULL, MUTEX_DEFAULT, NULL);
	mutex_init(&spa->spa_errlist_lock, NULL, MUTEX_DEFAULT, NULL);
	mutex_init(&spa->spa_sync_bplist.bpl_lock, NULL, MUTEX_DEFAULT, NULL);
	mutex_init(&spa->spa_history_lock, NULL, MUTEX_DEFAULT, NULL);
	mutex_init(&spa->spa_props_lock, NULL, MUTEX_DEFAULT, NULL);

	cv_init(&spa->spa_async_cv, NULL, CV_DEFAULT, NULL);
	cv_init(&spa->spa_scrub_io_cv, NULL, CV_DEFAULT, NULL);
	cv_init(&spa->spa_suspend_cv, NULL, CV_DEFAULT, NULL);

	(void) strlcpy(spa->spa_name, name, sizeof (spa->spa_name));
	spa->spa_state = POOL_STATE_UNINITIALIZED;
	spa->spa_freeze_txg = UINT64_MAX;
	spa->spa_final_txg = UINT64_MAX;

	refcount_create(&spa->spa_refcount);
	spa_config_lock_init(spa);

	avl_add(&spa_namespace_avl, spa);

	mutex_init(&spa->spa_suspend_lock, NULL, MUTEX_DEFAULT, NULL);

	/*
	 * Set the alternate root, if there is one.
	 */
	if (altroot) {
		spa->spa_root = spa_strdup(altroot);
		spa_active_count++;
	}

	/*
	 * Every pool starts with the default cachefile
	 */
	list_create(&spa->spa_config_list, sizeof (spa_config_dirent_t),
	    offsetof(spa_config_dirent_t, scd_link));

	dp = kmem_zalloc(sizeof (spa_config_dirent_t), KM_SLEEP);
	dp->scd_path = spa_strdup(spa_config_path);
	list_insert_head(&spa->spa_config_list, dp);

	return (spa);
}

/*
 * Removes a spa_t from the namespace, freeing up any memory used.  Requires
 * spa_namespace_lock.  This is called only after the spa_t has been closed and
 * deactivated.
 */
void
spa_remove(spa_t *spa)
{
	spa_config_dirent_t *dp;

	ASSERT(MUTEX_HELD(&spa_namespace_lock));
	ASSERT(spa->spa_state == POOL_STATE_UNINITIALIZED);

	avl_remove(&spa_namespace_avl, spa);
	cv_broadcast(&spa_namespace_cv);

	if (spa->spa_root) {
		spa_strfree(spa->spa_root);
		spa_active_count--;
	}

	while ((dp = list_head(&spa->spa_config_list)) != NULL) {
		list_remove(&spa->spa_config_list, dp);
		if (dp->scd_path != NULL)
			spa_strfree(dp->scd_path);
		kmem_free(dp, sizeof (spa_config_dirent_t));
	}

	list_destroy(&spa->spa_config_list);

	spa_config_set(spa, NULL);

	refcount_destroy(&spa->spa_refcount);

	spa_config_lock_destroy(spa);

	cv_destroy(&spa->spa_async_cv);
	cv_destroy(&spa->spa_scrub_io_cv);
	cv_destroy(&spa->spa_suspend_cv);

	mutex_destroy(&spa->spa_async_lock);
	mutex_destroy(&spa->spa_scrub_lock);
	mutex_destroy(&spa->spa_errlog_lock);
	mutex_destroy(&spa->spa_errlist_lock);
	mutex_destroy(&spa->spa_sync_bplist.bpl_lock);
	mutex_destroy(&spa->spa_history_lock);
	mutex_destroy(&spa->spa_props_lock);
	mutex_destroy(&spa->spa_suspend_lock);

	kmem_free(spa, sizeof (spa_t));
}

/*
 * Given a pool, return the next pool in the namespace, or NULL if there is
 * none.  If 'prev' is NULL, return the first pool.
 */
spa_t *
spa_next(spa_t *prev)
{
	ASSERT(MUTEX_HELD(&spa_namespace_lock));

	if (prev)
		return (AVL_NEXT(&spa_namespace_avl, prev));
	else
		return (avl_first(&spa_namespace_avl));
}

/*
 * ==========================================================================
 * SPA refcount functions
 * ==========================================================================
 */

/*
 * Add a reference to the given spa_t.  Must have at least one reference, or
 * have the namespace lock held.
 */
void
spa_open_ref(spa_t *spa, void *tag)
{
	ASSERT(refcount_count(&spa->spa_refcount) >= spa->spa_minref ||
	    MUTEX_HELD(&spa_namespace_lock));
	(void) refcount_add(&spa->spa_refcount, tag);
}

/*
 * Remove a reference to the given spa_t.  Must have at least one reference, or
 * have the namespace lock held.
 */
void
spa_close(spa_t *spa, void *tag)
{
	ASSERT(refcount_count(&spa->spa_refcount) > spa->spa_minref ||
	    MUTEX_HELD(&spa_namespace_lock));
	(void) refcount_remove(&spa->spa_refcount, tag);
}

/*
 * Check to see if the spa refcount is zero.  Must be called with
 * spa_namespace_lock held.  We really compare against spa_minref, which is the
 * number of references acquired when opening a pool
 */
boolean_t
spa_refcount_zero(spa_t *spa)
{
	ASSERT(MUTEX_HELD(&spa_namespace_lock));

	return (refcount_count(&spa->spa_refcount) == spa->spa_minref);
}

/*
 * ==========================================================================
 * SPA spare and l2cache tracking
 * ==========================================================================
 */

/*
 * Hot spares and cache devices are tracked using the same code below,
 * for 'auxiliary' devices.
 */

typedef struct spa_aux {
	uint64_t	aux_guid;
	uint64_t	aux_pool;
	avl_node_t	aux_avl;
	int		aux_count;
} spa_aux_t;

static int
spa_aux_compare(const void *a, const void *b)
{
	const spa_aux_t *sa = a;
	const spa_aux_t *sb = b;

	if (sa->aux_guid < sb->aux_guid)
		return (-1);
	else if (sa->aux_guid > sb->aux_guid)
		return (1);
	else
		return (0);
}

void
spa_aux_add(vdev_t *vd, avl_tree_t *avl)
{
	avl_index_t where;
	spa_aux_t search;
	spa_aux_t *aux;

	search.aux_guid = vd->vdev_guid;
	if ((aux = avl_find(avl, &search, &where)) != NULL) {
		aux->aux_count++;
	} else {
		aux = kmem_zalloc(sizeof (spa_aux_t), KM_SLEEP);
		aux->aux_guid = vd->vdev_guid;
		aux->aux_count = 1;
		avl_insert(avl, aux, where);
	}
}

void
spa_aux_remove(vdev_t *vd, avl_tree_t *avl)
{
	spa_aux_t search;
	spa_aux_t *aux;
	avl_index_t where;

	search.aux_guid = vd->vdev_guid;
	aux = avl_find(avl, &search, &where);

	ASSERT(aux != NULL);

	if (--aux->aux_count == 0) {
		avl_remove(avl, aux);
		kmem_free(aux, sizeof (spa_aux_t));
	} else if (aux->aux_pool == spa_guid(vd->vdev_spa)) {
		aux->aux_pool = 0ULL;
	}
}

boolean_t
spa_aux_exists(uint64_t guid, uint64_t *pool, int *refcnt, avl_tree_t *avl)
{
	spa_aux_t search, *found;

	search.aux_guid = guid;
	found = avl_find(avl, &search, NULL);

	if (pool) {
		if (found)
			*pool = found->aux_pool;
		else
			*pool = 0ULL;
	}

	if (refcnt) {
		if (found)
			*refcnt = found->aux_count;
		else
			*refcnt = 0;
	}

	return (found != NULL);
}

void
spa_aux_activate(vdev_t *vd, avl_tree_t *avl)
{
	spa_aux_t search, *found;
	avl_index_t where;

	search.aux_guid = vd->vdev_guid;
	found = avl_find(avl, &search, &where);
	ASSERT(found != NULL);
	ASSERT(found->aux_pool == 0ULL);

	found->aux_pool = spa_guid(vd->vdev_spa);
}

/*
 * Spares are tracked globally due to the following constraints:
 *
 * 	- A spare may be part of multiple pools.
 * 	- A spare may be added to a pool even if it's actively in use within
 *	  another pool.
 * 	- A spare in use in any pool can only be the source of a replacement if
 *	  the target is a spare in the same pool.
 *
 * We keep track of all spares on the system through the use of a reference
 * counted AVL tree.  When a vdev is added as a spare, or used as a replacement
 * spare, then we bump the reference count in the AVL tree.  In addition, we set
 * the 'vdev_isspare' member to indicate that the device is a spare (active or
 * inactive).  When a spare is made active (used to replace a device in the
 * pool), we also keep track of which pool its been made a part of.
 *
 * The 'spa_spare_lock' protects the AVL tree.  These functions are normally
 * called under the spa_namespace lock as part of vdev reconfiguration.  The
 * separate spare lock exists for the status query path, which does not need to
 * be completely consistent with respect to other vdev configuration changes.
 */

static int
spa_spare_compare(const void *a, const void *b)
{
	return (spa_aux_compare(a, b));
}

void
spa_spare_add(vdev_t *vd)
{
	mutex_enter(&spa_spare_lock);
	ASSERT(!vd->vdev_isspare);
	spa_aux_add(vd, &spa_spare_avl);
	vd->vdev_isspare = B_TRUE;
	mutex_exit(&spa_spare_lock);
}

void
spa_spare_remove(vdev_t *vd)
{
	mutex_enter(&spa_spare_lock);
	ASSERT(vd->vdev_isspare);
	spa_aux_remove(vd, &spa_spare_avl);
	vd->vdev_isspare = B_FALSE;
	mutex_exit(&spa_spare_lock);
}

boolean_t
spa_spare_exists(uint64_t guid, uint64_t *pool, int *refcnt)
{
	boolean_t found;

	mutex_enter(&spa_spare_lock);
	found = spa_aux_exists(guid, pool, refcnt, &spa_spare_avl);
	mutex_exit(&spa_spare_lock);

	return (found);
}

void
spa_spare_activate(vdev_t *vd)
{
	mutex_enter(&spa_spare_lock);
	ASSERT(vd->vdev_isspare);
	spa_aux_activate(vd, &spa_spare_avl);
	mutex_exit(&spa_spare_lock);
}

/*
 * Level 2 ARC devices are tracked globally for the same reasons as spares.
 * Cache devices currently only support one pool per cache device, and so
 * for these devices the aux reference count is currently unused beyond 1.
 */

static int
spa_l2cache_compare(const void *a, const void *b)
{
	return (spa_aux_compare(a, b));
}

void
spa_l2cache_add(vdev_t *vd)
{
	mutex_enter(&spa_l2cache_lock);
	ASSERT(!vd->vdev_isl2cache);
	spa_aux_add(vd, &spa_l2cache_avl);
	vd->vdev_isl2cache = B_TRUE;
	mutex_exit(&spa_l2cache_lock);
}

void
spa_l2cache_remove(vdev_t *vd)
{
	mutex_enter(&spa_l2cache_lock);
	ASSERT(vd->vdev_isl2cache);
	spa_aux_remove(vd, &spa_l2cache_avl);
	vd->vdev_isl2cache = B_FALSE;
	mutex_exit(&spa_l2cache_lock);
}

boolean_t
spa_l2cache_exists(uint64_t guid, uint64_t *pool)
{
	boolean_t found;

	mutex_enter(&spa_l2cache_lock);
	found = spa_aux_exists(guid, pool, NULL, &spa_l2cache_avl);
	mutex_exit(&spa_l2cache_lock);

	return (found);
}

void
spa_l2cache_activate(vdev_t *vd)
{
	mutex_enter(&spa_l2cache_lock);
	ASSERT(vd->vdev_isl2cache);
	spa_aux_activate(vd, &spa_l2cache_avl);
	mutex_exit(&spa_l2cache_lock);
}

void
spa_l2cache_space_update(vdev_t *vd, int64_t space, int64_t alloc)
{
	vdev_space_update(vd, space, alloc, B_FALSE);
}

/*
 * ==========================================================================
 * SPA vdev locking
 * ==========================================================================
 */

/*
 * Lock the given spa_t for the purpose of adding or removing a vdev.
 * Grabs the global spa_namespace_lock plus the spa config lock for writing.
 * It returns the next transaction group for the spa_t.
 */
uint64_t
spa_vdev_enter(spa_t *spa)
{
	mutex_enter(&spa_namespace_lock);

	spa_config_enter(spa, SCL_ALL, spa, RW_WRITER);

	return (spa_last_synced_txg(spa) + 1);
}

/*
 * Unlock the spa_t after adding or removing a vdev.  Besides undoing the
 * locking of spa_vdev_enter(), we also want make sure the transactions have
 * synced to disk, and then update the global configuration cache with the new
 * information.
 */
int
spa_vdev_exit(spa_t *spa, vdev_t *vd, uint64_t txg, int error)
{
	int config_changed = B_FALSE;

	ASSERT(txg > spa_last_synced_txg(spa));

	spa->spa_pending_vdev = NULL;

	/*
	 * Reassess the DTLs.
	 */
	vdev_dtl_reassess(spa->spa_root_vdev, 0, 0, B_FALSE);

	/*
	 * If the config changed, notify the scrub thread that it must restart.
	 */
	if (error == 0 && !list_is_empty(&spa->spa_config_dirty_list)) {
		dsl_pool_scrub_restart(spa->spa_dsl_pool);
		config_changed = B_TRUE;
	}

	spa_config_exit(spa, SCL_ALL, spa);

	/*
	 * Note: this txg_wait_synced() is important because it ensures
	 * that there won't be more than one config change per txg.
	 * This allows us to use the txg as the generation number.
	 */
	if (error == 0)
		txg_wait_synced(spa->spa_dsl_pool, txg);

	if (vd != NULL) {
		ASSERT(!vd->vdev_detached || vd->vdev_dtl_smo.smo_object == 0);
		spa_config_enter(spa, SCL_ALL, spa, RW_WRITER);
		vdev_free(vd);
		spa_config_exit(spa, SCL_ALL, spa);
	}

	/*
	 * If the config changed, update the config cache.
	 */
	if (config_changed)
		spa_config_sync(spa, B_FALSE, B_TRUE);

	mutex_exit(&spa_namespace_lock);

	return (error);
}

/*
 * Lock the given spa_t for the purpose of changing vdev state.
 */
void
spa_vdev_state_enter(spa_t *spa)
{
	spa_config_enter(spa, SCL_STATE_ALL, spa, RW_WRITER);
}

int
spa_vdev_state_exit(spa_t *spa, vdev_t *vd, int error)
{
	if (vd != NULL)
		vdev_state_dirty(vd->vdev_top);

	spa_config_exit(spa, SCL_STATE_ALL, spa);

	/*
	 * If anything changed, wait for it to sync.  This ensures that,
	 * from the system administrator's perspective, zpool(1M) commands
	 * are synchronous.  This is important for things like zpool offline:
	 * when the command completes, you expect no further I/O from ZFS.
	 */
	if (vd != NULL)
		txg_wait_synced(spa->spa_dsl_pool, 0);

	return (error);
}

/*
 * ==========================================================================
 * Miscellaneous functions
 * ==========================================================================
 */

/*
 * Rename a spa_t.
 */
int
spa_rename(const char *name, const char *newname)
{
	spa_t *spa;
	int err;

	/*
	 * Lookup the spa_t and grab the config lock for writing.  We need to
	 * actually open the pool so that we can sync out the necessary labels.
	 * It's OK to call spa_open() with the namespace lock held because we
	 * allow recursive calls for other reasons.
	 */
	mutex_enter(&spa_namespace_lock);
	if ((err = spa_open(name, &spa, FTAG)) != 0) {
		mutex_exit(&spa_namespace_lock);
		return (err);
	}

	spa_config_enter(spa, SCL_ALL, FTAG, RW_WRITER);

	avl_remove(&spa_namespace_avl, spa);
	(void) strlcpy(spa->spa_name, newname, sizeof (spa->spa_name));
	avl_add(&spa_namespace_avl, spa);

	/*
	 * Sync all labels to disk with the new names by marking the root vdev
	 * dirty and waiting for it to sync.  It will pick up the new pool name
	 * during the sync.
	 */
	vdev_config_dirty(spa->spa_root_vdev);

	spa_config_exit(spa, SCL_ALL, FTAG);

	txg_wait_synced(spa->spa_dsl_pool, 0);

	/*
	 * Sync the updated config cache.
	 */
	spa_config_sync(spa, B_FALSE, B_TRUE);

	spa_close(spa, FTAG);

	mutex_exit(&spa_namespace_lock);

	return (0);
}


/*
 * Determine whether a pool with given pool_guid exists.  If device_guid is
 * non-zero, determine whether the pool exists *and* contains a device with the
 * specified device_guid.
 */
boolean_t
spa_guid_exists(uint64_t pool_guid, uint64_t device_guid)
{
	spa_t *spa;
	avl_tree_t *t = &spa_namespace_avl;

	ASSERT(MUTEX_HELD(&spa_namespace_lock));

	for (spa = avl_first(t); spa != NULL; spa = AVL_NEXT(t, spa)) {
		if (spa->spa_state == POOL_STATE_UNINITIALIZED)
			continue;
		if (spa->spa_root_vdev == NULL)
			continue;
		if (spa_guid(spa) == pool_guid) {
			if (device_guid == 0)
				break;

			if (vdev_lookup_by_guid(spa->spa_root_vdev,
			    device_guid) != NULL)
				break;

			/*
			 * Check any devices we may be in the process of adding.
			 */
			if (spa->spa_pending_vdev) {
				if (vdev_lookup_by_guid(spa->spa_pending_vdev,
				    device_guid) != NULL)
					break;
			}
		}
	}

	return (spa != NULL);
}

char *
spa_strdup(const char *s)
{
	size_t len;
	char *new;

	len = strlen(s);
	new = kmem_alloc(len + 1, KM_SLEEP);
	bcopy(s, new, len);
	new[len] = '\0';

	return (new);
}

void
spa_strfree(char *s)
{
	kmem_free(s, strlen(s) + 1);
}

uint64_t
spa_get_random(uint64_t range)
{
	uint64_t r;

	ASSERT(range != 0);

	(void) random_get_pseudo_bytes((void *)&r, sizeof (uint64_t));

	return (r % range);
}

void
sprintf_blkptr(char *buf, int len, const blkptr_t *bp)
{
	int d;

	if (bp == NULL) {
		(void) snprintf(buf, len, "<NULL>");
		return;
	}

	if (BP_IS_HOLE(bp)) {
		(void) snprintf(buf, len, "<hole>");
		return;
	}

	(void) snprintf(buf, len, "[L%llu %s] %llxL/%llxP ",
	    (u_longlong_t)BP_GET_LEVEL(bp),
	    dmu_ot[BP_GET_TYPE(bp)].ot_name,
	    (u_longlong_t)BP_GET_LSIZE(bp),
	    (u_longlong_t)BP_GET_PSIZE(bp));

	for (d = 0; d < BP_GET_NDVAS(bp); d++) {
		const dva_t *dva = &bp->blk_dva[d];
		(void) snprintf(buf + strlen(buf), len - strlen(buf),
		    "DVA[%d]=<%llu:%llx:%llx> ", d,
		    (u_longlong_t)DVA_GET_VDEV(dva),
		    (u_longlong_t)DVA_GET_OFFSET(dva),
		    (u_longlong_t)DVA_GET_ASIZE(dva));
	}

	(void) snprintf(buf + strlen(buf), len - strlen(buf),
	    "%s %s %s %s birth=%llu fill=%llu cksum=%llx:%llx:%llx:%llx",
	    zio_checksum_table[BP_GET_CHECKSUM(bp)].ci_name,
	    zio_compress_table[BP_GET_COMPRESS(bp)].ci_name,
	    BP_GET_BYTEORDER(bp) == 0 ? "BE" : "LE",
	    BP_IS_GANG(bp) ? "gang" : "contiguous",
	    (u_longlong_t)bp->blk_birth,
	    (u_longlong_t)bp->blk_fill,
	    (u_longlong_t)bp->blk_cksum.zc_word[0],
	    (u_longlong_t)bp->blk_cksum.zc_word[1],
	    (u_longlong_t)bp->blk_cksum.zc_word[2],
	    (u_longlong_t)bp->blk_cksum.zc_word[3]);
}

void
spa_freeze(spa_t *spa)
{
	uint64_t freeze_txg = 0;

	spa_config_enter(spa, SCL_ALL, FTAG, RW_WRITER);
	if (spa->spa_freeze_txg == UINT64_MAX) {
		freeze_txg = spa_last_synced_txg(spa) + TXG_SIZE;
		spa->spa_freeze_txg = freeze_txg;
	}
	spa_config_exit(spa, SCL_ALL, FTAG);
	if (freeze_txg != 0)
		txg_wait_synced(spa_get_dsl(spa), freeze_txg);
}

void
zfs_panic_recover(const char *fmt, ...)
{
	va_list adx;

	va_start(adx, fmt);
	vcmn_err(zfs_recover ? CE_WARN : CE_PANIC, fmt, adx);
	va_end(adx);
}

/*
 * ==========================================================================
 * Accessor functions
 * ==========================================================================
 */

boolean_t
spa_shutting_down(spa_t *spa)
{
	return (spa->spa_async_suspended);
}

dsl_pool_t *
spa_get_dsl(spa_t *spa)
{
	return (spa->spa_dsl_pool);
}

blkptr_t *
spa_get_rootblkptr(spa_t *spa)
{
	return (&spa->spa_ubsync.ub_rootbp);
}

void
spa_set_rootblkptr(spa_t *spa, const blkptr_t *bp)
{
	spa->spa_uberblock.ub_rootbp = *bp;
}

void
spa_altroot(spa_t *spa, char *buf, size_t buflen)
{
	if (spa->spa_root == NULL)
		buf[0] = '\0';
	else
		(void) strncpy(buf, spa->spa_root, buflen);
}

int
spa_sync_pass(spa_t *spa)
{
	return (spa->spa_sync_pass);
}

char *
spa_name(spa_t *spa)
{
	return (spa->spa_name);
}

uint64_t
spa_guid(spa_t *spa)
{
	/*
	 * If we fail to parse the config during spa_load(), we can go through
	 * the error path (which posts an ereport) and end up here with no root
	 * vdev.  We stash the original pool guid in 'spa_load_guid' to handle
	 * this case.
	 */
	if (spa->spa_root_vdev != NULL)
		return (spa->spa_root_vdev->vdev_guid);
	else
		return (spa->spa_load_guid);
}

uint64_t
spa_last_synced_txg(spa_t *spa)
{
	return (spa->spa_ubsync.ub_txg);
}

uint64_t
spa_first_txg(spa_t *spa)
{
	return (spa->spa_first_txg);
}

pool_state_t
spa_state(spa_t *spa)
{
	return (spa->spa_state);
}

uint64_t
spa_freeze_txg(spa_t *spa)
{
	return (spa->spa_freeze_txg);
}

/*
 * Return how much space is allocated in the pool (ie. sum of all asize)
 */
uint64_t
spa_get_alloc(spa_t *spa)
{
	return (spa->spa_root_vdev->vdev_stat.vs_alloc);
}

/*
 * Return how much (raid-z inflated) space there is in the pool.
 */
uint64_t
spa_get_space(spa_t *spa)
{
	return (spa->spa_root_vdev->vdev_stat.vs_space);
}

/*
 * Return the amount of raid-z-deflated space in the pool.
 */
uint64_t
spa_get_dspace(spa_t *spa)
{
	if (spa->spa_deflate)
		return (spa->spa_root_vdev->vdev_stat.vs_dspace);
	else
		return (spa->spa_root_vdev->vdev_stat.vs_space);
}

/* ARGSUSED */
uint64_t
spa_get_asize(spa_t *spa, uint64_t lsize)
{
	/*
	 * For now, the worst case is 512-byte RAID-Z blocks, in which
	 * case the space requirement is exactly 2x; so just assume that.
	 * Add to this the fact that we can have up to 3 DVAs per bp, and
	 * we have to multiply by a total of 6x.
	 */
	return (lsize * 6);
}

/*
 * Return the failure mode that has been set to this pool. The default
 * behavior will be to block all I/Os when a complete failure occurs.
 */
uint8_t
spa_get_failmode(spa_t *spa)
{
	return (spa->spa_failmode);
}

boolean_t
spa_suspended(spa_t *spa)
{
	return (spa->spa_suspended);
}

uint64_t
spa_version(spa_t *spa)
{
	return (spa->spa_ubsync.ub_version);
}

int
spa_max_replication(spa_t *spa)
{
	/*
	 * As of SPA_VERSION == SPA_VERSION_DITTO_BLOCKS, we are able to
	 * handle BPs with more than one DVA allocated.  Set our max
	 * replication level accordingly.
	 */
	if (spa_version(spa) < SPA_VERSION_DITTO_BLOCKS)
		return (1);
	return (MIN(SPA_DVAS_PER_BP, spa_max_replication_override));
}

uint64_t
bp_get_dasize(spa_t *spa, const blkptr_t *bp)
{
	int sz = 0, i;

	if (!spa->spa_deflate)
		return (BP_GET_ASIZE(bp));

	spa_config_enter(spa, SCL_VDEV, FTAG, RW_READER);
	for (i = 0; i < SPA_DVAS_PER_BP; i++) {
		vdev_t *vd =
		    vdev_lookup_top(spa, DVA_GET_VDEV(&bp->blk_dva[i]));
		if (vd)
			sz += (DVA_GET_ASIZE(&bp->blk_dva[i]) >>
			    SPA_MINBLOCKSHIFT) * vd->vdev_deflate_ratio;
	}
	spa_config_exit(spa, SCL_VDEV, FTAG);
	return (sz);
}

/*
 * ==========================================================================
 * Initialization and Termination
 * ==========================================================================
 */

static int
spa_name_compare(const void *a1, const void *a2)
{
	const spa_t *s1 = a1;
	const spa_t *s2 = a2;
	int s;

	s = strcmp(s1->spa_name, s2->spa_name);
	if (s > 0)
		return (1);
	if (s < 0)
		return (-1);
	return (0);
}

int
spa_busy(void)
{
	return (spa_active_count);
}

void
spa_boot_init()
{
	spa_config_load();
}

void
spa_init(int mode)
{
	mutex_init(&spa_namespace_lock, NULL, MUTEX_DEFAULT, NULL);
	mutex_init(&spa_spare_lock, NULL, MUTEX_DEFAULT, NULL);
	mutex_init(&spa_l2cache_lock, NULL, MUTEX_DEFAULT, NULL);
	cv_init(&spa_namespace_cv, NULL, CV_DEFAULT, NULL);

	avl_create(&spa_namespace_avl, spa_name_compare, sizeof (spa_t),
	    offsetof(spa_t, spa_avl));

	avl_create(&spa_spare_avl, spa_spare_compare, sizeof (spa_aux_t),
	    offsetof(spa_aux_t, aux_avl));

	avl_create(&spa_l2cache_avl, spa_l2cache_compare, sizeof (spa_aux_t),
	    offsetof(spa_aux_t, aux_avl));

	spa_mode_global = mode;

	refcount_init();
	unique_init();
	zio_init();
	dmu_init();
	zil_init();
	vdev_cache_stat_init();
	zfs_prop_init();
	zpool_prop_init();
	spa_config_load();
	l2arc_start();
}

void
spa_fini(void)
{
	l2arc_stop();

	spa_evict_all();

	vdev_cache_stat_fini();
	zil_fini();
	dmu_fini();
	zio_fini();
	unique_fini();
	refcount_fini();

	avl_destroy(&spa_namespace_avl);
	avl_destroy(&spa_spare_avl);
	avl_destroy(&spa_l2cache_avl);

	cv_destroy(&spa_namespace_cv);
	mutex_destroy(&spa_namespace_lock);
	mutex_destroy(&spa_spare_lock);
	mutex_destroy(&spa_l2cache_lock);
}

/*
 * Return whether this pool has slogs. No locking needed.
 * It's not a problem if the wrong answer is returned as it's only for
 * performance and not correctness
 */
boolean_t
spa_has_slogs(spa_t *spa)
{
	return (spa->spa_log_class->mc_rotor != NULL);
}

/*
 * Return whether this pool is the root pool.
 */
boolean_t
spa_is_root(spa_t *spa)
{
	return (spa->spa_is_root);
}

boolean_t
spa_writeable(spa_t *spa)
{
	return (!!(spa->spa_mode & FWRITE));
}

int
spa_mode(spa_t *spa)
{
	return (spa->spa_mode);
}<|MERGE_RESOLUTION|>--- conflicted
+++ resolved
@@ -316,15 +316,10 @@
 void
 spa_config_enter(spa_t *spa, int locks, void *tag, krw_t rw)
 {
-<<<<<<< HEAD
+	int wlocks_held = 0;
 	int i;
 
 	for (i = 0; i < SCL_LOCKS; i++) {
-=======
-	int wlocks_held = 0;
-
-	for (int i = 0; i < SCL_LOCKS; i++) {
->>>>>>> 45d1cae3
 		spa_config_lock_t *scl = &spa->spa_config_lock[i];
 		if (scl->scl_writer == curthread)
 			wlocks_held |= (1 << i);
