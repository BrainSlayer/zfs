--- conflicted
+++ resolved
@@ -486,24 +486,8 @@
 	if (zil_read_log_block(zilog, &zh->zh_log, &abuf) != 0)
 		return (B_TRUE);
 
-<<<<<<< HEAD
-	/*
-	 * Ensure there's no outstanding ZIL IO.  No lwbs or just the
-	 * unused one that allocated in advance is ok.
-	 *
-	 * XXX: The assertion is correct, but we need a portable version
-	 * which does not rely on directly accessing the list nodes.
-	 */
-#if 0
-	ASSERT(zilog->zl_lwb_list.list_head.list_next ==
-	    zilog->zl_lwb_list.list_head.list_prev);
-#endif
-	(void) zil_parse(zilog, zil_free_log_block, zil_free_log_record,
-	    tx, zh->zh_claim_txg);
-=======
 	VERIFY(arc_buf_remove_ref(abuf, &abuf) == 1);
 	return (B_FALSE);
->>>>>>> 3ada0935
 }
 
 int
