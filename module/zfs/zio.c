/*
 * CDDL HEADER START
 *
 * The contents of this file are subject to the terms of the
 * Common Development and Distribution License (the "License").
 * You may not use this file except in compliance with the License.
 *
 * You can obtain a copy of the license at usr/src/OPENSOLARIS.LICENSE
 * or http://www.opensolaris.org/os/licensing.
 * See the License for the specific language governing permissions
 * and limitations under the License.
 *
 * When distributing Covered Code, include this CDDL HEADER in each
 * file and include the License file at usr/src/OPENSOLARIS.LICENSE.
 * If applicable, add the following below this CDDL HEADER, with the
 * fields enclosed by brackets "[]" replaced with your own identifying
 * information: Portions Copyright [yyyy] [name of copyright owner]
 *
 * CDDL HEADER END
 */
/*
 * Copyright (c) 2005, 2010, Oracle and/or its affiliates. All rights reserved.
 */

#include <sys/zfs_context.h>
#include <sys/fm/fs/zfs.h>
#include <sys/spa.h>
#include <sys/txg.h>
#include <sys/spa_impl.h>
#include <sys/vdev_impl.h>
#include <sys/zio_impl.h>
#include <sys/zio_compress.h>
#include <sys/zio_checksum.h>
#include <sys/dmu_objset.h>
#include <sys/arc.h>
#include <sys/ddt.h>

/*
 * ==========================================================================
 * I/O priority table
 * ==========================================================================
 */
uint8_t zio_priority_table[ZIO_PRIORITY_TABLE_SIZE] = {
	0,	/* ZIO_PRIORITY_NOW		*/
	0,	/* ZIO_PRIORITY_SYNC_READ	*/
	0,	/* ZIO_PRIORITY_SYNC_WRITE	*/
	0,	/* ZIO_PRIORITY_LOG_WRITE	*/
	1,	/* ZIO_PRIORITY_CACHE_FILL	*/
	1,	/* ZIO_PRIORITY_AGG		*/
	4,	/* ZIO_PRIORITY_FREE		*/
	4,	/* ZIO_PRIORITY_ASYNC_WRITE	*/
	6,	/* ZIO_PRIORITY_ASYNC_READ	*/
	10,	/* ZIO_PRIORITY_RESILVER	*/
	20,	/* ZIO_PRIORITY_SCRUB		*/
	2,	/* ZIO_PRIORITY_DDT_PREFETCH	*/
};

/*
 * ==========================================================================
 * I/O type descriptions
 * ==========================================================================
 */
char *zio_type_name[ZIO_TYPES] = {
	"zio_null", "zio_read", "zio_write", "zio_free", "zio_claim",
	"zio_ioctl"
};

/*
 * ==========================================================================
 * I/O kmem caches
 * ==========================================================================
 */
kmem_cache_t *zio_cache;
kmem_cache_t *zio_link_cache;
kmem_cache_t *zio_buf_cache[SPA_MAXBLOCKSIZE >> SPA_MINBLOCKSHIFT];
kmem_cache_t *zio_data_buf_cache[SPA_MAXBLOCKSIZE >> SPA_MINBLOCKSHIFT];

#ifdef _KERNEL
extern vmem_t *zio_alloc_arena;
#endif

/*
 * An allocating zio is one that either currently has the DVA allocate
 * stage set or will have it later in its lifetime.
 */
#define	IO_IS_ALLOCATING(zio) ((zio)->io_orig_pipeline & ZIO_STAGE_DVA_ALLOCATE)

boolean_t	zio_requeue_io_start_cut_in_line = B_TRUE;

#ifdef ZFS_DEBUG
int zio_buf_debug_limit = 16384;
#else
int zio_buf_debug_limit = 0;
#endif

void
zio_init(void)
{
	size_t c;
	vmem_t *data_alloc_arena = NULL;

#ifdef _KERNEL
	data_alloc_arena = zio_alloc_arena;
#endif
	zio_cache = kmem_cache_create("zio_cache",
	    sizeof (zio_t), 0, NULL, NULL, NULL, NULL, NULL, 0);
	zio_link_cache = kmem_cache_create("zio_link_cache",
	    sizeof (zio_link_t), 0, NULL, NULL, NULL, NULL, NULL, 0);

	/*
	 * For small buffers, we want a cache for each multiple of
	 * SPA_MINBLOCKSIZE.  For medium-size buffers, we want a cache
	 * for each quarter-power of 2.  For large buffers, we want
	 * a cache for each multiple of PAGESIZE.
	 */
	for (c = 0; c < SPA_MAXBLOCKSIZE >> SPA_MINBLOCKSHIFT; c++) {
		size_t size = (c + 1) << SPA_MINBLOCKSHIFT;
		size_t p2 = size;
		size_t align = 0;

		while (p2 & (p2 - 1))
			p2 &= p2 - 1;

		if (size <= 4 * SPA_MINBLOCKSIZE) {
			align = SPA_MINBLOCKSIZE;
		} else if (P2PHASE(size, PAGESIZE) == 0) {
			align = PAGESIZE;
		} else if (P2PHASE(size, p2 >> 2) == 0) {
			align = p2 >> 2;
		}

		if (align != 0) {
			char name[36];
			(void) sprintf(name, "zio_buf_%lu", (ulong_t)size);
			zio_buf_cache[c] = kmem_cache_create(name, size,
			    align, NULL, NULL, NULL, NULL, NULL,
			    size > zio_buf_debug_limit ? KMC_NODEBUG : 0);

			(void) sprintf(name, "zio_data_buf_%lu", (ulong_t)size);
			zio_data_buf_cache[c] = kmem_cache_create(name, size,
			    align, NULL, NULL, NULL, NULL, data_alloc_arena,
			    size > zio_buf_debug_limit ? KMC_NODEBUG : 0);
		}
	}

	while (--c != 0) {
		ASSERT(zio_buf_cache[c] != NULL);
		if (zio_buf_cache[c - 1] == NULL)
			zio_buf_cache[c - 1] = zio_buf_cache[c];

		ASSERT(zio_data_buf_cache[c] != NULL);
		if (zio_data_buf_cache[c - 1] == NULL)
			zio_data_buf_cache[c - 1] = zio_data_buf_cache[c];
	}

	zio_inject_init();
}

void
zio_fini(void)
{
	size_t c;
	kmem_cache_t *last_cache = NULL;
	kmem_cache_t *last_data_cache = NULL;

	for (c = 0; c < SPA_MAXBLOCKSIZE >> SPA_MINBLOCKSHIFT; c++) {
		if (zio_buf_cache[c] != last_cache) {
			last_cache = zio_buf_cache[c];
			kmem_cache_destroy(zio_buf_cache[c]);
		}
		zio_buf_cache[c] = NULL;

		if (zio_data_buf_cache[c] != last_data_cache) {
			last_data_cache = zio_data_buf_cache[c];
			kmem_cache_destroy(zio_data_buf_cache[c]);
		}
		zio_data_buf_cache[c] = NULL;
	}

	kmem_cache_destroy(zio_link_cache);
	kmem_cache_destroy(zio_cache);

	zio_inject_fini();
}

/*
 * ==========================================================================
 * Allocate and free I/O buffers
 * ==========================================================================
 */

/*
 * Use zio_buf_alloc to allocate ZFS metadata.  This data will appear in a
 * crashdump if the kernel panics, so use it judiciously.  Obviously, it's
 * useful to inspect ZFS metadata, but if possible, we should avoid keeping
 * excess / transient data in-core during a crashdump.
 */
void *
zio_buf_alloc(size_t size)
{
	size_t c = (size - 1) >> SPA_MINBLOCKSHIFT;

	ASSERT(c < SPA_MAXBLOCKSIZE >> SPA_MINBLOCKSHIFT);

	return (kmem_cache_alloc(zio_buf_cache[c], KM_PUSHPAGE));
}

/*
 * Use zio_data_buf_alloc to allocate data.  The data will not appear in a
 * crashdump if the kernel panics.  This exists so that we will limit the amount
 * of ZFS data that shows up in a kernel crashdump.  (Thus reducing the amount
 * of kernel heap dumped to disk when the kernel panics)
 */
void *
zio_data_buf_alloc(size_t size)
{
	size_t c = (size - 1) >> SPA_MINBLOCKSHIFT;

	ASSERT(c < SPA_MAXBLOCKSIZE >> SPA_MINBLOCKSHIFT);

	return (kmem_cache_alloc(zio_data_buf_cache[c], KM_PUSHPAGE));
}

void
zio_buf_free(void *buf, size_t size)
{
	size_t c = (size - 1) >> SPA_MINBLOCKSHIFT;

	ASSERT(c < SPA_MAXBLOCKSIZE >> SPA_MINBLOCKSHIFT);

	kmem_cache_free(zio_buf_cache[c], buf);
}

void
zio_data_buf_free(void *buf, size_t size)
{
	size_t c = (size - 1) >> SPA_MINBLOCKSHIFT;

	ASSERT(c < SPA_MAXBLOCKSIZE >> SPA_MINBLOCKSHIFT);

	kmem_cache_free(zio_data_buf_cache[c], buf);
}

/*
 * ==========================================================================
 * Push and pop I/O transform buffers
 * ==========================================================================
 */
static void
zio_push_transform(zio_t *zio, void *data, uint64_t size, uint64_t bufsize,
	zio_transform_func_t *transform)
{
	zio_transform_t *zt = kmem_alloc(sizeof (zio_transform_t), KM_SLEEP);

	zt->zt_orig_data = zio->io_data;
	zt->zt_orig_size = zio->io_size;
	zt->zt_bufsize = bufsize;
	zt->zt_transform = transform;

	zt->zt_next = zio->io_transform_stack;
	zio->io_transform_stack = zt;

	zio->io_data = data;
	zio->io_size = size;
}

static void
zio_pop_transforms(zio_t *zio)
{
	zio_transform_t *zt;

	while ((zt = zio->io_transform_stack) != NULL) {
		if (zt->zt_transform != NULL)
			zt->zt_transform(zio,
			    zt->zt_orig_data, zt->zt_orig_size);

		if (zt->zt_bufsize != 0)
			zio_buf_free(zio->io_data, zt->zt_bufsize);

		zio->io_data = zt->zt_orig_data;
		zio->io_size = zt->zt_orig_size;
		zio->io_transform_stack = zt->zt_next;

		kmem_free(zt, sizeof (zio_transform_t));
	}
}

/*
 * ==========================================================================
 * I/O transform callbacks for subblocks and decompression
 * ==========================================================================
 */
static void
zio_subblock(zio_t *zio, void *data, uint64_t size)
{
	ASSERT(zio->io_size > size);

	if (zio->io_type == ZIO_TYPE_READ)
		bcopy(zio->io_data, data, size);
}

static void
zio_decompress(zio_t *zio, void *data, uint64_t size)
{
	if (zio->io_error == 0 &&
	    zio_decompress_data(BP_GET_COMPRESS(zio->io_bp),
	    zio->io_data, data, zio->io_size, size) != 0)
		zio->io_error = EIO;
}

/*
 * ==========================================================================
 * I/O parent/child relationships and pipeline interlocks
 * ==========================================================================
 */
/*
 * NOTE - Callers to zio_walk_parents() and zio_walk_children must
 *        continue calling these functions until they return NULL.
 *        Otherwise, the next caller will pick up the list walk in
 *        some indeterminate state.  (Otherwise every caller would
 *        have to pass in a cookie to keep the state represented by
 *        io_walk_link, which gets annoying.)
 */
zio_t *
zio_walk_parents(zio_t *cio)
{
	zio_link_t *zl = cio->io_walk_link;
	list_t *pl = &cio->io_parent_list;

	zl = (zl == NULL) ? list_head(pl) : list_next(pl, zl);
	cio->io_walk_link = zl;

	if (zl == NULL)
		return (NULL);

	ASSERT(zl->zl_child == cio);
	return (zl->zl_parent);
}

zio_t *
zio_walk_children(zio_t *pio)
{
	zio_link_t *zl = pio->io_walk_link;
	list_t *cl = &pio->io_child_list;

	zl = (zl == NULL) ? list_head(cl) : list_next(cl, zl);
	pio->io_walk_link = zl;

	if (zl == NULL)
		return (NULL);

	ASSERT(zl->zl_parent == pio);
	return (zl->zl_child);
}

zio_t *
zio_unique_parent(zio_t *cio)
{
	zio_t *pio = zio_walk_parents(cio);

	VERIFY(zio_walk_parents(cio) == NULL);
	return (pio);
}

void
zio_add_child(zio_t *pio, zio_t *cio)
{
	zio_link_t *zl = kmem_cache_alloc(zio_link_cache, KM_SLEEP);
	int w;

	/*
	 * Logical I/Os can have logical, gang, or vdev children.
	 * Gang I/Os can have gang or vdev children.
	 * Vdev I/Os can only have vdev children.
	 * The following ASSERT captures all of these constraints.
	 */
	ASSERT(cio->io_child_type <= pio->io_child_type);

	zl->zl_parent = pio;
	zl->zl_child = cio;

	mutex_enter(&cio->io_lock);
	mutex_enter(&pio->io_lock);

	ASSERT(pio->io_state[ZIO_WAIT_DONE] == 0);

	for (w = 0; w < ZIO_WAIT_TYPES; w++)
		pio->io_children[cio->io_child_type][w] += !cio->io_state[w];

	list_insert_head(&pio->io_child_list, zl);
	list_insert_head(&cio->io_parent_list, zl);

	pio->io_child_count++;
	cio->io_parent_count++;

	mutex_exit(&pio->io_lock);
	mutex_exit(&cio->io_lock);
}

static void
zio_remove_child(zio_t *pio, zio_t *cio, zio_link_t *zl)
{
	ASSERT(zl->zl_parent == pio);
	ASSERT(zl->zl_child == cio);

	mutex_enter(&cio->io_lock);
	mutex_enter(&pio->io_lock);

	list_remove(&pio->io_child_list, zl);
	list_remove(&cio->io_parent_list, zl);

	pio->io_child_count--;
	cio->io_parent_count--;

	mutex_exit(&pio->io_lock);
	mutex_exit(&cio->io_lock);

	kmem_cache_free(zio_link_cache, zl);
}

static boolean_t
zio_wait_for_children(zio_t *zio, enum zio_child child, enum zio_wait_type wait)
{
	uint64_t *countp = &zio->io_children[child][wait];
	boolean_t waiting = B_FALSE;

	mutex_enter(&zio->io_lock);
	ASSERT(zio->io_stall == NULL);
	if (*countp != 0) {
		zio->io_stage >>= 1;
		zio->io_stall = countp;
		waiting = B_TRUE;
	}
	mutex_exit(&zio->io_lock);

	return (waiting);
}

static void
zio_notify_parent(zio_t *pio, zio_t *zio, enum zio_wait_type wait)
{
	uint64_t *countp = &pio->io_children[zio->io_child_type][wait];
	int *errorp = &pio->io_child_error[zio->io_child_type];

	mutex_enter(&pio->io_lock);
	if (zio->io_error && !(zio->io_flags & ZIO_FLAG_DONT_PROPAGATE))
		*errorp = zio_worst_error(*errorp, zio->io_error);
	pio->io_reexecute |= zio->io_reexecute;
	ASSERT3U(*countp, >, 0);
	if (--*countp == 0 && pio->io_stall == countp) {
		pio->io_stall = NULL;
		mutex_exit(&pio->io_lock);
		zio_execute(pio);
	} else {
		mutex_exit(&pio->io_lock);
	}
}

static void
zio_inherit_child_errors(zio_t *zio, enum zio_child c)
{
	if (zio->io_child_error[c] != 0 && zio->io_error == 0)
		zio->io_error = zio->io_child_error[c];
}

/*
 * ==========================================================================
 * Create the various types of I/O (read, write, free, etc)
 * ==========================================================================
 */
static zio_t *
zio_create(zio_t *pio, spa_t *spa, uint64_t txg, const blkptr_t *bp,
    void *data, uint64_t size, zio_done_func_t *done, void *private,
    zio_type_t type, int priority, enum zio_flag flags,
    vdev_t *vd, uint64_t offset, const zbookmark_t *zb,
    enum zio_stage stage, enum zio_stage pipeline)
{
	zio_t *zio;

	ASSERT3U(size, <=, SPA_MAXBLOCKSIZE);
	ASSERT(P2PHASE(size, SPA_MINBLOCKSIZE) == 0);
	ASSERT(P2PHASE(offset, SPA_MINBLOCKSIZE) == 0);

	ASSERT(!vd || spa_config_held(spa, SCL_STATE_ALL, RW_READER));
	ASSERT(!bp || !(flags & ZIO_FLAG_CONFIG_WRITER));
	ASSERT(vd || stage == ZIO_STAGE_OPEN);

	zio = kmem_cache_alloc(zio_cache, KM_SLEEP);
	bzero(zio, sizeof (zio_t));

	mutex_init(&zio->io_lock, NULL, MUTEX_DEFAULT, NULL);
	cv_init(&zio->io_cv, NULL, CV_DEFAULT, NULL);

	list_create(&zio->io_parent_list, sizeof (zio_link_t),
	    offsetof(zio_link_t, zl_parent_node));
	list_create(&zio->io_child_list, sizeof (zio_link_t),
	    offsetof(zio_link_t, zl_child_node));

	if (vd != NULL)
		zio->io_child_type = ZIO_CHILD_VDEV;
	else if (flags & ZIO_FLAG_GANG_CHILD)
		zio->io_child_type = ZIO_CHILD_GANG;
	else if (flags & ZIO_FLAG_DDT_CHILD)
		zio->io_child_type = ZIO_CHILD_DDT;
	else
		zio->io_child_type = ZIO_CHILD_LOGICAL;

	if (bp != NULL) {
		zio->io_bp = (blkptr_t *)bp;
		zio->io_bp_copy = *bp;
		zio->io_bp_orig = *bp;
		if (type != ZIO_TYPE_WRITE ||
		    zio->io_child_type == ZIO_CHILD_DDT)
			zio->io_bp = &zio->io_bp_copy;	/* so caller can free */
		if (zio->io_child_type == ZIO_CHILD_LOGICAL)
			zio->io_logical = zio;
		if (zio->io_child_type > ZIO_CHILD_GANG && BP_IS_GANG(bp))
			pipeline |= ZIO_GANG_STAGES;
	}

	zio->io_spa = spa;
	zio->io_txg = txg;
	zio->io_done = done;
	zio->io_private = private;
	zio->io_type = type;
	zio->io_priority = priority;
	zio->io_vd = vd;
	zio->io_offset = offset;
	zio->io_orig_data = zio->io_data = data;
	zio->io_orig_size = zio->io_size = size;
	zio->io_orig_flags = zio->io_flags = flags;
	zio->io_orig_stage = zio->io_stage = stage;
	zio->io_orig_pipeline = zio->io_pipeline = pipeline;

	zio->io_state[ZIO_WAIT_READY] = (stage >= ZIO_STAGE_READY);
	zio->io_state[ZIO_WAIT_DONE] = (stage >= ZIO_STAGE_DONE);

	if (zb != NULL)
		zio->io_bookmark = *zb;

	if (pio != NULL) {
		if (zio->io_logical == NULL)
			zio->io_logical = pio->io_logical;
		if (zio->io_child_type == ZIO_CHILD_GANG)
			zio->io_gang_leader = pio->io_gang_leader;
		zio_add_child(pio, zio);
	}

	return (zio);
}

static void
zio_destroy(zio_t *zio)
{
	list_destroy(&zio->io_parent_list);
	list_destroy(&zio->io_child_list);
	mutex_destroy(&zio->io_lock);
	cv_destroy(&zio->io_cv);
	kmem_cache_free(zio_cache, zio);
}

zio_t *
zio_null(zio_t *pio, spa_t *spa, vdev_t *vd, zio_done_func_t *done,
    void *private, enum zio_flag flags)
{
	zio_t *zio;

	zio = zio_create(pio, spa, 0, NULL, NULL, 0, done, private,
	    ZIO_TYPE_NULL, ZIO_PRIORITY_NOW, flags, vd, 0, NULL,
	    ZIO_STAGE_OPEN, ZIO_INTERLOCK_PIPELINE);

	return (zio);
}

zio_t *
zio_root(spa_t *spa, zio_done_func_t *done, void *private, enum zio_flag flags)
{
	return (zio_null(NULL, spa, NULL, done, private, flags));
}

zio_t *
zio_read(zio_t *pio, spa_t *spa, const blkptr_t *bp,
    void *data, uint64_t size, zio_done_func_t *done, void *private,
    int priority, enum zio_flag flags, const zbookmark_t *zb)
{
	zio_t *zio;

	zio = zio_create(pio, spa, BP_PHYSICAL_BIRTH(bp), bp,
	    data, size, done, private,
	    ZIO_TYPE_READ, priority, flags, NULL, 0, zb,
	    ZIO_STAGE_OPEN, (flags & ZIO_FLAG_DDT_CHILD) ?
	    ZIO_DDT_CHILD_READ_PIPELINE : ZIO_READ_PIPELINE);

	return (zio);
}

zio_t *
zio_write(zio_t *pio, spa_t *spa, uint64_t txg, blkptr_t *bp,
    void *data, uint64_t size, const zio_prop_t *zp,
    zio_done_func_t *ready, zio_done_func_t *done, void *private,
    int priority, enum zio_flag flags, const zbookmark_t *zb)
{
	zio_t *zio;

	ASSERT(zp->zp_checksum >= ZIO_CHECKSUM_OFF &&
	    zp->zp_checksum < ZIO_CHECKSUM_FUNCTIONS &&
	    zp->zp_compress >= ZIO_COMPRESS_OFF &&
	    zp->zp_compress < ZIO_COMPRESS_FUNCTIONS &&
	    zp->zp_type < DMU_OT_NUMTYPES &&
	    zp->zp_level < 32 &&
	    zp->zp_copies > 0 &&
	    zp->zp_copies <= spa_max_replication(spa) &&
	    zp->zp_dedup <= 1 &&
	    zp->zp_dedup_verify <= 1);

	zio = zio_create(pio, spa, txg, bp, data, size, done, private,
	    ZIO_TYPE_WRITE, priority, flags, NULL, 0, zb,
	    ZIO_STAGE_OPEN, (flags & ZIO_FLAG_DDT_CHILD) ?
	    ZIO_DDT_CHILD_WRITE_PIPELINE : ZIO_WRITE_PIPELINE);

	zio->io_ready = ready;
	zio->io_prop = *zp;

	return (zio);
}

zio_t *
zio_rewrite(zio_t *pio, spa_t *spa, uint64_t txg, blkptr_t *bp, void *data,
    uint64_t size, zio_done_func_t *done, void *private, int priority,
    enum zio_flag flags, zbookmark_t *zb)
{
	zio_t *zio;

	zio = zio_create(pio, spa, txg, bp, data, size, done, private,
	    ZIO_TYPE_WRITE, priority, flags, NULL, 0, zb,
	    ZIO_STAGE_OPEN, ZIO_REWRITE_PIPELINE);

	return (zio);
}

void
zio_write_override(zio_t *zio, blkptr_t *bp, int copies)
{
	ASSERT(zio->io_type == ZIO_TYPE_WRITE);
	ASSERT(zio->io_child_type == ZIO_CHILD_LOGICAL);
	ASSERT(zio->io_stage == ZIO_STAGE_OPEN);
	ASSERT(zio->io_txg == spa_syncing_txg(zio->io_spa));

	zio->io_prop.zp_copies = copies;
	zio->io_bp_override = bp;
}

void
zio_free(spa_t *spa, uint64_t txg, const blkptr_t *bp)
{
	bplist_append(&spa->spa_free_bplist[txg & TXG_MASK], bp);
}

zio_t *
zio_free_sync(zio_t *pio, spa_t *spa, uint64_t txg, const blkptr_t *bp,
    enum zio_flag flags)
{
	zio_t *zio;

	dprintf_bp(bp, "freeing in txg %llu, pass %u",
	    (longlong_t)txg, spa->spa_sync_pass);

	ASSERT(!BP_IS_HOLE(bp));
	ASSERT(spa_syncing_txg(spa) == txg);
	ASSERT(spa_sync_pass(spa) <= SYNC_PASS_DEFERRED_FREE);

	zio = zio_create(pio, spa, txg, bp, NULL, BP_GET_PSIZE(bp),
	    NULL, NULL, ZIO_TYPE_FREE, ZIO_PRIORITY_FREE, flags,
	    NULL, 0, NULL, ZIO_STAGE_OPEN, ZIO_FREE_PIPELINE);

	return (zio);
}

zio_t *
zio_claim(zio_t *pio, spa_t *spa, uint64_t txg, const blkptr_t *bp,
    zio_done_func_t *done, void *private, enum zio_flag flags)
{
	zio_t *zio;

	/*
	 * A claim is an allocation of a specific block.  Claims are needed
	 * to support immediate writes in the intent log.  The issue is that
	 * immediate writes contain committed data, but in a txg that was
	 * *not* committed.  Upon opening the pool after an unclean shutdown,
	 * the intent log claims all blocks that contain immediate write data
	 * so that the SPA knows they're in use.
	 *
	 * All claims *must* be resolved in the first txg -- before the SPA
	 * starts allocating blocks -- so that nothing is allocated twice.
	 * If txg == 0 we just verify that the block is claimable.
	 */
	ASSERT3U(spa->spa_uberblock.ub_rootbp.blk_birth, <, spa_first_txg(spa));
	ASSERT(txg == spa_first_txg(spa) || txg == 0);
	ASSERT(!BP_GET_DEDUP(bp) || !spa_writeable(spa));	/* zdb(1M) */

	zio = zio_create(pio, spa, txg, bp, NULL, BP_GET_PSIZE(bp),
	    done, private, ZIO_TYPE_CLAIM, ZIO_PRIORITY_NOW, flags,
	    NULL, 0, NULL, ZIO_STAGE_OPEN, ZIO_CLAIM_PIPELINE);

	return (zio);
}

zio_t *
zio_ioctl(zio_t *pio, spa_t *spa, vdev_t *vd, int cmd,
    zio_done_func_t *done, void *private, int priority, enum zio_flag flags)
{
	zio_t *zio;
	int c;

	if (vd->vdev_children == 0) {
		zio = zio_create(pio, spa, 0, NULL, NULL, 0, done, private,
		    ZIO_TYPE_IOCTL, priority, flags, vd, 0, NULL,
		    ZIO_STAGE_OPEN, ZIO_IOCTL_PIPELINE);

		zio->io_cmd = cmd;
	} else {
		zio = zio_null(pio, spa, NULL, NULL, NULL, flags);

		for (c = 0; c < vd->vdev_children; c++)
			zio_nowait(zio_ioctl(zio, spa, vd->vdev_child[c], cmd,
			    done, private, priority, flags));
	}

	return (zio);
}

zio_t *
zio_read_phys(zio_t *pio, vdev_t *vd, uint64_t offset, uint64_t size,
    void *data, int checksum, zio_done_func_t *done, void *private,
    int priority, enum zio_flag flags, boolean_t labels)
{
	zio_t *zio;

	ASSERT(vd->vdev_children == 0);
	ASSERT(!labels || offset + size <= VDEV_LABEL_START_SIZE ||
	    offset >= vd->vdev_psize - VDEV_LABEL_END_SIZE);
	ASSERT3U(offset + size, <=, vd->vdev_psize);

	zio = zio_create(pio, vd->vdev_spa, 0, NULL, data, size, done, private,
	    ZIO_TYPE_READ, priority, flags, vd, offset, NULL,
	    ZIO_STAGE_OPEN, ZIO_READ_PHYS_PIPELINE);

	zio->io_prop.zp_checksum = checksum;

	return (zio);
}

zio_t *
zio_write_phys(zio_t *pio, vdev_t *vd, uint64_t offset, uint64_t size,
    void *data, int checksum, zio_done_func_t *done, void *private,
    int priority, enum zio_flag flags, boolean_t labels)
{
	zio_t *zio;

	ASSERT(vd->vdev_children == 0);
	ASSERT(!labels || offset + size <= VDEV_LABEL_START_SIZE ||
	    offset >= vd->vdev_psize - VDEV_LABEL_END_SIZE);
	ASSERT3U(offset + size, <=, vd->vdev_psize);

	zio = zio_create(pio, vd->vdev_spa, 0, NULL, data, size, done, private,
	    ZIO_TYPE_WRITE, priority, flags, vd, offset, NULL,
	    ZIO_STAGE_OPEN, ZIO_WRITE_PHYS_PIPELINE);

	zio->io_prop.zp_checksum = checksum;

	if (zio_checksum_table[checksum].ci_eck) {
		/*
		 * zec checksums are necessarily destructive -- they modify
		 * the end of the write buffer to hold the verifier/checksum.
		 * Therefore, we must make a local copy in case the data is
		 * being written to multiple places in parallel.
		 */
		void *wbuf = zio_buf_alloc(size);
		bcopy(data, wbuf, size);
		zio_push_transform(zio, wbuf, size, size, NULL);
	}

	return (zio);
}

/*
 * Create a child I/O to do some work for us.
 */
zio_t *
zio_vdev_child_io(zio_t *pio, blkptr_t *bp, vdev_t *vd, uint64_t offset,
	void *data, uint64_t size, int type, int priority, enum zio_flag flags,
	zio_done_func_t *done, void *private)
{
	enum zio_stage pipeline = ZIO_VDEV_CHILD_PIPELINE;
	zio_t *zio;

	ASSERT(vd->vdev_parent ==
	    (pio->io_vd ? pio->io_vd : pio->io_spa->spa_root_vdev));

	if (type == ZIO_TYPE_READ && bp != NULL) {
		/*
		 * If we have the bp, then the child should perform the
		 * checksum and the parent need not.  This pushes error
		 * detection as close to the leaves as possible and
		 * eliminates redundant checksums in the interior nodes.
		 */
		pipeline |= ZIO_STAGE_CHECKSUM_VERIFY;
		pio->io_pipeline &= ~ZIO_STAGE_CHECKSUM_VERIFY;
	}

	if (vd->vdev_children == 0)
		offset += VDEV_LABEL_START_SIZE;

	flags |= ZIO_VDEV_CHILD_FLAGS(pio) | ZIO_FLAG_DONT_PROPAGATE;

	/*
	 * If we've decided to do a repair, the write is not speculative --
	 * even if the original read was.
	 */
	if (flags & ZIO_FLAG_IO_REPAIR)
		flags &= ~ZIO_FLAG_SPECULATIVE;

	zio = zio_create(pio, pio->io_spa, pio->io_txg, bp, data, size,
	    done, private, type, priority, flags, vd, offset, &pio->io_bookmark,
	    ZIO_STAGE_VDEV_IO_START >> 1, pipeline);

	return (zio);
}

zio_t *
zio_vdev_delegated_io(vdev_t *vd, uint64_t offset, void *data, uint64_t size,
	int type, int priority, enum zio_flag flags,
	zio_done_func_t *done, void *private)
{
	zio_t *zio;

	ASSERT(vd->vdev_ops->vdev_op_leaf);

	zio = zio_create(NULL, vd->vdev_spa, 0, NULL,
	    data, size, done, private, type, priority,
	    flags | ZIO_FLAG_CANFAIL | ZIO_FLAG_DONT_RETRY,
	    vd, offset, NULL,
	    ZIO_STAGE_VDEV_IO_START >> 1, ZIO_VDEV_CHILD_PIPELINE);

	return (zio);
}

void
zio_flush(zio_t *zio, vdev_t *vd)
{
	zio_nowait(zio_ioctl(zio, zio->io_spa, vd, DKIOCFLUSHWRITECACHE,
	    NULL, NULL, ZIO_PRIORITY_NOW,
	    ZIO_FLAG_CANFAIL | ZIO_FLAG_DONT_PROPAGATE | ZIO_FLAG_DONT_RETRY));
}

void
zio_shrink(zio_t *zio, uint64_t size)
{
	ASSERT(zio->io_executor == NULL);
	ASSERT(zio->io_orig_size == zio->io_size);
	ASSERT(size <= zio->io_size);

	/*
	 * We don't shrink for raidz because of problems with the
	 * reconstruction when reading back less than the block size.
	 * Note, BP_IS_RAIDZ() assumes no compression.
	 */
	ASSERT(BP_GET_COMPRESS(zio->io_bp) == ZIO_COMPRESS_OFF);
	if (!BP_IS_RAIDZ(zio->io_bp))
		zio->io_orig_size = zio->io_size = size;
}

/*
 * ==========================================================================
 * Prepare to read and write logical blocks
 * ==========================================================================
 */

static int
zio_read_bp_init(zio_t *zio)
{
	blkptr_t *bp = zio->io_bp;

	if (BP_GET_COMPRESS(bp) != ZIO_COMPRESS_OFF &&
	    zio->io_child_type == ZIO_CHILD_LOGICAL &&
	    !(zio->io_flags & ZIO_FLAG_RAW)) {
		uint64_t psize = BP_GET_PSIZE(bp);
		void *cbuf = zio_buf_alloc(psize);

		zio_push_transform(zio, cbuf, psize, psize, zio_decompress);
	}

	if (!dmu_ot[BP_GET_TYPE(bp)].ot_metadata && BP_GET_LEVEL(bp) == 0)
		zio->io_flags |= ZIO_FLAG_DONT_CACHE;

	if (BP_GET_TYPE(bp) == DMU_OT_DDT_ZAP)
		zio->io_flags |= ZIO_FLAG_DONT_CACHE;

	if (BP_GET_DEDUP(bp) && zio->io_child_type == ZIO_CHILD_LOGICAL)
		zio->io_pipeline = ZIO_DDT_READ_PIPELINE;

	return (ZIO_PIPELINE_CONTINUE);
}

static int
zio_write_bp_init(zio_t *zio)
{
	spa_t *spa = zio->io_spa;
	zio_prop_t *zp = &zio->io_prop;
	enum zio_compress compress = zp->zp_compress;
	blkptr_t *bp = zio->io_bp;
	uint64_t lsize = zio->io_size;
	uint64_t psize = lsize;
	int pass = 1;

	/*
	 * If our children haven't all reached the ready stage,
	 * wait for them and then repeat this pipeline stage.
	 */
	if (zio_wait_for_children(zio, ZIO_CHILD_GANG, ZIO_WAIT_READY) ||
	    zio_wait_for_children(zio, ZIO_CHILD_LOGICAL, ZIO_WAIT_READY))
		return (ZIO_PIPELINE_STOP);

	if (!IO_IS_ALLOCATING(zio))
		return (ZIO_PIPELINE_CONTINUE);

	ASSERT(zio->io_child_type != ZIO_CHILD_DDT);

	if (zio->io_bp_override) {
		ASSERT(bp->blk_birth != zio->io_txg);
		ASSERT(BP_GET_DEDUP(zio->io_bp_override) == 0);

		*bp = *zio->io_bp_override;
		zio->io_pipeline = ZIO_INTERLOCK_PIPELINE;

		if (BP_IS_HOLE(bp) || !zp->zp_dedup)
			return (ZIO_PIPELINE_CONTINUE);

		ASSERT(zio_checksum_table[zp->zp_checksum].ci_dedup ||
		    zp->zp_dedup_verify);

		if (BP_GET_CHECKSUM(bp) == zp->zp_checksum) {
			BP_SET_DEDUP(bp, 1);
			zio->io_pipeline |= ZIO_STAGE_DDT_WRITE;
			return (ZIO_PIPELINE_CONTINUE);
		}
		zio->io_bp_override = NULL;
		BP_ZERO(bp);
	}

	if (bp->blk_birth == zio->io_txg) {
		/*
		 * We're rewriting an existing block, which means we're
		 * working on behalf of spa_sync().  For spa_sync() to
		 * converge, it must eventually be the case that we don't
		 * have to allocate new blocks.  But compression changes
		 * the blocksize, which forces a reallocate, and makes
		 * convergence take longer.  Therefore, after the first
		 * few passes, stop compressing to ensure convergence.
		 */
		pass = spa_sync_pass(spa);

		ASSERT(zio->io_txg == spa_syncing_txg(spa));
		ASSERT(zio->io_child_type == ZIO_CHILD_LOGICAL);
		ASSERT(!BP_GET_DEDUP(bp));

		if (pass > SYNC_PASS_DONT_COMPRESS)
			compress = ZIO_COMPRESS_OFF;

		/* Make sure someone doesn't change their mind on overwrites */
		ASSERT(MIN(zp->zp_copies + BP_IS_GANG(bp),
		    spa_max_replication(spa)) == BP_GET_NDVAS(bp));
	}

	if (compress != ZIO_COMPRESS_OFF) {
		void *cbuf = zio_buf_alloc(lsize);
		psize = zio_compress_data(compress, zio->io_data, cbuf, lsize);
		if (psize == 0 || psize == lsize) {
			compress = ZIO_COMPRESS_OFF;
			zio_buf_free(cbuf, lsize);
		} else {
			ASSERT(psize < lsize);
			zio_push_transform(zio, cbuf, psize, lsize, NULL);
		}
	}

	/*
	 * The final pass of spa_sync() must be all rewrites, but the first
	 * few passes offer a trade-off: allocating blocks defers convergence,
	 * but newly allocated blocks are sequential, so they can be written
	 * to disk faster.  Therefore, we allow the first few passes of
	 * spa_sync() to allocate new blocks, but force rewrites after that.
	 * There should only be a handful of blocks after pass 1 in any case.
	 */
	if (bp->blk_birth == zio->io_txg && BP_GET_PSIZE(bp) == psize &&
	    pass > SYNC_PASS_REWRITE) {
		enum zio_stage gang_stages = zio->io_pipeline & ZIO_GANG_STAGES;
		ASSERT(psize != 0);
		zio->io_pipeline = ZIO_REWRITE_PIPELINE | gang_stages;
		zio->io_flags |= ZIO_FLAG_IO_REWRITE;
	} else {
		BP_ZERO(bp);
		zio->io_pipeline = ZIO_WRITE_PIPELINE;
	}

	if (psize == 0) {
		zio->io_pipeline = ZIO_INTERLOCK_PIPELINE;
	} else {
		ASSERT(zp->zp_checksum != ZIO_CHECKSUM_GANG_HEADER);
		BP_SET_LSIZE(bp, lsize);
		BP_SET_PSIZE(bp, psize);
		BP_SET_COMPRESS(bp, compress);
		BP_SET_CHECKSUM(bp, zp->zp_checksum);
		BP_SET_TYPE(bp, zp->zp_type);
		BP_SET_LEVEL(bp, zp->zp_level);
		BP_SET_DEDUP(bp, zp->zp_dedup);
		BP_SET_BYTEORDER(bp, ZFS_HOST_BYTEORDER);
		if (zp->zp_dedup) {
			ASSERT(zio->io_child_type == ZIO_CHILD_LOGICAL);
			ASSERT(!(zio->io_flags & ZIO_FLAG_IO_REWRITE));
			zio->io_pipeline = ZIO_DDT_WRITE_PIPELINE;
		}
	}

	return (ZIO_PIPELINE_CONTINUE);
}

static int
zio_free_bp_init(zio_t *zio)
{
	blkptr_t *bp = zio->io_bp;

	if (zio->io_child_type == ZIO_CHILD_LOGICAL) {
		if (BP_GET_DEDUP(bp))
			zio->io_pipeline = ZIO_DDT_FREE_PIPELINE;
	}

	return (ZIO_PIPELINE_CONTINUE);
}

/*
 * ==========================================================================
 * Execute the I/O pipeline
 * ==========================================================================
 */

static void
zio_taskq_dispatch(zio_t *zio, enum zio_taskq_type q, boolean_t cutinline)
{
	spa_t *spa = zio->io_spa;
	zio_type_t t = zio->io_type;
	int flags = TQ_SLEEP | (cutinline ? TQ_FRONT : 0);

	/*
	 * If we're a config writer or a probe, the normal issue and
	 * interrupt threads may all be blocked waiting for the config lock.
	 * In this case, select the otherwise-unused taskq for ZIO_TYPE_NULL.
	 */
	if (zio->io_flags & (ZIO_FLAG_CONFIG_WRITER | ZIO_FLAG_PROBE))
		t = ZIO_TYPE_NULL;

	/*
	 * A similar issue exists for the L2ARC write thread until L2ARC 2.0.
	 */
	if (t == ZIO_TYPE_WRITE && zio->io_vd && zio->io_vd->vdev_aux)
		t = ZIO_TYPE_NULL;

	/*
	 * If this is a high priority I/O, then use the high priority taskq.
	 */
	if (zio->io_priority == ZIO_PRIORITY_NOW &&
	    spa->spa_zio_taskq[t][q + 1] != NULL)
		q++;

	ASSERT3U(q, <, ZIO_TASKQ_TYPES);
	(void) taskq_dispatch(spa->spa_zio_taskq[t][q],
	    (task_func_t *)zio_execute, zio, flags);
}

static boolean_t
zio_taskq_member(zio_t *zio, enum zio_taskq_type q)
{
	kthread_t *executor = zio->io_executor;
	spa_t *spa = zio->io_spa;
	zio_type_t t;

	for (t = 0; t < ZIO_TYPES; t++)
		if (taskq_member(spa->spa_zio_taskq[t][q], executor))
			return (B_TRUE);

	return (B_FALSE);
}

static int
zio_issue_async(zio_t *zio)
{
	zio_taskq_dispatch(zio, ZIO_TASKQ_ISSUE, B_FALSE);

	return (ZIO_PIPELINE_STOP);
}

void
zio_interrupt(zio_t *zio)
{
	zio_taskq_dispatch(zio, ZIO_TASKQ_INTERRUPT, B_FALSE);
}

/*
 * Execute the I/O pipeline until one of the following occurs:
 * (1) the I/O completes; (2) the pipeline stalls waiting for
 * dependent child I/Os; (3) the I/O issues, so we're waiting
 * for an I/O completion interrupt; (4) the I/O is delegated by
 * vdev-level caching or aggregation; (5) the I/O is deferred
 * due to vdev-level queueing; (6) the I/O is handed off to
 * another thread.  In all cases, the pipeline stops whenever
 * there's no CPU work; it never burns a thread in cv_wait().
 *
 * There's no locking on io_stage because there's no legitimate way
 * for multiple threads to be attempting to process the same I/O.
 */
static zio_pipe_stage_t *zio_pipeline[];

void
zio_execute(zio_t *zio)
{
	zio->io_executor = curthread;

	while (zio->io_stage < ZIO_STAGE_DONE) {
		enum zio_stage pipeline = zio->io_pipeline;
		enum zio_stage stage = zio->io_stage;
		int rv;

		ASSERT(!MUTEX_HELD(&zio->io_lock));
		ASSERT(ISP2(stage));
		ASSERT(zio->io_stall == NULL);

		do {
			stage <<= 1;
		} while ((stage & pipeline) == 0);

		ASSERT(stage <= ZIO_STAGE_DONE);

		/*
		 * If we are in interrupt context and this pipeline stage
		 * will grab a config lock that is held across I/O,
		 * or may wait for an I/O that needs an interrupt thread
		 * to complete, issue async to avoid deadlock.
		 *
		 * For VDEV_IO_START, we cut in line so that the io will
		 * be sent to disk promptly.
		 */
		if ((stage & ZIO_BLOCKING_STAGES) && zio->io_vd == NULL &&
		    zio_taskq_member(zio, ZIO_TASKQ_INTERRUPT)) {
			boolean_t cut = (stage == ZIO_STAGE_VDEV_IO_START) ?
			    zio_requeue_io_start_cut_in_line : B_FALSE;
			zio_taskq_dispatch(zio, ZIO_TASKQ_ISSUE, cut);
			return;
		}

		zio->io_stage = stage;
		rv = zio_pipeline[highbit(stage) - 1](zio);

		if (rv == ZIO_PIPELINE_STOP)
			return;

		ASSERT(rv == ZIO_PIPELINE_CONTINUE);
	}
}

/*
 * ==========================================================================
 * Initiate I/O, either sync or async
 * ==========================================================================
 */
int
zio_wait(zio_t *zio)
{
	int error;

	ASSERT(zio->io_stage == ZIO_STAGE_OPEN);
	ASSERT(zio->io_executor == NULL);

	zio->io_waiter = curthread;

	zio_execute(zio);

	mutex_enter(&zio->io_lock);
	while (zio->io_executor != NULL)
		cv_wait(&zio->io_cv, &zio->io_lock);
	mutex_exit(&zio->io_lock);

	error = zio->io_error;
	zio_destroy(zio);

	return (error);
}

void
zio_nowait(zio_t *zio)
{
	ASSERT(zio->io_executor == NULL);

	if (zio->io_child_type == ZIO_CHILD_LOGICAL &&
	    zio_unique_parent(zio) == NULL) {
		/*
		 * This is a logical async I/O with no parent to wait for it.
		 * We add it to the spa_async_root_zio "Godfather" I/O which
		 * will ensure they complete prior to unloading the pool.
		 */
		spa_t *spa = zio->io_spa;

		zio_add_child(spa->spa_async_zio_root, zio);
	}

	zio_execute(zio);
}

/*
 * ==========================================================================
 * Reexecute or suspend/resume failed I/O
 * ==========================================================================
 */

static void
zio_reexecute(zio_t *pio)
{
	zio_t *cio, *cio_next;
	int c, w;

	ASSERT(pio->io_child_type == ZIO_CHILD_LOGICAL);
	ASSERT(pio->io_orig_stage == ZIO_STAGE_OPEN);
	ASSERT(pio->io_gang_leader == NULL);
	ASSERT(pio->io_gang_tree == NULL);

	pio->io_flags = pio->io_orig_flags;
	pio->io_stage = pio->io_orig_stage;
	pio->io_pipeline = pio->io_orig_pipeline;
	pio->io_reexecute = 0;
	pio->io_error = 0;
	for (w = 0; w < ZIO_WAIT_TYPES; w++)
		pio->io_state[w] = 0;
	for (c = 0; c < ZIO_CHILD_TYPES; c++)
		pio->io_child_error[c] = 0;

	if (IO_IS_ALLOCATING(pio))
		BP_ZERO(pio->io_bp);

	/*
	 * As we reexecute pio's children, new children could be created.
	 * New children go to the head of pio's io_child_list, however,
	 * so we will (correctly) not reexecute them.  The key is that
	 * the remainder of pio's io_child_list, from 'cio_next' onward,
	 * cannot be affected by any side effects of reexecuting 'cio'.
	 */
	for (cio = zio_walk_children(pio); cio != NULL; cio = cio_next) {
		cio_next = zio_walk_children(pio);
		mutex_enter(&pio->io_lock);
		for (w = 0; w < ZIO_WAIT_TYPES; w++)
			pio->io_children[cio->io_child_type][w]++;
		mutex_exit(&pio->io_lock);
		zio_reexecute(cio);
	}

	/*
	 * Now that all children have been reexecuted, execute the parent.
	 * We don't reexecute "The Godfather" I/O here as it's the
	 * responsibility of the caller to wait on him.
	 */
	if (!(pio->io_flags & ZIO_FLAG_GODFATHER))
		zio_execute(pio);
}

void
zio_suspend(spa_t *spa, zio_t *zio)
{
	if (spa_get_failmode(spa) == ZIO_FAILURE_MODE_PANIC)
		fm_panic("Pool '%s' has encountered an uncorrectable I/O "
		    "failure and the failure mode property for this pool "
		    "is set to panic.", spa_name(spa));

	zfs_ereport_post(FM_EREPORT_ZFS_IO_FAILURE, spa, NULL, NULL, 0, 0);

	mutex_enter(&spa->spa_suspend_lock);

	if (spa->spa_suspend_zio_root == NULL)
		spa->spa_suspend_zio_root = zio_root(spa, NULL, NULL,
		    ZIO_FLAG_CANFAIL | ZIO_FLAG_SPECULATIVE |
		    ZIO_FLAG_GODFATHER);

	spa->spa_suspended = B_TRUE;

	if (zio != NULL) {
		ASSERT(!(zio->io_flags & ZIO_FLAG_GODFATHER));
		ASSERT(zio != spa->spa_suspend_zio_root);
		ASSERT(zio->io_child_type == ZIO_CHILD_LOGICAL);
		ASSERT(zio_unique_parent(zio) == NULL);
		ASSERT(zio->io_stage == ZIO_STAGE_DONE);
		zio_add_child(spa->spa_suspend_zio_root, zio);
	}

	mutex_exit(&spa->spa_suspend_lock);
}

int
zio_resume(spa_t *spa)
{
	zio_t *pio;

	/*
	 * Reexecute all previously suspended i/o.
	 */
	mutex_enter(&spa->spa_suspend_lock);
	spa->spa_suspended = B_FALSE;
	cv_broadcast(&spa->spa_suspend_cv);
	pio = spa->spa_suspend_zio_root;
	spa->spa_suspend_zio_root = NULL;
	mutex_exit(&spa->spa_suspend_lock);

	if (pio == NULL)
		return (0);

	zio_reexecute(pio);
	return (zio_wait(pio));
}

void
zio_resume_wait(spa_t *spa)
{
	mutex_enter(&spa->spa_suspend_lock);
	while (spa_suspended(spa))
		cv_wait(&spa->spa_suspend_cv, &spa->spa_suspend_lock);
	mutex_exit(&spa->spa_suspend_lock);
}

/*
 * ==========================================================================
 * Gang blocks.
 *
 * A gang block is a collection of small blocks that looks to the DMU
 * like one large block.  When zio_dva_allocate() cannot find a block
 * of the requested size, due to either severe fragmentation or the pool
 * being nearly full, it calls zio_write_gang_block() to construct the
 * block from smaller fragments.
 *
 * A gang block consists of a gang header (zio_gbh_phys_t) and up to
 * three (SPA_GBH_NBLKPTRS) gang members.  The gang header is just like
 * an indirect block: it's an array of block pointers.  It consumes
 * only one sector and hence is allocatable regardless of fragmentation.
 * The gang header's bps point to its gang members, which hold the data.
 *
 * Gang blocks are self-checksumming, using the bp's <vdev, offset, txg>
 * as the verifier to ensure uniqueness of the SHA256 checksum.
 * Critically, the gang block bp's blk_cksum is the checksum of the data,
 * not the gang header.  This ensures that data block signatures (needed for
 * deduplication) are independent of how the block is physically stored.
 *
 * Gang blocks can be nested: a gang member may itself be a gang block.
 * Thus every gang block is a tree in which root and all interior nodes are
 * gang headers, and the leaves are normal blocks that contain user data.
 * The root of the gang tree is called the gang leader.
 *
 * To perform any operation (read, rewrite, free, claim) on a gang block,
 * zio_gang_assemble() first assembles the gang tree (minus data leaves)
 * in the io_gang_tree field of the original logical i/o by recursively
 * reading the gang leader and all gang headers below it.  This yields
 * an in-core tree containing the contents of every gang header and the
 * bps for every constituent of the gang block.
 *
 * With the gang tree now assembled, zio_gang_issue() just walks the gang tree
 * and invokes a callback on each bp.  To free a gang block, zio_gang_issue()
 * calls zio_free_gang() -- a trivial wrapper around zio_free() -- for each bp.
 * zio_claim_gang() provides a similarly trivial wrapper for zio_claim().
 * zio_read_gang() is a wrapper around zio_read() that omits reading gang
 * headers, since we already have those in io_gang_tree.  zio_rewrite_gang()
 * performs a zio_rewrite() of the data or, for gang headers, a zio_rewrite()
 * of the gang header plus zio_checksum_compute() of the data to update the
 * gang header's blk_cksum as described above.
 *
 * The two-phase assemble/issue model solves the problem of partial failure --
 * what if you'd freed part of a gang block but then couldn't read the
 * gang header for another part?  Assembling the entire gang tree first
 * ensures that all the necessary gang header I/O has succeeded before
 * starting the actual work of free, claim, or write.  Once the gang tree
 * is assembled, free and claim are in-memory operations that cannot fail.
 *
 * In the event that a gang write fails, zio_dva_unallocate() walks the
 * gang tree to immediately free (i.e. insert back into the space map)
 * everything we've allocated.  This ensures that we don't get ENOSPC
 * errors during repeated suspend/resume cycles due to a flaky device.
 *
 * Gang rewrites only happen during sync-to-convergence.  If we can't assemble
 * the gang tree, we won't modify the block, so we can safely defer the free
 * (knowing that the block is still intact).  If we *can* assemble the gang
 * tree, then even if some of the rewrites fail, zio_dva_unallocate() will free
 * each constituent bp and we can allocate a new block on the next sync pass.
 *
 * In all cases, the gang tree allows complete recovery from partial failure.
 * ==========================================================================
 */

static zio_t *
zio_read_gang(zio_t *pio, blkptr_t *bp, zio_gang_node_t *gn, void *data)
{
	if (gn != NULL)
		return (pio);

	return (zio_read(pio, pio->io_spa, bp, data, BP_GET_PSIZE(bp),
	    NULL, NULL, pio->io_priority, ZIO_GANG_CHILD_FLAGS(pio),
	    &pio->io_bookmark));
}

zio_t *
zio_rewrite_gang(zio_t *pio, blkptr_t *bp, zio_gang_node_t *gn, void *data)
{
	zio_t *zio;

	if (gn != NULL) {
		zio = zio_rewrite(pio, pio->io_spa, pio->io_txg, bp,
		    gn->gn_gbh, SPA_GANGBLOCKSIZE, NULL, NULL, pio->io_priority,
		    ZIO_GANG_CHILD_FLAGS(pio), &pio->io_bookmark);
		/*
		 * As we rewrite each gang header, the pipeline will compute
		 * a new gang block header checksum for it; but no one will
		 * compute a new data checksum, so we do that here.  The one
		 * exception is the gang leader: the pipeline already computed
		 * its data checksum because that stage precedes gang assembly.
		 * (Presently, nothing actually uses interior data checksums;
		 * this is just good hygiene.)
		 */
		if (gn != pio->io_gang_leader->io_gang_tree) {
			zio_checksum_compute(zio, BP_GET_CHECKSUM(bp),
			    data, BP_GET_PSIZE(bp));
		}
		/*
		 * If we are here to damage data for testing purposes,
		 * leave the GBH alone so that we can detect the damage.
		 */
		if (pio->io_gang_leader->io_flags & ZIO_FLAG_INDUCE_DAMAGE)
			zio->io_pipeline &= ~ZIO_VDEV_IO_STAGES;
	} else {
		zio = zio_rewrite(pio, pio->io_spa, pio->io_txg, bp,
		    data, BP_GET_PSIZE(bp), NULL, NULL, pio->io_priority,
		    ZIO_GANG_CHILD_FLAGS(pio), &pio->io_bookmark);
	}

	return (zio);
}

/* ARGSUSED */
zio_t *
zio_free_gang(zio_t *pio, blkptr_t *bp, zio_gang_node_t *gn, void *data)
{
	return (zio_free_sync(pio, pio->io_spa, pio->io_txg, bp,
	    ZIO_GANG_CHILD_FLAGS(pio)));
}

/* ARGSUSED */
zio_t *
zio_claim_gang(zio_t *pio, blkptr_t *bp, zio_gang_node_t *gn, void *data)
{
	return (zio_claim(pio, pio->io_spa, pio->io_txg, bp,
	    NULL, NULL, ZIO_GANG_CHILD_FLAGS(pio)));
}

static zio_gang_issue_func_t *zio_gang_issue_func[ZIO_TYPES] = {
	NULL,
	zio_read_gang,
	zio_rewrite_gang,
	zio_free_gang,
	zio_claim_gang,
	NULL
};

static void zio_gang_tree_assemble_done(zio_t *zio);

static zio_gang_node_t *
zio_gang_node_alloc(zio_gang_node_t **gnpp)
{
	zio_gang_node_t *gn;

	ASSERT(*gnpp == NULL);

	gn = kmem_zalloc(sizeof (*gn), KM_SLEEP);
	gn->gn_gbh = zio_buf_alloc(SPA_GANGBLOCKSIZE);
	*gnpp = gn;

	return (gn);
}

static void
zio_gang_node_free(zio_gang_node_t **gnpp)
{
	zio_gang_node_t *gn = *gnpp;
	int g;

	for (g = 0; g < SPA_GBH_NBLKPTRS; g++)
		ASSERT(gn->gn_child[g] == NULL);

	zio_buf_free(gn->gn_gbh, SPA_GANGBLOCKSIZE);
	kmem_free(gn, sizeof (*gn));
	*gnpp = NULL;
}

static void
zio_gang_tree_free(zio_gang_node_t **gnpp)
{
	zio_gang_node_t *gn = *gnpp;
	int g;

	if (gn == NULL)
		return;

	for (g = 0; g < SPA_GBH_NBLKPTRS; g++)
		zio_gang_tree_free(&gn->gn_child[g]);

	zio_gang_node_free(gnpp);
}

static void
zio_gang_tree_assemble(zio_t *gio, blkptr_t *bp, zio_gang_node_t **gnpp)
{
	zio_gang_node_t *gn = zio_gang_node_alloc(gnpp);

	ASSERT(gio->io_gang_leader == gio);
	ASSERT(BP_IS_GANG(bp));

	zio_nowait(zio_read(gio, gio->io_spa, bp, gn->gn_gbh,
	    SPA_GANGBLOCKSIZE, zio_gang_tree_assemble_done, gn,
	    gio->io_priority, ZIO_GANG_CHILD_FLAGS(gio), &gio->io_bookmark));
}

static void
zio_gang_tree_assemble_done(zio_t *zio)
{
	zio_t *gio = zio->io_gang_leader;
	zio_gang_node_t *gn = zio->io_private;
	blkptr_t *bp = zio->io_bp;
	int g;

	ASSERT(gio == zio_unique_parent(zio));
	ASSERT(zio->io_child_count == 0);

	if (zio->io_error)
		return;

	if (BP_SHOULD_BYTESWAP(bp))
		byteswap_uint64_array(zio->io_data, zio->io_size);

	ASSERT(zio->io_data == gn->gn_gbh);
	ASSERT(zio->io_size == SPA_GANGBLOCKSIZE);
	ASSERT(gn->gn_gbh->zg_tail.zec_magic == ZEC_MAGIC);

	for (g = 0; g < SPA_GBH_NBLKPTRS; g++) {
		blkptr_t *gbp = &gn->gn_gbh->zg_blkptr[g];
		if (!BP_IS_GANG(gbp))
			continue;
		zio_gang_tree_assemble(gio, gbp, &gn->gn_child[g]);
	}
}

static void
zio_gang_tree_issue(zio_t *pio, zio_gang_node_t *gn, blkptr_t *bp, void *data)
{
	zio_t *gio = pio->io_gang_leader;
	zio_t *zio;
	int g;

	ASSERT(BP_IS_GANG(bp) == !!gn);
	ASSERT(BP_GET_CHECKSUM(bp) == BP_GET_CHECKSUM(gio->io_bp));
	ASSERT(BP_GET_LSIZE(bp) == BP_GET_PSIZE(bp) || gn == gio->io_gang_tree);

	/*
	 * If you're a gang header, your data is in gn->gn_gbh.
	 * If you're a gang member, your data is in 'data' and gn == NULL.
	 */
	zio = zio_gang_issue_func[gio->io_type](pio, bp, gn, data);

	if (gn != NULL) {
		ASSERT(gn->gn_gbh->zg_tail.zec_magic == ZEC_MAGIC);

		for (g = 0; g < SPA_GBH_NBLKPTRS; g++) {
			blkptr_t *gbp = &gn->gn_gbh->zg_blkptr[g];
			if (BP_IS_HOLE(gbp))
				continue;
			zio_gang_tree_issue(zio, gn->gn_child[g], gbp, data);
			data = (char *)data + BP_GET_PSIZE(gbp);
		}
	}

	if (gn == gio->io_gang_tree)
		ASSERT3P((char *)gio->io_data + gio->io_size, ==, data);

	if (zio != pio)
		zio_nowait(zio);
}

static int
zio_gang_assemble(zio_t *zio)
{
	blkptr_t *bp = zio->io_bp;

	ASSERT(BP_IS_GANG(bp) && zio->io_gang_leader == NULL);
	ASSERT(zio->io_child_type > ZIO_CHILD_GANG);

	zio->io_gang_leader = zio;

	zio_gang_tree_assemble(zio, bp, &zio->io_gang_tree);

	return (ZIO_PIPELINE_CONTINUE);
}

static int
zio_gang_issue(zio_t *zio)
{
	blkptr_t *bp = zio->io_bp;

	if (zio_wait_for_children(zio, ZIO_CHILD_GANG, ZIO_WAIT_DONE))
		return (ZIO_PIPELINE_STOP);

	ASSERT(BP_IS_GANG(bp) && zio->io_gang_leader == zio);
	ASSERT(zio->io_child_type > ZIO_CHILD_GANG);

	if (zio->io_child_error[ZIO_CHILD_GANG] == 0)
		zio_gang_tree_issue(zio, zio->io_gang_tree, bp, zio->io_data);
	else
		zio_gang_tree_free(&zio->io_gang_tree);

	zio->io_pipeline = ZIO_INTERLOCK_PIPELINE;

	return (ZIO_PIPELINE_CONTINUE);
}

static void
zio_write_gang_member_ready(zio_t *zio)
{
	zio_t *pio = zio_unique_parent(zio);
	ASSERTV(zio_t *gio = zio->io_gang_leader;)
	dva_t *cdva = zio->io_bp->blk_dva;
	dva_t *pdva = pio->io_bp->blk_dva;
	uint64_t asize;
	int d;

	if (BP_IS_HOLE(zio->io_bp))
		return;

	ASSERT(BP_IS_HOLE(&zio->io_bp_orig));

	ASSERT(zio->io_child_type == ZIO_CHILD_GANG);
	ASSERT3U(zio->io_prop.zp_copies, ==, gio->io_prop.zp_copies);
	ASSERT3U(zio->io_prop.zp_copies, <=, BP_GET_NDVAS(zio->io_bp));
	ASSERT3U(pio->io_prop.zp_copies, <=, BP_GET_NDVAS(pio->io_bp));
	ASSERT3U(BP_GET_NDVAS(zio->io_bp), <=, BP_GET_NDVAS(pio->io_bp));

	mutex_enter(&pio->io_lock);
	for (d = 0; d < BP_GET_NDVAS(zio->io_bp); d++) {
		ASSERT(DVA_GET_GANG(&pdva[d]));
		asize = DVA_GET_ASIZE(&pdva[d]);
		asize += DVA_GET_ASIZE(&cdva[d]);
		DVA_SET_ASIZE(&pdva[d], asize);
	}
	mutex_exit(&pio->io_lock);
}

static int
zio_write_gang_block(zio_t *pio)
{
	spa_t *spa = pio->io_spa;
	blkptr_t *bp = pio->io_bp;
	zio_t *gio = pio->io_gang_leader;
	zio_t *zio;
	zio_gang_node_t *gn, **gnpp;
	zio_gbh_phys_t *gbh;
	uint64_t txg = pio->io_txg;
	uint64_t resid = pio->io_size;
	uint64_t lsize;
	int copies = gio->io_prop.zp_copies;
	int gbh_copies = MIN(copies + 1, spa_max_replication(spa));
	zio_prop_t zp;
	int g, error;

	error = metaslab_alloc(spa, spa_normal_class(spa), SPA_GANGBLOCKSIZE,
	    bp, gbh_copies, txg, pio == gio ? NULL : gio->io_bp,
	    METASLAB_HINTBP_FAVOR | METASLAB_GANG_HEADER);
	if (error) {
		pio->io_error = error;
		return (ZIO_PIPELINE_CONTINUE);
	}

	if (pio == gio) {
		gnpp = &gio->io_gang_tree;
	} else {
		gnpp = pio->io_private;
		ASSERT(pio->io_ready == zio_write_gang_member_ready);
	}

	gn = zio_gang_node_alloc(gnpp);
	gbh = gn->gn_gbh;
	bzero(gbh, SPA_GANGBLOCKSIZE);

	/*
	 * Create the gang header.
	 */
	zio = zio_rewrite(pio, spa, txg, bp, gbh, SPA_GANGBLOCKSIZE, NULL, NULL,
	    pio->io_priority, ZIO_GANG_CHILD_FLAGS(pio), &pio->io_bookmark);

	/*
	 * Create and nowait the gang children.
	 */
	for (g = 0; resid != 0; resid -= lsize, g++) {
		lsize = P2ROUNDUP(resid / (SPA_GBH_NBLKPTRS - g),
		    SPA_MINBLOCKSIZE);
		ASSERT(lsize >= SPA_MINBLOCKSIZE && lsize <= resid);

		zp.zp_checksum = gio->io_prop.zp_checksum;
		zp.zp_compress = ZIO_COMPRESS_OFF;
		zp.zp_type = DMU_OT_NONE;
		zp.zp_level = 0;
		zp.zp_copies = gio->io_prop.zp_copies;
		zp.zp_dedup = 0;
		zp.zp_dedup_verify = 0;

		zio_nowait(zio_write(zio, spa, txg, &gbh->zg_blkptr[g],
		    (char *)pio->io_data + (pio->io_size - resid), lsize, &zp,
		    zio_write_gang_member_ready, NULL, &gn->gn_child[g],
		    pio->io_priority, ZIO_GANG_CHILD_FLAGS(pio),
		    &pio->io_bookmark));
	}

	/*
	 * Set pio's pipeline to just wait for zio to finish.
	 */
	pio->io_pipeline = ZIO_INTERLOCK_PIPELINE;

	zio_nowait(zio);

	return (ZIO_PIPELINE_CONTINUE);
}

/*
 * ==========================================================================
 * Dedup
 * ==========================================================================
 */
static void
zio_ddt_child_read_done(zio_t *zio)
{
	blkptr_t *bp = zio->io_bp;
	ddt_entry_t *dde = zio->io_private;
	ddt_phys_t *ddp;
	zio_t *pio = zio_unique_parent(zio);

	mutex_enter(&pio->io_lock);
	ddp = ddt_phys_select(dde, bp);
	if (zio->io_error == 0)
		ddt_phys_clear(ddp);	/* this ddp doesn't need repair */
	if (zio->io_error == 0 && dde->dde_repair_data == NULL)
		dde->dde_repair_data = zio->io_data;
	else
		zio_buf_free(zio->io_data, zio->io_size);
	mutex_exit(&pio->io_lock);
}

static int
zio_ddt_read_start(zio_t *zio)
{
	blkptr_t *bp = zio->io_bp;
	int p;

	ASSERT(BP_GET_DEDUP(bp));
	ASSERT(BP_GET_PSIZE(bp) == zio->io_size);
	ASSERT(zio->io_child_type == ZIO_CHILD_LOGICAL);

	if (zio->io_child_error[ZIO_CHILD_DDT]) {
		ddt_t *ddt = ddt_select(zio->io_spa, bp);
		ddt_entry_t *dde = ddt_repair_start(ddt, bp);
		ddt_phys_t *ddp = dde->dde_phys;
		ddt_phys_t *ddp_self = ddt_phys_select(dde, bp);
		blkptr_t blk;

		ASSERT(zio->io_vsd == NULL);
		zio->io_vsd = dde;

		if (ddp_self == NULL)
			return (ZIO_PIPELINE_CONTINUE);

		for (p = 0; p < DDT_PHYS_TYPES; p++, ddp++) {
			if (ddp->ddp_phys_birth == 0 || ddp == ddp_self)
				continue;
			ddt_bp_create(ddt->ddt_checksum, &dde->dde_key, ddp,
			    &blk);
			zio_nowait(zio_read(zio, zio->io_spa, &blk,
			    zio_buf_alloc(zio->io_size), zio->io_size,
			    zio_ddt_child_read_done, dde, zio->io_priority,
			    ZIO_DDT_CHILD_FLAGS(zio) | ZIO_FLAG_DONT_PROPAGATE,
			    &zio->io_bookmark));
		}
		return (ZIO_PIPELINE_CONTINUE);
	}

	zio_nowait(zio_read(zio, zio->io_spa, bp,
	    zio->io_data, zio->io_size, NULL, NULL, zio->io_priority,
	    ZIO_DDT_CHILD_FLAGS(zio), &zio->io_bookmark));

	return (ZIO_PIPELINE_CONTINUE);
}

static int
zio_ddt_read_done(zio_t *zio)
{
	blkptr_t *bp = zio->io_bp;

	if (zio_wait_for_children(zio, ZIO_CHILD_DDT, ZIO_WAIT_DONE))
		return (ZIO_PIPELINE_STOP);

	ASSERT(BP_GET_DEDUP(bp));
	ASSERT(BP_GET_PSIZE(bp) == zio->io_size);
	ASSERT(zio->io_child_type == ZIO_CHILD_LOGICAL);

	if (zio->io_child_error[ZIO_CHILD_DDT]) {
		ddt_t *ddt = ddt_select(zio->io_spa, bp);
		ddt_entry_t *dde = zio->io_vsd;
		if (ddt == NULL) {
			ASSERT(spa_load_state(zio->io_spa) != SPA_LOAD_NONE);
			return (ZIO_PIPELINE_CONTINUE);
		}
		if (dde == NULL) {
			zio->io_stage = ZIO_STAGE_DDT_READ_START >> 1;
			zio_taskq_dispatch(zio, ZIO_TASKQ_ISSUE, B_FALSE);
			return (ZIO_PIPELINE_STOP);
		}
		if (dde->dde_repair_data != NULL) {
			bcopy(dde->dde_repair_data, zio->io_data, zio->io_size);
			zio->io_child_error[ZIO_CHILD_DDT] = 0;
		}
		ddt_repair_done(ddt, dde);
		zio->io_vsd = NULL;
	}

	ASSERT(zio->io_vsd == NULL);

	return (ZIO_PIPELINE_CONTINUE);
}

static boolean_t
zio_ddt_collision(zio_t *zio, ddt_t *ddt, ddt_entry_t *dde)
{
	spa_t *spa = zio->io_spa;
	int p;

	/*
	 * Note: we compare the original data, not the transformed data,
	 * because when zio->io_bp is an override bp, we will not have
	 * pushed the I/O transforms.  That's an important optimization
	 * because otherwise we'd compress/encrypt all dmu_sync() data twice.
	 */
	for (p = DDT_PHYS_SINGLE; p <= DDT_PHYS_TRIPLE; p++) {
		zio_t *lio = dde->dde_lead_zio[p];

		if (lio != NULL) {
			return (lio->io_orig_size != zio->io_orig_size ||
			    bcmp(zio->io_orig_data, lio->io_orig_data,
			    zio->io_orig_size) != 0);
		}
	}

	for (p = DDT_PHYS_SINGLE; p <= DDT_PHYS_TRIPLE; p++) {
		ddt_phys_t *ddp = &dde->dde_phys[p];

		if (ddp->ddp_phys_birth != 0) {
			arc_buf_t *abuf = NULL;
			uint32_t aflags = ARC_WAIT;
			blkptr_t blk = *zio->io_bp;
			int error;

			ddt_bp_fill(ddp, &blk, ddp->ddp_phys_birth);

			ddt_exit(ddt);

			error = arc_read_nolock(NULL, spa, &blk,
			    arc_getbuf_func, &abuf, ZIO_PRIORITY_SYNC_READ,
			    ZIO_FLAG_CANFAIL | ZIO_FLAG_SPECULATIVE,
			    &aflags, &zio->io_bookmark);

			if (error == 0) {
				if (arc_buf_size(abuf) != zio->io_orig_size ||
				    bcmp(abuf->b_data, zio->io_orig_data,
				    zio->io_orig_size) != 0)
					error = EEXIST;
				VERIFY(arc_buf_remove_ref(abuf, &abuf) == 1);
			}

			ddt_enter(ddt);
			return (error != 0);
		}
	}

	return (B_FALSE);
}

static void
zio_ddt_child_write_ready(zio_t *zio)
{
	int p = zio->io_prop.zp_copies;
	ddt_t *ddt = ddt_select(zio->io_spa, zio->io_bp);
	ddt_entry_t *dde = zio->io_private;
	ddt_phys_t *ddp = &dde->dde_phys[p];
	zio_t *pio;

	if (zio->io_error)
		return;

	ddt_enter(ddt);

	ASSERT(dde->dde_lead_zio[p] == zio);

	ddt_phys_fill(ddp, zio->io_bp);

	while ((pio = zio_walk_parents(zio)) != NULL)
		ddt_bp_fill(ddp, pio->io_bp, zio->io_txg);

	ddt_exit(ddt);
}

static void
zio_ddt_child_write_done(zio_t *zio)
{
	int p = zio->io_prop.zp_copies;
	ddt_t *ddt = ddt_select(zio->io_spa, zio->io_bp);
	ddt_entry_t *dde = zio->io_private;
	ddt_phys_t *ddp = &dde->dde_phys[p];

	ddt_enter(ddt);

	ASSERT(ddp->ddp_refcnt == 0);
	ASSERT(dde->dde_lead_zio[p] == zio);
	dde->dde_lead_zio[p] = NULL;

	if (zio->io_error == 0) {
		while (zio_walk_parents(zio) != NULL)
			ddt_phys_addref(ddp);
	} else {
		ddt_phys_clear(ddp);
	}

	ddt_exit(ddt);
}

static void
zio_ddt_ditto_write_done(zio_t *zio)
{
	int p = DDT_PHYS_DITTO;
	zio_prop_t *zp = &zio->io_prop;
	blkptr_t *bp = zio->io_bp;
	ddt_t *ddt = ddt_select(zio->io_spa, bp);
	ddt_entry_t *dde = zio->io_private;
	ddt_phys_t *ddp = &dde->dde_phys[p];
	ddt_key_t *ddk = &dde->dde_key;

	ddt_enter(ddt);

	ASSERT(ddp->ddp_refcnt == 0);
	ASSERT(dde->dde_lead_zio[p] == zio);
	dde->dde_lead_zio[p] = NULL;

	if (zio->io_error == 0) {
		ASSERT(ZIO_CHECKSUM_EQUAL(bp->blk_cksum, ddk->ddk_cksum));
		ASSERT(zp->zp_copies < SPA_DVAS_PER_BP);
		ASSERT(zp->zp_copies == BP_GET_NDVAS(bp) - BP_IS_GANG(bp));
		if (ddp->ddp_phys_birth != 0)
			ddt_phys_free(ddt, ddk, ddp, zio->io_txg);
		ddt_phys_fill(ddp, bp);
	}

	ddt_exit(ddt);
}

static int
zio_ddt_write(zio_t *zio)
{
	spa_t *spa = zio->io_spa;
	blkptr_t *bp = zio->io_bp;
	uint64_t txg = zio->io_txg;
	zio_prop_t *zp = &zio->io_prop;
	int p = zp->zp_copies;
	int ditto_copies;
	zio_t *cio = NULL;
	zio_t *dio = NULL;
	ddt_t *ddt = ddt_select(spa, bp);
	ddt_entry_t *dde;
	ddt_phys_t *ddp;

	ASSERT(BP_GET_DEDUP(bp));
	ASSERT(BP_GET_CHECKSUM(bp) == zp->zp_checksum);
	ASSERT(BP_IS_HOLE(bp) || zio->io_bp_override);

	ddt_enter(ddt);
	dde = ddt_lookup(ddt, bp, B_TRUE);
	ddp = &dde->dde_phys[p];

	if (zp->zp_dedup_verify && zio_ddt_collision(zio, ddt, dde)) {
		/*
		 * If we're using a weak checksum, upgrade to a strong checksum
		 * and try again.  If we're already using a strong checksum,
		 * we can't resolve it, so just convert to an ordinary write.
		 * (And automatically e-mail a paper to Nature?)
		 */
		if (!zio_checksum_table[zp->zp_checksum].ci_dedup) {
			zp->zp_checksum = spa_dedup_checksum(spa);
			zio_pop_transforms(zio);
			zio->io_stage = ZIO_STAGE_OPEN;
			BP_ZERO(bp);
		} else {
			zp->zp_dedup = 0;
		}
		zio->io_pipeline = ZIO_WRITE_PIPELINE;
		ddt_exit(ddt);
		return (ZIO_PIPELINE_CONTINUE);
	}

	ditto_copies = ddt_ditto_copies_needed(ddt, dde, ddp);
	ASSERT(ditto_copies < SPA_DVAS_PER_BP);

	if (ditto_copies > ddt_ditto_copies_present(dde) &&
	    dde->dde_lead_zio[DDT_PHYS_DITTO] == NULL) {
		zio_prop_t czp = *zp;

		czp.zp_copies = ditto_copies;

		/*
		 * If we arrived here with an override bp, we won't have run
		 * the transform stack, so we won't have the data we need to
		 * generate a child i/o.  So, toss the override bp and restart.
		 * This is safe, because using the override bp is just an
		 * optimization; and it's rare, so the cost doesn't matter.
		 */
		if (zio->io_bp_override) {
			zio_pop_transforms(zio);
			zio->io_stage = ZIO_STAGE_OPEN;
			zio->io_pipeline = ZIO_WRITE_PIPELINE;
			zio->io_bp_override = NULL;
			BP_ZERO(bp);
			ddt_exit(ddt);
			return (ZIO_PIPELINE_CONTINUE);
		}

		dio = zio_write(zio, spa, txg, bp, zio->io_orig_data,
		    zio->io_orig_size, &czp, NULL,
		    zio_ddt_ditto_write_done, dde, zio->io_priority,
		    ZIO_DDT_CHILD_FLAGS(zio), &zio->io_bookmark);

		zio_push_transform(dio, zio->io_data, zio->io_size, 0, NULL);
		dde->dde_lead_zio[DDT_PHYS_DITTO] = dio;
	}

	if (ddp->ddp_phys_birth != 0 || dde->dde_lead_zio[p] != NULL) {
		if (ddp->ddp_phys_birth != 0)
			ddt_bp_fill(ddp, bp, txg);
		if (dde->dde_lead_zio[p] != NULL)
			zio_add_child(zio, dde->dde_lead_zio[p]);
		else
			ddt_phys_addref(ddp);
	} else if (zio->io_bp_override) {
		ASSERT(bp->blk_birth == txg);
		ASSERT(BP_EQUAL(bp, zio->io_bp_override));
		ddt_phys_fill(ddp, bp);
		ddt_phys_addref(ddp);
	} else {
		cio = zio_write(zio, spa, txg, bp, zio->io_orig_data,
		    zio->io_orig_size, zp, zio_ddt_child_write_ready,
		    zio_ddt_child_write_done, dde, zio->io_priority,
		    ZIO_DDT_CHILD_FLAGS(zio), &zio->io_bookmark);

		zio_push_transform(cio, zio->io_data, zio->io_size, 0, NULL);
		dde->dde_lead_zio[p] = cio;
	}

	ddt_exit(ddt);

	if (cio)
		zio_nowait(cio);
	if (dio)
		zio_nowait(dio);

	return (ZIO_PIPELINE_CONTINUE);
}

ddt_entry_t *freedde; /* for debugging */

static int
zio_ddt_free(zio_t *zio)
{
	spa_t *spa = zio->io_spa;
	blkptr_t *bp = zio->io_bp;
	ddt_t *ddt = ddt_select(spa, bp);
	ddt_entry_t *dde;
	ddt_phys_t *ddp;

	ASSERT(BP_GET_DEDUP(bp));
	ASSERT(zio->io_child_type == ZIO_CHILD_LOGICAL);

	ddt_enter(ddt);
	freedde = dde = ddt_lookup(ddt, bp, B_TRUE);
	ddp = ddt_phys_select(dde, bp);
	ddt_phys_decref(ddp);
	ddt_exit(ddt);

	return (ZIO_PIPELINE_CONTINUE);
}

/*
 * ==========================================================================
 * Allocate and free blocks
 * ==========================================================================
 */
static int
zio_dva_allocate(zio_t *zio)
{
	spa_t *spa = zio->io_spa;
	metaslab_class_t *mc = spa_normal_class(spa);
	blkptr_t *bp = zio->io_bp;
	int error;

	if (zio->io_gang_leader == NULL) {
		ASSERT(zio->io_child_type > ZIO_CHILD_GANG);
		zio->io_gang_leader = zio;
	}

	ASSERT(BP_IS_HOLE(bp));
	ASSERT3U(BP_GET_NDVAS(bp), ==, 0);
	ASSERT3U(zio->io_prop.zp_copies, >, 0);
	ASSERT3U(zio->io_prop.zp_copies, <=, spa_max_replication(spa));
	ASSERT3U(zio->io_size, ==, BP_GET_PSIZE(bp));

	error = metaslab_alloc(spa, mc, zio->io_size, bp,
	    zio->io_prop.zp_copies, zio->io_txg, NULL, 0);

	if (error) {
		if (error == ENOSPC && zio->io_size > SPA_MINBLOCKSIZE)
			return (zio_write_gang_block(zio));
		zio->io_error = error;
	}

	return (ZIO_PIPELINE_CONTINUE);
}

static int
zio_dva_free(zio_t *zio)
{
	metaslab_free(zio->io_spa, zio->io_bp, zio->io_txg, B_FALSE);

	return (ZIO_PIPELINE_CONTINUE);
}

static int
zio_dva_claim(zio_t *zio)
{
	int error;

	error = metaslab_claim(zio->io_spa, zio->io_bp, zio->io_txg);
	if (error)
		zio->io_error = error;

	return (ZIO_PIPELINE_CONTINUE);
}

/*
 * Undo an allocation.  This is used by zio_done() when an I/O fails
 * and we want to give back the block we just allocated.
 * This handles both normal blocks and gang blocks.
 */
static void
zio_dva_unallocate(zio_t *zio, zio_gang_node_t *gn, blkptr_t *bp)
{
	ASSERT(bp->blk_birth == zio->io_txg || BP_IS_HOLE(bp));
	ASSERT(zio->io_bp_override == NULL);

	if (!BP_IS_HOLE(bp))
		metaslab_free(zio->io_spa, bp, bp->blk_birth, B_TRUE);

	if (gn != NULL) {
		for (g = 0; g < SPA_GBH_NBLKPTRS; g++) {
			zio_dva_unallocate(zio, gn->gn_child[g],
			    &gn->gn_gbh->zg_blkptr[g]);
		}
	}
}

/*
 * Try to allocate an intent log block.  Return 0 on success, errno on failure.
 */
int
zio_alloc_zil(spa_t *spa, uint64_t txg, blkptr_t *new_bp, blkptr_t *old_bp,
    uint64_t size, boolean_t use_slog)
{
	int error = 1;

	ASSERT(txg > spa_syncing_txg(spa));

	if (use_slog)
		error = metaslab_alloc(spa, spa_log_class(spa), size,
		    new_bp, 1, txg, old_bp, METASLAB_HINTBP_AVOID);

	if (error)
		error = metaslab_alloc(spa, spa_normal_class(spa), size,
		    new_bp, 1, txg, old_bp, METASLAB_HINTBP_AVOID);

	if (error == 0) {
		BP_SET_LSIZE(new_bp, size);
		BP_SET_PSIZE(new_bp, size);
		BP_SET_COMPRESS(new_bp, ZIO_COMPRESS_OFF);
		BP_SET_CHECKSUM(new_bp,
		    spa_version(spa) >= SPA_VERSION_SLIM_ZIL
		    ? ZIO_CHECKSUM_ZILOG2 : ZIO_CHECKSUM_ZILOG);
		BP_SET_TYPE(new_bp, DMU_OT_INTENT_LOG);
		BP_SET_LEVEL(new_bp, 0);
		BP_SET_DEDUP(new_bp, 0);
		BP_SET_BYTEORDER(new_bp, ZFS_HOST_BYTEORDER);
	}

	return (error);
}

/*
 * Free an intent log block.
 */
void
zio_free_zil(spa_t *spa, uint64_t txg, blkptr_t *bp)
{
	ASSERT(BP_GET_TYPE(bp) == DMU_OT_INTENT_LOG);
	ASSERT(!BP_IS_GANG(bp));

	zio_free(spa, txg, bp);
}

/*
 * ==========================================================================
 * Read and write to physical devices
 * ==========================================================================
 */
static int
zio_vdev_io_start(zio_t *zio)
{
	vdev_t *vd = zio->io_vd;
	uint64_t align;
	spa_t *spa = zio->io_spa;

	ASSERT(zio->io_error == 0);
	ASSERT(zio->io_child_error[ZIO_CHILD_VDEV] == 0);

	if (vd == NULL) {
		if (!(zio->io_flags & ZIO_FLAG_CONFIG_WRITER))
			spa_config_enter(spa, SCL_ZIO, zio, RW_READER);

		/*
		 * The mirror_ops handle multiple DVAs in a single BP.
		 */
		return (vdev_mirror_ops.vdev_op_io_start(zio));
	}

	align = 1ULL << vd->vdev_top->vdev_ashift;

	if (P2PHASE(zio->io_size, align) != 0) {
		uint64_t asize = P2ROUNDUP(zio->io_size, align);
		char *abuf = zio_buf_alloc(asize);
		ASSERT(vd == vd->vdev_top);
		if (zio->io_type == ZIO_TYPE_WRITE) {
			bcopy(zio->io_data, abuf, zio->io_size);
			bzero(abuf + zio->io_size, asize - zio->io_size);
		}
		zio_push_transform(zio, abuf, asize, asize, zio_subblock);
	}

	ASSERT(P2PHASE(zio->io_offset, align) == 0);
	ASSERT(P2PHASE(zio->io_size, align) == 0);
	ASSERT(zio->io_type != ZIO_TYPE_WRITE || spa_writeable(spa));

	/*
	 * If this is a repair I/O, and there's no self-healing involved --
	 * that is, we're just resilvering what we expect to resilver --
	 * then don't do the I/O unless zio's txg is actually in vd's DTL.
	 * This prevents spurious resilvering with nested replication.
	 * For example, given a mirror of mirrors, (A+B)+(C+D), if only
	 * A is out of date, we'll read from C+D, then use the data to
	 * resilver A+B -- but we don't actually want to resilver B, just A.
	 * The top-level mirror has no way to know this, so instead we just
	 * discard unnecessary repairs as we work our way down the vdev tree.
	 * The same logic applies to any form of nested replication:
	 * ditto + mirror, RAID-Z + replacing, etc.  This covers them all.
	 */
	if ((zio->io_flags & ZIO_FLAG_IO_REPAIR) &&
	    !(zio->io_flags & ZIO_FLAG_SELF_HEAL) &&
	    zio->io_txg != 0 &&	/* not a delegated i/o */
	    !vdev_dtl_contains(vd, DTL_PARTIAL, zio->io_txg, 1)) {
		ASSERT(zio->io_type == ZIO_TYPE_WRITE);
		zio_vdev_io_bypass(zio);
		return (ZIO_PIPELINE_CONTINUE);
	}

	if (vd->vdev_ops->vdev_op_leaf &&
	    (zio->io_type == ZIO_TYPE_READ || zio->io_type == ZIO_TYPE_WRITE)) {

		if (zio->io_type == ZIO_TYPE_READ && vdev_cache_read(zio) == 0)
			return (ZIO_PIPELINE_CONTINUE);

		if ((zio = vdev_queue_io(zio)) == NULL)
			return (ZIO_PIPELINE_STOP);

		if (!vdev_accessible(vd, zio)) {
			zio->io_error = ENXIO;
			zio_interrupt(zio);
			return (ZIO_PIPELINE_STOP);
		}
	}

	return (vd->vdev_ops->vdev_op_io_start(zio));
}

static int
zio_vdev_io_done(zio_t *zio)
{
	vdev_t *vd = zio->io_vd;
	vdev_ops_t *ops = vd ? vd->vdev_ops : &vdev_mirror_ops;
	boolean_t unexpected_error = B_FALSE;

	if (zio_wait_for_children(zio, ZIO_CHILD_VDEV, ZIO_WAIT_DONE))
		return (ZIO_PIPELINE_STOP);

	ASSERT(zio->io_type == ZIO_TYPE_READ || zio->io_type == ZIO_TYPE_WRITE);

	if (vd != NULL && vd->vdev_ops->vdev_op_leaf) {

		vdev_queue_io_done(zio);

		if (zio->io_type == ZIO_TYPE_WRITE)
			vdev_cache_write(zio);

		if (zio_injection_enabled && zio->io_error == 0)
			zio->io_error = zio_handle_device_injection(vd,
			    zio, EIO);

		if (zio_injection_enabled && zio->io_error == 0)
			zio->io_error = zio_handle_label_injection(zio, EIO);

		if (zio->io_error) {
			if (!vdev_accessible(vd, zio)) {
				zio->io_error = ENXIO;
			} else {
				unexpected_error = B_TRUE;
			}
		}
	}

	ops->vdev_op_io_done(zio);

	if (unexpected_error)
		VERIFY(vdev_probe(vd, zio) == NULL);

	return (ZIO_PIPELINE_CONTINUE);
}

/*
 * For non-raidz ZIOs, we can just copy aside the bad data read from the
 * disk, and use that to finish the checksum ereport later.
 */
static void
zio_vsd_default_cksum_finish(zio_cksum_report_t *zcr,
    const void *good_buf)
{
	/* no processing needed */
	zfs_ereport_finish_checksum(zcr, good_buf, zcr->zcr_cbdata, B_FALSE);
}

/*ARGSUSED*/
void
zio_vsd_default_cksum_report(zio_t *zio, zio_cksum_report_t *zcr, void *ignored)
{
	void *buf = zio_buf_alloc(zio->io_size);

	bcopy(zio->io_data, buf, zio->io_size);

	zcr->zcr_cbinfo = zio->io_size;
	zcr->zcr_cbdata = buf;
	zcr->zcr_finish = zio_vsd_default_cksum_finish;
	zcr->zcr_free = zio_buf_free;
}

static int
zio_vdev_io_assess(zio_t *zio)
{
	vdev_t *vd = zio->io_vd;

	if (zio_wait_for_children(zio, ZIO_CHILD_VDEV, ZIO_WAIT_DONE))
		return (ZIO_PIPELINE_STOP);

	if (vd == NULL && !(zio->io_flags & ZIO_FLAG_CONFIG_WRITER))
		spa_config_exit(zio->io_spa, SCL_ZIO, zio);

	if (zio->io_vsd != NULL) {
		zio->io_vsd_ops->vsd_free(zio);
		zio->io_vsd = NULL;
	}

	if (zio_injection_enabled && zio->io_error == 0)
		zio->io_error = zio_handle_fault_injection(zio, EIO);

	/*
	 * If the I/O failed, determine whether we should attempt to retry it.
	 *
	 * On retry, we cut in line in the issue queue, since we don't want
	 * compression/checksumming/etc. work to prevent our (cheap) IO reissue.
	 */
	if (zio->io_error && vd == NULL &&
	    !(zio->io_flags & (ZIO_FLAG_DONT_RETRY | ZIO_FLAG_IO_RETRY))) {
		ASSERT(!(zio->io_flags & ZIO_FLAG_DONT_QUEUE));	/* not a leaf */
		ASSERT(!(zio->io_flags & ZIO_FLAG_IO_BYPASS));	/* not a leaf */
		zio->io_error = 0;
		zio->io_flags |= ZIO_FLAG_IO_RETRY |
		    ZIO_FLAG_DONT_CACHE | ZIO_FLAG_DONT_AGGREGATE;
		zio->io_stage = ZIO_STAGE_VDEV_IO_START >> 1;
		zio_taskq_dispatch(zio, ZIO_TASKQ_ISSUE,
		    zio_requeue_io_start_cut_in_line);
		return (ZIO_PIPELINE_STOP);
	}

	/*
	 * If we got an error on a leaf device, convert it to ENXIO
	 * if the device is not accessible at all.
	 */
	if (zio->io_error && vd != NULL && vd->vdev_ops->vdev_op_leaf &&
	    !vdev_accessible(vd, zio))
		zio->io_error = ENXIO;

	/*
	 * If we can't write to an interior vdev (mirror or RAID-Z),
	 * set vdev_cant_write so that we stop trying to allocate from it.
	 */
	if (zio->io_error == ENXIO && zio->io_type == ZIO_TYPE_WRITE &&
	    vd != NULL && !vd->vdev_ops->vdev_op_leaf)
		vd->vdev_cant_write = B_TRUE;

	if (zio->io_error)
		zio->io_pipeline = ZIO_INTERLOCK_PIPELINE;

	return (ZIO_PIPELINE_CONTINUE);
}

void
zio_vdev_io_reissue(zio_t *zio)
{
	ASSERT(zio->io_stage == ZIO_STAGE_VDEV_IO_START);
	ASSERT(zio->io_error == 0);

	zio->io_stage >>= 1;
}

void
zio_vdev_io_redone(zio_t *zio)
{
	ASSERT(zio->io_stage == ZIO_STAGE_VDEV_IO_DONE);

	zio->io_stage >>= 1;
}

void
zio_vdev_io_bypass(zio_t *zio)
{
	ASSERT(zio->io_stage == ZIO_STAGE_VDEV_IO_START);
	ASSERT(zio->io_error == 0);

	zio->io_flags |= ZIO_FLAG_IO_BYPASS;
	zio->io_stage = ZIO_STAGE_VDEV_IO_ASSESS >> 1;
}

/*
 * ==========================================================================
 * Generate and verify checksums
 * ==========================================================================
 */
static int
zio_checksum_generate(zio_t *zio)
{
	blkptr_t *bp = zio->io_bp;
	enum zio_checksum checksum;

	if (bp == NULL) {
		/*
		 * This is zio_write_phys().
		 * We're either generating a label checksum, or none at all.
		 */
		checksum = zio->io_prop.zp_checksum;

		if (checksum == ZIO_CHECKSUM_OFF)
			return (ZIO_PIPELINE_CONTINUE);

		ASSERT(checksum == ZIO_CHECKSUM_LABEL);
	} else {
		if (BP_IS_GANG(bp) && zio->io_child_type == ZIO_CHILD_GANG) {
			ASSERT(!IO_IS_ALLOCATING(zio));
			checksum = ZIO_CHECKSUM_GANG_HEADER;
		} else {
			checksum = BP_GET_CHECKSUM(bp);
		}
	}

	zio_checksum_compute(zio, checksum, zio->io_data, zio->io_size);

	return (ZIO_PIPELINE_CONTINUE);
}

static int
zio_checksum_verify(zio_t *zio)
{
	zio_bad_cksum_t info;
	blkptr_t *bp = zio->io_bp;
	int error;

	ASSERT(zio->io_vd != NULL);

	if (bp == NULL) {
		/*
		 * This is zio_read_phys().
		 * We're either verifying a label checksum, or nothing at all.
		 */
		if (zio->io_prop.zp_checksum == ZIO_CHECKSUM_OFF)
			return (ZIO_PIPELINE_CONTINUE);

		ASSERT(zio->io_prop.zp_checksum == ZIO_CHECKSUM_LABEL);
	}

	if ((error = zio_checksum_error(zio, &info)) != 0) {
		zio->io_error = error;
		if (!(zio->io_flags & ZIO_FLAG_SPECULATIVE)) {
			zfs_ereport_start_checksum(zio->io_spa,
			    zio->io_vd, zio, zio->io_offset,
			    zio->io_size, NULL, &info);
		}
	}

	return (ZIO_PIPELINE_CONTINUE);
}

/*
 * Called by RAID-Z to ensure we don't compute the checksum twice.
 */
void
zio_checksum_verified(zio_t *zio)
{
	zio->io_pipeline &= ~ZIO_STAGE_CHECKSUM_VERIFY;
}

/*
 * ==========================================================================
 * Error rank.  Error are ranked in the order 0, ENXIO, ECKSUM, EIO, other.
 * An error of 0 indictes success.  ENXIO indicates whole-device failure,
 * which may be transient (e.g. unplugged) or permament.  ECKSUM and EIO
 * indicate errors that are specific to one I/O, and most likely permanent.
 * Any other error is presumed to be worse because we weren't expecting it.
 * ==========================================================================
 */
int
zio_worst_error(int e1, int e2)
{
	static int zio_error_rank[] = { 0, ENXIO, ECKSUM, EIO };
	int r1, r2;

	for (r1 = 0; r1 < sizeof (zio_error_rank) / sizeof (int); r1++)
		if (e1 == zio_error_rank[r1])
			break;

	for (r2 = 0; r2 < sizeof (zio_error_rank) / sizeof (int); r2++)
		if (e2 == zio_error_rank[r2])
			break;

	return (r1 > r2 ? e1 : e2);
}

/*
 * ==========================================================================
 * I/O completion
 * ==========================================================================
 */
static int
zio_ready(zio_t *zio)
{
	blkptr_t *bp = zio->io_bp;
	zio_t *pio, *pio_next;

	if (zio_wait_for_children(zio, ZIO_CHILD_GANG, ZIO_WAIT_READY) ||
	    zio_wait_for_children(zio, ZIO_CHILD_DDT, ZIO_WAIT_READY))
		return (ZIO_PIPELINE_STOP);

	if (zio->io_ready) {
		ASSERT(IO_IS_ALLOCATING(zio));
		ASSERT(bp->blk_birth == zio->io_txg || BP_IS_HOLE(bp));
		ASSERT(zio->io_children[ZIO_CHILD_GANG][ZIO_WAIT_READY] == 0);

		zio->io_ready(zio);
	}

	if (bp != NULL && bp != &zio->io_bp_copy)
		zio->io_bp_copy = *bp;

	if (zio->io_error)
		zio->io_pipeline = ZIO_INTERLOCK_PIPELINE;

	mutex_enter(&zio->io_lock);
	zio->io_state[ZIO_WAIT_READY] = 1;
	pio = zio_walk_parents(zio);
	mutex_exit(&zio->io_lock);

	/*
	 * As we notify zio's parents, new parents could be added.
	 * New parents go to the head of zio's io_parent_list, however,
	 * so we will (correctly) not notify them.  The remainder of zio's
	 * io_parent_list, from 'pio_next' onward, cannot change because
	 * all parents must wait for us to be done before they can be done.
	 */
	for (; pio != NULL; pio = pio_next) {
		pio_next = zio_walk_parents(zio);
		zio_notify_parent(pio, zio, ZIO_WAIT_READY);
	}

	if (zio->io_flags & ZIO_FLAG_NODATA) {
		if (BP_IS_GANG(bp)) {
			zio->io_flags &= ~ZIO_FLAG_NODATA;
		} else {
			ASSERT((uintptr_t)zio->io_data < SPA_MAXBLOCKSIZE);
			zio->io_pipeline &= ~ZIO_VDEV_IO_STAGES;
		}
	}

	if (zio_injection_enabled &&
	    zio->io_spa->spa_syncing_txg == zio->io_txg)
		zio_handle_ignored_writes(zio);

	return (ZIO_PIPELINE_CONTINUE);
}

static int
zio_done(zio_t *zio)
{
	spa_t *spa = zio->io_spa;
	zio_t *lio = zio->io_logical;
	blkptr_t *bp = zio->io_bp;
	vdev_t *vd = zio->io_vd;
	uint64_t psize = zio->io_size;
	zio_t *pio, *pio_next;
	int c, w;

	/*
	 * If our children haven't all completed,
	 * wait for them and then repeat this pipeline stage.
	 */
	if (zio_wait_for_children(zio, ZIO_CHILD_VDEV, ZIO_WAIT_DONE) ||
	    zio_wait_for_children(zio, ZIO_CHILD_GANG, ZIO_WAIT_DONE) ||
	    zio_wait_for_children(zio, ZIO_CHILD_DDT, ZIO_WAIT_DONE) ||
	    zio_wait_for_children(zio, ZIO_CHILD_LOGICAL, ZIO_WAIT_DONE))
		return (ZIO_PIPELINE_STOP);

	for (c = 0; c < ZIO_CHILD_TYPES; c++)
		for (w = 0; w < ZIO_WAIT_TYPES; w++)
			ASSERT(zio->io_children[c][w] == 0);

	if (bp != NULL) {
		ASSERT(bp->blk_pad[0] == 0);
		ASSERT(bp->blk_pad[1] == 0);
		ASSERT(bcmp(bp, &zio->io_bp_copy, sizeof (blkptr_t)) == 0 ||
		    (bp == zio_unique_parent(zio)->io_bp));
		if (zio->io_type == ZIO_TYPE_WRITE && !BP_IS_HOLE(bp) &&
		    zio->io_bp_override == NULL &&
		    !(zio->io_flags & ZIO_FLAG_IO_REPAIR)) {
			ASSERT(!BP_SHOULD_BYTESWAP(bp));
			ASSERT3U(zio->io_prop.zp_copies, <=, BP_GET_NDVAS(bp));
			ASSERT(BP_COUNT_GANG(bp) == 0 ||
			    (BP_COUNT_GANG(bp) == BP_GET_NDVAS(bp)));
		}
	}

	/*
	 * If there were child vdev/gang/ddt errors, they apply to us now.
	 */
	zio_inherit_child_errors(zio, ZIO_CHILD_VDEV);
	zio_inherit_child_errors(zio, ZIO_CHILD_GANG);
	zio_inherit_child_errors(zio, ZIO_CHILD_DDT);

	/*
	 * If the I/O on the transformed data was successful, generate any
	 * checksum reports now while we still have the transformed data.
	 */
	if (zio->io_error == 0) {
		while (zio->io_cksum_report != NULL) {
			zio_cksum_report_t *zcr = zio->io_cksum_report;
			uint64_t align = zcr->zcr_align;
			uint64_t asize = P2ROUNDUP(psize, align);
			char *abuf = zio->io_data;

			if (asize != psize) {
				abuf = zio_buf_alloc(asize);
				bcopy(zio->io_data, abuf, psize);
				bzero(abuf + psize, asize - psize);
			}

			zio->io_cksum_report = zcr->zcr_next;
			zcr->zcr_next = NULL;
			zcr->zcr_finish(zcr, abuf);
			zfs_ereport_free_checksum(zcr);

			if (asize != psize)
				zio_buf_free(abuf, asize);
		}
	}

	zio_pop_transforms(zio);	/* note: may set zio->io_error */

	vdev_stat_update(zio, psize);

	if (zio->io_error) {
		/*
		 * If this I/O is attached to a particular vdev,
		 * generate an error message describing the I/O failure
		 * at the block level.  We ignore these errors if the
		 * device is currently unavailable.
		 */
		if (zio->io_error != ECKSUM && vd != NULL && !vdev_is_dead(vd))
			zfs_ereport_post(FM_EREPORT_ZFS_IO, spa, vd, zio, 0, 0);

		if ((zio->io_error == EIO || !(zio->io_flags &
		    (ZIO_FLAG_SPECULATIVE | ZIO_FLAG_DONT_PROPAGATE))) &&
		    zio == lio) {
			/*
			 * For logical I/O requests, tell the SPA to log the
			 * error and generate a logical data ereport.
			 */
			spa_log_error(spa, zio);
			zfs_ereport_post(FM_EREPORT_ZFS_DATA, spa, NULL, zio,
			    0, 0);
		}
	}

	if (zio->io_error && zio == lio) {
		/*
		 * Determine whether zio should be reexecuted.  This will
		 * propagate all the way to the root via zio_notify_parent().
		 */
		ASSERT(vd == NULL && bp != NULL);
		ASSERT(zio->io_child_type == ZIO_CHILD_LOGICAL);

<<<<<<< HEAD
		if (IO_IS_ALLOCATING(zio)) {
=======
		if (IO_IS_ALLOCATING(zio) &&
		    !(zio->io_flags & ZIO_FLAG_CANFAIL)) {
>>>>>>> 957b7b41
			if (zio->io_error != ENOSPC)
				zio->io_reexecute |= ZIO_REEXECUTE_NOW;
			else
				zio->io_reexecute |= ZIO_REEXECUTE_SUSPEND;
		}

		if ((zio->io_type == ZIO_TYPE_READ ||
		    zio->io_type == ZIO_TYPE_FREE) &&
		    zio->io_error == ENXIO &&
		    spa_load_state(spa) == SPA_LOAD_NONE &&
		    spa_get_failmode(spa) != ZIO_FAILURE_MODE_CONTINUE)
			zio->io_reexecute |= ZIO_REEXECUTE_SUSPEND;

		if (!(zio->io_flags & ZIO_FLAG_CANFAIL) && !zio->io_reexecute)
			zio->io_reexecute |= ZIO_REEXECUTE_SUSPEND;

		/*
		 * Here is a possibly good place to attempt to do
		 * either combinatorial reconstruction or error correction
		 * based on checksums.  It also might be a good place
		 * to send out preliminary ereports before we suspend
		 * processing.
		 */
	}

	/*
	 * If there were logical child errors, they apply to us now.
	 * We defer this until now to avoid conflating logical child
	 * errors with errors that happened to the zio itself when
	 * updating vdev stats and reporting FMA events above.
	 */
	zio_inherit_child_errors(zio, ZIO_CHILD_LOGICAL);

	if ((zio->io_error || zio->io_reexecute) &&
	    IO_IS_ALLOCATING(zio) && zio->io_gang_leader == zio &&
	    !(zio->io_flags & ZIO_FLAG_IO_REWRITE))
		zio_dva_unallocate(zio, zio->io_gang_tree, bp);

	zio_gang_tree_free(&zio->io_gang_tree);

	/*
	 * Godfather I/Os should never suspend.
	 */
	if ((zio->io_flags & ZIO_FLAG_GODFATHER) &&
	    (zio->io_reexecute & ZIO_REEXECUTE_SUSPEND))
		zio->io_reexecute = 0;

	if (zio->io_reexecute) {
		/*
		 * This is a logical I/O that wants to reexecute.
		 *
		 * Reexecute is top-down.  When an i/o fails, if it's not
		 * the root, it simply notifies its parent and sticks around.
		 * The parent, seeing that it still has children in zio_done(),
		 * does the same.  This percolates all the way up to the root.
		 * The root i/o will reexecute or suspend the entire tree.
		 *
		 * This approach ensures that zio_reexecute() honors
		 * all the original i/o dependency relationships, e.g.
		 * parents not executing until children are ready.
		 */
		ASSERT(zio->io_child_type == ZIO_CHILD_LOGICAL);

		zio->io_gang_leader = NULL;

		mutex_enter(&zio->io_lock);
		zio->io_state[ZIO_WAIT_DONE] = 1;
		mutex_exit(&zio->io_lock);

		/*
		 * "The Godfather" I/O monitors its children but is
		 * not a true parent to them. It will track them through
		 * the pipeline but severs its ties whenever they get into
		 * trouble (e.g. suspended). This allows "The Godfather"
		 * I/O to return status without blocking.
		 */
		for (pio = zio_walk_parents(zio); pio != NULL; pio = pio_next) {
			zio_link_t *zl = zio->io_walk_link;
			pio_next = zio_walk_parents(zio);

			if ((pio->io_flags & ZIO_FLAG_GODFATHER) &&
			    (zio->io_reexecute & ZIO_REEXECUTE_SUSPEND)) {
				zio_remove_child(pio, zio, zl);
				zio_notify_parent(pio, zio, ZIO_WAIT_DONE);
			}
		}

		if ((pio = zio_unique_parent(zio)) != NULL) {
			/*
			 * We're not a root i/o, so there's nothing to do
			 * but notify our parent.  Don't propagate errors
			 * upward since we haven't permanently failed yet.
			 */
			ASSERT(!(zio->io_flags & ZIO_FLAG_GODFATHER));
			zio->io_flags |= ZIO_FLAG_DONT_PROPAGATE;
			zio_notify_parent(pio, zio, ZIO_WAIT_DONE);
		} else if (zio->io_reexecute & ZIO_REEXECUTE_SUSPEND) {
			/*
			 * We'd fail again if we reexecuted now, so suspend
			 * until conditions improve (e.g. device comes online).
			 */
			zio_suspend(spa, zio);
		} else {
			/*
			 * Reexecution is potentially a huge amount of work.
			 * Hand it off to the otherwise-unused claim taskq.
			 */
			(void) taskq_dispatch(
			    spa->spa_zio_taskq[ZIO_TYPE_CLAIM][ZIO_TASKQ_ISSUE],
			    (task_func_t *)zio_reexecute, zio, TQ_SLEEP);
		}
		return (ZIO_PIPELINE_STOP);
	}

	ASSERT(zio->io_child_count == 0);
	ASSERT(zio->io_reexecute == 0);
	ASSERT(zio->io_error == 0 || (zio->io_flags & ZIO_FLAG_CANFAIL));

	/*
	 * Report any checksum errors, since the I/O is complete.
	 */
	while (zio->io_cksum_report != NULL) {
		zio_cksum_report_t *zcr = zio->io_cksum_report;
		zio->io_cksum_report = zcr->zcr_next;
		zcr->zcr_next = NULL;
		zcr->zcr_finish(zcr, NULL);
		zfs_ereport_free_checksum(zcr);
	}

	/*
	 * It is the responsibility of the done callback to ensure that this
	 * particular zio is no longer discoverable for adoption, and as
	 * such, cannot acquire any new parents.
	 */
	if (zio->io_done)
		zio->io_done(zio);

	mutex_enter(&zio->io_lock);
	zio->io_state[ZIO_WAIT_DONE] = 1;
	mutex_exit(&zio->io_lock);

	for (pio = zio_walk_parents(zio); pio != NULL; pio = pio_next) {
		zio_link_t *zl = zio->io_walk_link;
		pio_next = zio_walk_parents(zio);
		zio_remove_child(pio, zio, zl);
		zio_notify_parent(pio, zio, ZIO_WAIT_DONE);
	}

	if (zio->io_waiter != NULL) {
		mutex_enter(&zio->io_lock);
		zio->io_executor = NULL;
		cv_broadcast(&zio->io_cv);
		mutex_exit(&zio->io_lock);
	} else {
		zio_destroy(zio);
	}

	return (ZIO_PIPELINE_STOP);
}

/*
 * ==========================================================================
 * I/O pipeline definition
 * ==========================================================================
 */
static zio_pipe_stage_t *zio_pipeline[] = {
	NULL,
	zio_read_bp_init,
	zio_free_bp_init,
	zio_issue_async,
	zio_write_bp_init,
	zio_checksum_generate,
	zio_ddt_read_start,
	zio_ddt_read_done,
	zio_ddt_write,
	zio_ddt_free,
	zio_gang_assemble,
	zio_gang_issue,
	zio_dva_allocate,
	zio_dva_free,
	zio_dva_claim,
	zio_ready,
	zio_vdev_io_start,
	zio_vdev_io_done,
	zio_vdev_io_assess,
	zio_checksum_verify,
	zio_done
};<|MERGE_RESOLUTION|>--- conflicted
+++ resolved
@@ -2745,12 +2745,8 @@
 		ASSERT(vd == NULL && bp != NULL);
 		ASSERT(zio->io_child_type == ZIO_CHILD_LOGICAL);
 
-<<<<<<< HEAD
-		if (IO_IS_ALLOCATING(zio)) {
-=======
 		if (IO_IS_ALLOCATING(zio) &&
 		    !(zio->io_flags & ZIO_FLAG_CANFAIL)) {
->>>>>>> 957b7b41
 			if (zio->io_error != ENOSPC)
 				zio->io_reexecute |= ZIO_REEXECUTE_NOW;
 			else
