/*
 * CDDL HEADER START
 *
 * The contents of this file are subject to the terms of the
 * Common Development and Distribution License (the "License").
 * You may not use this file except in compliance with the License.
 *
 * You can obtain a copy of the license at usr/src/OPENSOLARIS.LICENSE
 * or http://www.opensolaris.org/os/licensing.
 * See the License for the specific language governing permissions
 * and limitations under the License.
 *
 * When distributing Covered Code, include this CDDL HEADER in each
 * file and include the License file at usr/src/OPENSOLARIS.LICENSE.
 * If applicable, add the following below this CDDL HEADER, with the
 * fields enclosed by brackets "[]" replaced with your own identifying
 * information: Portions Copyright [yyyy] [name of copyright owner]
 *
 * CDDL HEADER END
 */
/*
 * Copyright 2009 Sun Microsystems, Inc.  All rights reserved.
 * Use is subject to license terms.
 */

/*
 * DVA-based Adjustable Replacement Cache
 *
 * While much of the theory of operation used here is
 * based on the self-tuning, low overhead replacement cache
 * presented by Megiddo and Modha at FAST 2003, there are some
 * significant differences:
 *
 * 1. The Megiddo and Modha model assumes any page is evictable.
 * Pages in its cache cannot be "locked" into memory.  This makes
 * the eviction algorithm simple: evict the last page in the list.
 * This also make the performance characteristics easy to reason
 * about.  Our cache is not so simple.  At any given moment, some
 * subset of the blocks in the cache are un-evictable because we
 * have handed out a reference to them.  Blocks are only evictable
 * when there are no external references active.  This makes
 * eviction far more problematic:  we choose to evict the evictable
 * blocks that are the "lowest" in the list.
 *
 * There are times when it is not possible to evict the requested
 * space.  In these circumstances we are unable to adjust the cache
 * size.  To prevent the cache growing unbounded at these times we
 * implement a "cache throttle" that slows the flow of new data
 * into the cache until we can make space available.
 *
 * 2. The Megiddo and Modha model assumes a fixed cache size.
 * Pages are evicted when the cache is full and there is a cache
 * miss.  Our model has a variable sized cache.  It grows with
 * high use, but also tries to react to memory pressure from the
 * operating system: decreasing its size when system memory is
 * tight.
 *
 * 3. The Megiddo and Modha model assumes a fixed page size. All
 * elements of the cache are therefor exactly the same size.  So
 * when adjusting the cache size following a cache miss, its simply
 * a matter of choosing a single page to evict.  In our model, we
 * have variable sized cache blocks (rangeing from 512 bytes to
 * 128K bytes).  We therefor choose a set of blocks to evict to make
 * space for a cache miss that approximates as closely as possible
 * the space used by the new block.
 *
 * See also:  "ARC: A Self-Tuning, Low Overhead Replacement Cache"
 * by N. Megiddo & D. Modha, FAST 2003
 */

/*
 * The locking model:
 *
 * A new reference to a cache buffer can be obtained in two
 * ways: 1) via a hash table lookup using the DVA as a key,
 * or 2) via one of the ARC lists.  The arc_read() interface
 * uses method 1, while the internal arc algorithms for
 * adjusting the cache use method 2.  We therefor provide two
 * types of locks: 1) the hash table lock array, and 2) the
 * arc list locks.
 *
 * Buffers do not have their own mutexs, rather they rely on the
 * hash table mutexs for the bulk of their protection (i.e. most
 * fields in the arc_buf_hdr_t are protected by these mutexs).
 *
 * buf_hash_find() returns the appropriate mutex (held) when it
 * locates the requested buffer in the hash table.  It returns
 * NULL for the mutex if the buffer was not in the table.
 *
 * buf_hash_remove() expects the appropriate hash mutex to be
 * already held before it is invoked.
 *
 * Each arc state also has a mutex which is used to protect the
 * buffer list associated with the state.  When attempting to
 * obtain a hash table lock while holding an arc list lock you
 * must use: mutex_tryenter() to avoid deadlock.  Also note that
 * the active state mutex must be held before the ghost state mutex.
 *
 * Arc buffers may have an associated eviction callback function.
 * This function will be invoked prior to removing the buffer (e.g.
 * in arc_do_user_evicts()).  Note however that the data associated
 * with the buffer may be evicted prior to the callback.  The callback
 * must be made with *no locks held* (to prevent deadlock).  Additionally,
 * the users of callbacks must ensure that their private data is
 * protected from simultaneous callbacks from arc_buf_evict()
 * and arc_do_user_evicts().
 *
 * Note that the majority of the performance stats are manipulated
 * with atomic operations.
 *
 * The L2ARC uses the l2arc_buflist_mtx global mutex for the following:
 *
 *	- L2ARC buflist creation
 *	- L2ARC buflist eviction
 *	- L2ARC write completion, which walks L2ARC buflists
 *	- ARC header destruction, as it removes from L2ARC buflists
 *	- ARC header release, as it removes from L2ARC buflists
 */

#include <sys/spa.h>
#include <sys/zio.h>
#include <sys/zio_checksum.h>
#include <sys/zfs_context.h>
#include <sys/arc.h>
#include <sys/refcount.h>
#include <sys/vdev.h>
#ifdef _KERNEL
#include <sys/vmsystm.h>
#include <vm/anon.h>
#include <sys/fs/swapnode.h>
#include <sys/dnlc.h>
#endif
#include <sys/callb.h>
#include <sys/kstat.h>

static kmutex_t		arc_reclaim_thr_lock;
static kcondvar_t	arc_reclaim_thr_cv;	/* used to signal reclaim thr */
static uint8_t		arc_thread_exit;

extern int zfs_write_limit_shift;
extern uint64_t zfs_write_limit_max;
extern kmutex_t zfs_write_limit_lock;

#define	ARC_REDUCE_DNLC_PERCENT	3
uint_t arc_reduce_dnlc_percent = ARC_REDUCE_DNLC_PERCENT;

typedef enum arc_reclaim_strategy {
	ARC_RECLAIM_AGGR,		/* Aggressive reclaim strategy */
	ARC_RECLAIM_CONS		/* Conservative reclaim strategy */
} arc_reclaim_strategy_t;

/* number of seconds before growing cache again */
static int		arc_grow_retry = 60;

/* shift of arc_c for calculating both min and max arc_p */
static int		arc_p_min_shift = 4;

/* log2(fraction of arc to reclaim) */
static int		arc_shrink_shift = 5;

/*
 * minimum lifespan of a prefetch block in clock ticks
 * (initialized in arc_init())
 */
static int		arc_min_prefetch_lifespan;

static int arc_dead;

/*
 * The arc has filled available memory and has now warmed up.
 */
static boolean_t arc_warm;

/*
 * These tunables are for performance analysis.
 */
uint64_t zfs_arc_max;
uint64_t zfs_arc_min;
uint64_t zfs_arc_meta_limit = 0;
int zfs_mdcomp_disable = 0;
int zfs_arc_grow_retry = 0;
int zfs_arc_shrink_shift = 0;
int zfs_arc_p_min_shift = 0;

/*
 * Note that buffers can be in one of 6 states:
 *	ARC_anon	- anonymous (discussed below)
 *	ARC_mru		- recently used, currently cached
 *	ARC_mru_ghost	- recentely used, no longer in cache
 *	ARC_mfu		- frequently used, currently cached
 *	ARC_mfu_ghost	- frequently used, no longer in cache
 *	ARC_l2c_only	- exists in L2ARC but not other states
 * When there are no active references to the buffer, they are
 * are linked onto a list in one of these arc states.  These are
 * the only buffers that can be evicted or deleted.  Within each
 * state there are multiple lists, one for meta-data and one for
 * non-meta-data.  Meta-data (indirect blocks, blocks of dnodes,
 * etc.) is tracked separately so that it can be managed more
 * explicitly: favored over data, limited explicitly.
 *
 * Anonymous buffers are buffers that are not associated with
 * a DVA.  These are buffers that hold dirty block copies
 * before they are written to stable storage.  By definition,
 * they are "ref'd" and are considered part of arc_mru
 * that cannot be freed.  Generally, they will aquire a DVA
 * as they are written and migrate onto the arc_mru list.
 *
 * The ARC_l2c_only state is for buffers that are in the second
 * level ARC but no longer in any of the ARC_m* lists.  The second
 * level ARC itself may also contain buffers that are in any of
 * the ARC_m* states - meaning that a buffer can exist in two
 * places.  The reason for the ARC_l2c_only state is to keep the
 * buffer header in the hash table, so that reads that hit the
 * second level ARC benefit from these fast lookups.
 */

typedef struct arc_state {
	list_t	arcs_list[ARC_BUFC_NUMTYPES];	/* list of evictable buffers */
	uint64_t arcs_lsize[ARC_BUFC_NUMTYPES];	/* amount of evictable data */
	uint64_t arcs_size;	/* total amount of data in this state */
	kmutex_t arcs_mtx;
} arc_state_t;

/* The 6 states: */
static arc_state_t ARC_anon;
static arc_state_t ARC_mru;
static arc_state_t ARC_mru_ghost;
static arc_state_t ARC_mfu;
static arc_state_t ARC_mfu_ghost;
static arc_state_t ARC_l2c_only;

typedef struct arc_stats {
	kstat_named_t arcstat_hits;
	kstat_named_t arcstat_misses;
	kstat_named_t arcstat_demand_data_hits;
	kstat_named_t arcstat_demand_data_misses;
	kstat_named_t arcstat_demand_metadata_hits;
	kstat_named_t arcstat_demand_metadata_misses;
	kstat_named_t arcstat_prefetch_data_hits;
	kstat_named_t arcstat_prefetch_data_misses;
	kstat_named_t arcstat_prefetch_metadata_hits;
	kstat_named_t arcstat_prefetch_metadata_misses;
	kstat_named_t arcstat_mru_hits;
	kstat_named_t arcstat_mru_ghost_hits;
	kstat_named_t arcstat_mfu_hits;
	kstat_named_t arcstat_mfu_ghost_hits;
	kstat_named_t arcstat_deleted;
	kstat_named_t arcstat_recycle_miss;
	kstat_named_t arcstat_mutex_miss;
	kstat_named_t arcstat_evict_skip;
	kstat_named_t arcstat_hash_elements;
	kstat_named_t arcstat_hash_elements_max;
	kstat_named_t arcstat_hash_collisions;
	kstat_named_t arcstat_hash_chains;
	kstat_named_t arcstat_hash_chain_max;
	kstat_named_t arcstat_p;
	kstat_named_t arcstat_c;
	kstat_named_t arcstat_c_min;
	kstat_named_t arcstat_c_max;
	kstat_named_t arcstat_size;
	kstat_named_t arcstat_hdr_size;
	kstat_named_t arcstat_data_size;
	kstat_named_t arcstat_other_size;
	kstat_named_t arcstat_l2_hits;
	kstat_named_t arcstat_l2_misses;
	kstat_named_t arcstat_l2_feeds;
	kstat_named_t arcstat_l2_rw_clash;
	kstat_named_t arcstat_l2_read_bytes;
	kstat_named_t arcstat_l2_write_bytes;
	kstat_named_t arcstat_l2_writes_sent;
	kstat_named_t arcstat_l2_writes_done;
	kstat_named_t arcstat_l2_writes_error;
	kstat_named_t arcstat_l2_writes_hdr_miss;
	kstat_named_t arcstat_l2_evict_lock_retry;
	kstat_named_t arcstat_l2_evict_reading;
	kstat_named_t arcstat_l2_free_on_write;
	kstat_named_t arcstat_l2_abort_lowmem;
	kstat_named_t arcstat_l2_cksum_bad;
	kstat_named_t arcstat_l2_io_error;
	kstat_named_t arcstat_l2_size;
	kstat_named_t arcstat_l2_hdr_size;
	kstat_named_t arcstat_memory_throttle_count;
} arc_stats_t;

static arc_stats_t arc_stats = {
	{ "hits",			KSTAT_DATA_UINT64 },
	{ "misses",			KSTAT_DATA_UINT64 },
	{ "demand_data_hits",		KSTAT_DATA_UINT64 },
	{ "demand_data_misses",		KSTAT_DATA_UINT64 },
	{ "demand_metadata_hits",	KSTAT_DATA_UINT64 },
	{ "demand_metadata_misses",	KSTAT_DATA_UINT64 },
	{ "prefetch_data_hits",		KSTAT_DATA_UINT64 },
	{ "prefetch_data_misses",	KSTAT_DATA_UINT64 },
	{ "prefetch_metadata_hits",	KSTAT_DATA_UINT64 },
	{ "prefetch_metadata_misses",	KSTAT_DATA_UINT64 },
	{ "mru_hits",			KSTAT_DATA_UINT64 },
	{ "mru_ghost_hits",		KSTAT_DATA_UINT64 },
	{ "mfu_hits",			KSTAT_DATA_UINT64 },
	{ "mfu_ghost_hits",		KSTAT_DATA_UINT64 },
	{ "deleted",			KSTAT_DATA_UINT64 },
	{ "recycle_miss",		KSTAT_DATA_UINT64 },
	{ "mutex_miss",			KSTAT_DATA_UINT64 },
	{ "evict_skip",			KSTAT_DATA_UINT64 },
	{ "hash_elements",		KSTAT_DATA_UINT64 },
	{ "hash_elements_max",		KSTAT_DATA_UINT64 },
	{ "hash_collisions",		KSTAT_DATA_UINT64 },
	{ "hash_chains",		KSTAT_DATA_UINT64 },
	{ "hash_chain_max",		KSTAT_DATA_UINT64 },
	{ "p",				KSTAT_DATA_UINT64 },
	{ "c",				KSTAT_DATA_UINT64 },
	{ "c_min",			KSTAT_DATA_UINT64 },
	{ "c_max",			KSTAT_DATA_UINT64 },
	{ "size",			KSTAT_DATA_UINT64 },
	{ "hdr_size",			KSTAT_DATA_UINT64 },
	{ "data_size",			KSTAT_DATA_UINT64 },
	{ "other_size",			KSTAT_DATA_UINT64 },
	{ "l2_hits",			KSTAT_DATA_UINT64 },
	{ "l2_misses",			KSTAT_DATA_UINT64 },
	{ "l2_feeds",			KSTAT_DATA_UINT64 },
	{ "l2_rw_clash",		KSTAT_DATA_UINT64 },
	{ "l2_read_bytes",		KSTAT_DATA_UINT64 },
	{ "l2_write_bytes",		KSTAT_DATA_UINT64 },
	{ "l2_writes_sent",		KSTAT_DATA_UINT64 },
	{ "l2_writes_done",		KSTAT_DATA_UINT64 },
	{ "l2_writes_error",		KSTAT_DATA_UINT64 },
	{ "l2_writes_hdr_miss",		KSTAT_DATA_UINT64 },
	{ "l2_evict_lock_retry",	KSTAT_DATA_UINT64 },
	{ "l2_evict_reading",		KSTAT_DATA_UINT64 },
	{ "l2_free_on_write",		KSTAT_DATA_UINT64 },
	{ "l2_abort_lowmem",		KSTAT_DATA_UINT64 },
	{ "l2_cksum_bad",		KSTAT_DATA_UINT64 },
	{ "l2_io_error",		KSTAT_DATA_UINT64 },
	{ "l2_size",			KSTAT_DATA_UINT64 },
	{ "l2_hdr_size",		KSTAT_DATA_UINT64 },
	{ "memory_throttle_count",	KSTAT_DATA_UINT64 }
};

#define	ARCSTAT(stat)	(arc_stats.stat.value.ui64)

#define	ARCSTAT_INCR(stat, val) \
	atomic_add_64(&arc_stats.stat.value.ui64, (val));

#define	ARCSTAT_BUMP(stat) 	ARCSTAT_INCR(stat, 1)
#define	ARCSTAT_BUMPDOWN(stat)	ARCSTAT_INCR(stat, -1)

#define	ARCSTAT_MAX(stat, val) {					\
	uint64_t m;							\
	while ((val) > (m = arc_stats.stat.value.ui64) &&		\
	    (m != atomic_cas_64(&arc_stats.stat.value.ui64, m, (val))))	\
		continue;						\
}

#define	ARCSTAT_MAXSTAT(stat) \
	ARCSTAT_MAX(stat##_max, arc_stats.stat.value.ui64)

/*
 * We define a macro to allow ARC hits/misses to be easily broken down by
 * two separate conditions, giving a total of four different subtypes for
 * each of hits and misses (so eight statistics total).
 */
#define	ARCSTAT_CONDSTAT(cond1, stat1, notstat1, cond2, stat2, notstat2, stat) \
	if (cond1) {							\
		if (cond2) {						\
			ARCSTAT_BUMP(arcstat_##stat1##_##stat2##_##stat); \
		} else {						\
			ARCSTAT_BUMP(arcstat_##stat1##_##notstat2##_##stat); \
		}							\
	} else {							\
		if (cond2) {						\
			ARCSTAT_BUMP(arcstat_##notstat1##_##stat2##_##stat); \
		} else {						\
			ARCSTAT_BUMP(arcstat_##notstat1##_##notstat2##_##stat);\
		}							\
	}

kstat_t			*arc_ksp;
static arc_state_t 	*arc_anon;
static arc_state_t	*arc_mru;
static arc_state_t	*arc_mru_ghost;
static arc_state_t	*arc_mfu;
static arc_state_t	*arc_mfu_ghost;
static arc_state_t	*arc_l2c_only;

/*
 * There are several ARC variables that are critical to export as kstats --
 * but we don't want to have to grovel around in the kstat whenever we wish to
 * manipulate them.  For these variables, we therefore define them to be in
 * terms of the statistic variable.  This assures that we are not introducing
 * the possibility of inconsistency by having shadow copies of the variables,
 * while still allowing the code to be readable.
 */
#define	arc_size	ARCSTAT(arcstat_size)	/* actual total arc size */
#define	arc_p		ARCSTAT(arcstat_p)	/* target size of MRU */
#define	arc_c		ARCSTAT(arcstat_c)	/* target size of cache */
#define	arc_c_min	ARCSTAT(arcstat_c_min)	/* min target cache size */
#define	arc_c_max	ARCSTAT(arcstat_c_max)	/* max target cache size */

static int		arc_no_grow;	/* Don't try to grow cache size */
static uint64_t		arc_tempreserve;
static uint64_t		arc_meta_used;
static uint64_t		arc_meta_limit;
static uint64_t		arc_meta_max = 0;

typedef struct l2arc_buf_hdr l2arc_buf_hdr_t;

typedef struct arc_callback arc_callback_t;

struct arc_callback {
	void			*acb_private;
	arc_done_func_t		*acb_done;
	arc_buf_t		*acb_buf;
	zio_t			*acb_zio_dummy;
	arc_callback_t		*acb_next;
};

typedef struct arc_write_callback arc_write_callback_t;

struct arc_write_callback {
	void		*awcb_private;
	arc_done_func_t	*awcb_ready;
	arc_done_func_t	*awcb_done;
	arc_buf_t	*awcb_buf;
};

struct arc_buf_hdr {
	/* protected by hash lock */
	dva_t			b_dva;
	uint64_t		b_birth;
	uint64_t		b_cksum0;

	kmutex_t		b_freeze_lock;
	zio_cksum_t		*b_freeze_cksum;

	arc_buf_hdr_t		*b_hash_next;
	arc_buf_t		*b_buf;
	uint32_t		b_flags;
	uint32_t		b_datacnt;

	arc_callback_t		*b_acb;
	kcondvar_t		b_cv;

	/* immutable */
	arc_buf_contents_t	b_type;
	uint64_t		b_size;
	uint64_t		b_spa;

	/* protected by arc state mutex */
	arc_state_t		*b_state;
	list_node_t		b_arc_node;

	/* updated atomically */
	clock_t			b_arc_access;

	/* self protecting */
	refcount_t		b_refcnt;

	l2arc_buf_hdr_t		*b_l2hdr;
	list_node_t		b_l2node;
};

static arc_buf_t *arc_eviction_list;
static kmutex_t arc_eviction_mtx;
static arc_buf_hdr_t arc_eviction_hdr;
static void arc_get_data_buf(arc_buf_t *buf);
static void arc_access(arc_buf_hdr_t *buf, kmutex_t *hash_lock);
static int arc_evict_needed(arc_buf_contents_t type);
static void arc_evict_ghost(arc_state_t *state, uint64_t spa, int64_t bytes);

#define	GHOST_STATE(state)	\
	((state) == arc_mru_ghost || (state) == arc_mfu_ghost ||	\
	(state) == arc_l2c_only)

/*
 * Private ARC flags.  These flags are private ARC only flags that will show up
 * in b_flags in the arc_hdr_buf_t.  Some flags are publicly declared, and can
 * be passed in as arc_flags in things like arc_read.  However, these flags
 * should never be passed and should only be set by ARC code.  When adding new
 * public flags, make sure not to smash the private ones.
 */

#define	ARC_IN_HASH_TABLE	(1 << 9)	/* this buffer is hashed */
#define	ARC_IO_IN_PROGRESS	(1 << 10)	/* I/O in progress for buf */
#define	ARC_IO_ERROR		(1 << 11)	/* I/O failed for buf */
#define	ARC_FREED_IN_READ	(1 << 12)	/* buf freed while in read */
#define	ARC_BUF_AVAILABLE	(1 << 13)	/* block not in active use */
#define	ARC_INDIRECT		(1 << 14)	/* this is an indirect block */
#define	ARC_FREE_IN_PROGRESS	(1 << 15)	/* hdr about to be freed */
#define	ARC_L2_WRITING		(1 << 16)	/* L2ARC write in progress */
#define	ARC_L2_EVICTED		(1 << 17)	/* evicted during I/O */
#define	ARC_L2_WRITE_HEAD	(1 << 18)	/* head of write list */
#define	ARC_STORED		(1 << 19)	/* has been store()d to */

#define	HDR_IN_HASH_TABLE(hdr)	((hdr)->b_flags & ARC_IN_HASH_TABLE)
#define	HDR_IO_IN_PROGRESS(hdr)	((hdr)->b_flags & ARC_IO_IN_PROGRESS)
#define	HDR_IO_ERROR(hdr)	((hdr)->b_flags & ARC_IO_ERROR)
#define	HDR_PREFETCH(hdr)	((hdr)->b_flags & ARC_PREFETCH)
#define	HDR_FREED_IN_READ(hdr)	((hdr)->b_flags & ARC_FREED_IN_READ)
#define	HDR_BUF_AVAILABLE(hdr)	((hdr)->b_flags & ARC_BUF_AVAILABLE)
#define	HDR_FREE_IN_PROGRESS(hdr)	((hdr)->b_flags & ARC_FREE_IN_PROGRESS)
#define	HDR_L2CACHE(hdr)	((hdr)->b_flags & ARC_L2CACHE)
#define	HDR_L2_READING(hdr)	((hdr)->b_flags & ARC_IO_IN_PROGRESS &&	\
				    (hdr)->b_l2hdr != NULL)
#define	HDR_L2_WRITING(hdr)	((hdr)->b_flags & ARC_L2_WRITING)
#define	HDR_L2_EVICTED(hdr)	((hdr)->b_flags & ARC_L2_EVICTED)
#define	HDR_L2_WRITE_HEAD(hdr)	((hdr)->b_flags & ARC_L2_WRITE_HEAD)

/*
 * Other sizes
 */

#define	HDR_SIZE ((int64_t)sizeof (arc_buf_hdr_t))
#define	L2HDR_SIZE ((int64_t)sizeof (l2arc_buf_hdr_t))

/*
 * Hash table routines
 */

#define	HT_LOCK_PAD	64

struct ht_lock {
	kmutex_t	ht_lock;
#ifdef _KERNEL
	unsigned char	pad[(HT_LOCK_PAD - sizeof (kmutex_t))];
#endif
};

#define	BUF_LOCKS 256
typedef struct buf_hash_table {
	uint64_t ht_mask;
	arc_buf_hdr_t **ht_table;
	struct ht_lock ht_locks[BUF_LOCKS];
} buf_hash_table_t;

static buf_hash_table_t buf_hash_table;

#define	BUF_HASH_INDEX(spa, dva, birth) \
	(buf_hash(spa, dva, birth) & buf_hash_table.ht_mask)
#define	BUF_HASH_LOCK_NTRY(idx) (buf_hash_table.ht_locks[idx & (BUF_LOCKS-1)])
#define	BUF_HASH_LOCK(idx)	(&(BUF_HASH_LOCK_NTRY(idx).ht_lock))
#define	HDR_LOCK(buf) \
	(BUF_HASH_LOCK(BUF_HASH_INDEX(buf->b_spa, &buf->b_dva, buf->b_birth)))

uint64_t zfs_crc64_table[256];

/*
 * Level 2 ARC
 */

#define	L2ARC_WRITE_SIZE	(8 * 1024 * 1024)	/* initial write max */
#define	L2ARC_HEADROOM		2		/* num of writes */
#define	L2ARC_FEED_SECS		1		/* caching interval secs */
#define	L2ARC_FEED_MIN_MS	200		/* min caching interval ms */

#define	l2arc_writes_sent	ARCSTAT(arcstat_l2_writes_sent)
#define	l2arc_writes_done	ARCSTAT(arcstat_l2_writes_done)

/*
 * L2ARC Performance Tunables
 */
uint64_t l2arc_write_max = L2ARC_WRITE_SIZE;	/* default max write size */
uint64_t l2arc_write_boost = L2ARC_WRITE_SIZE;	/* extra write during warmup */
uint64_t l2arc_headroom = L2ARC_HEADROOM;	/* number of dev writes */
uint64_t l2arc_feed_secs = L2ARC_FEED_SECS;	/* interval seconds */
uint64_t l2arc_feed_min_ms = L2ARC_FEED_MIN_MS;	/* min interval milliseconds */
boolean_t l2arc_noprefetch = B_TRUE;		/* don't cache prefetch bufs */
boolean_t l2arc_feed_again = B_TRUE;		/* turbo warmup */
boolean_t l2arc_norw = B_TRUE;			/* no reads during writes */

/*
 * L2ARC Internals
 */
typedef struct l2arc_dev {
	vdev_t			*l2ad_vdev;	/* vdev */
	spa_t			*l2ad_spa;	/* spa */
	uint64_t		l2ad_hand;	/* next write location */
	uint64_t		l2ad_write;	/* desired write size, bytes */
	uint64_t		l2ad_boost;	/* warmup write boost, bytes */
	uint64_t		l2ad_start;	/* first addr on device */
	uint64_t		l2ad_end;	/* last addr on device */
	uint64_t		l2ad_evict;	/* last addr eviction reached */
	boolean_t		l2ad_first;	/* first sweep through */
	boolean_t		l2ad_writing;	/* currently writing */
	list_t			*l2ad_buflist;	/* buffer list */
	list_node_t		l2ad_node;	/* device list node */
} l2arc_dev_t;

static list_t L2ARC_dev_list;			/* device list */
static list_t *l2arc_dev_list;			/* device list pointer */
static kmutex_t l2arc_dev_mtx;			/* device list mutex */
static l2arc_dev_t *l2arc_dev_last;		/* last device used */
static kmutex_t l2arc_buflist_mtx;		/* mutex for all buflists */
static list_t L2ARC_free_on_write;		/* free after write buf list */
static list_t *l2arc_free_on_write;		/* free after write list ptr */
static kmutex_t l2arc_free_on_write_mtx;	/* mutex for list */
static uint64_t l2arc_ndev;			/* number of devices */

typedef struct l2arc_read_callback {
	arc_buf_t	*l2rcb_buf;		/* read buffer */
	spa_t		*l2rcb_spa;		/* spa */
	blkptr_t	l2rcb_bp;		/* original blkptr */
	zbookmark_t	l2rcb_zb;		/* original bookmark */
	int		l2rcb_flags;		/* original flags */
} l2arc_read_callback_t;

typedef struct l2arc_write_callback {
	l2arc_dev_t	*l2wcb_dev;		/* device info */
	arc_buf_hdr_t	*l2wcb_head;		/* head of write buflist */
} l2arc_write_callback_t;

struct l2arc_buf_hdr {
	/* protected by arc_buf_hdr  mutex */
	l2arc_dev_t	*b_dev;			/* L2ARC device */
	daddr_t		b_daddr;		/* disk address, offset byte */
};

typedef struct l2arc_data_free {
	/* protected by l2arc_free_on_write_mtx */
	void		*l2df_data;
	size_t		l2df_size;
	void		(*l2df_func)(void *, size_t);
	list_node_t	l2df_list_node;
} l2arc_data_free_t;

static kmutex_t l2arc_feed_thr_lock;
static kcondvar_t l2arc_feed_thr_cv;
static uint8_t l2arc_thread_exit;

static void l2arc_read_done(zio_t *zio);
static void l2arc_hdr_stat_add(void);
static void l2arc_hdr_stat_remove(void);

static uint64_t
buf_hash(uint64_t spa, const dva_t *dva, uint64_t birth)
{
	uint8_t *vdva = (uint8_t *)dva;
	uint64_t crc = -1ULL;
	int i;

	ASSERT(zfs_crc64_table[128] == ZFS_CRC64_POLY);

	for (i = 0; i < sizeof (dva_t); i++)
		crc = (crc >> 8) ^ zfs_crc64_table[(crc ^ vdva[i]) & 0xFF];

	crc ^= (spa>>8) ^ birth;

	return (crc);
}

#define	BUF_EMPTY(buf)						\
	((buf)->b_dva.dva_word[0] == 0 &&			\
	(buf)->b_dva.dva_word[1] == 0 &&			\
	(buf)->b_birth == 0)

#define	BUF_EQUAL(spa, dva, birth, buf)				\
	((buf)->b_dva.dva_word[0] == (dva)->dva_word[0]) &&	\
	((buf)->b_dva.dva_word[1] == (dva)->dva_word[1]) &&	\
	((buf)->b_birth == birth) && ((buf)->b_spa == spa)

static arc_buf_hdr_t *
buf_hash_find(uint64_t spa, const dva_t *dva, uint64_t birth, kmutex_t **lockp)
{
	uint64_t idx = BUF_HASH_INDEX(spa, dva, birth);
	kmutex_t *hash_lock = BUF_HASH_LOCK(idx);
	arc_buf_hdr_t *buf;

	mutex_enter(hash_lock);
	for (buf = buf_hash_table.ht_table[idx]; buf != NULL;
	    buf = buf->b_hash_next) {
		if (BUF_EQUAL(spa, dva, birth, buf)) {
			*lockp = hash_lock;
			return (buf);
		}
	}
	mutex_exit(hash_lock);
	*lockp = NULL;
	return (NULL);
}

/*
 * Insert an entry into the hash table.  If there is already an element
 * equal to elem in the hash table, then the already existing element
 * will be returned and the new element will not be inserted.
 * Otherwise returns NULL.
 */
static arc_buf_hdr_t *
buf_hash_insert(arc_buf_hdr_t *buf, kmutex_t **lockp)
{
	uint64_t idx = BUF_HASH_INDEX(buf->b_spa, &buf->b_dva, buf->b_birth);
	kmutex_t *hash_lock = BUF_HASH_LOCK(idx);
	arc_buf_hdr_t *fbuf;
	uint32_t i;

	ASSERT(!HDR_IN_HASH_TABLE(buf));
	*lockp = hash_lock;
	mutex_enter(hash_lock);
	for (fbuf = buf_hash_table.ht_table[idx], i = 0; fbuf != NULL;
	    fbuf = fbuf->b_hash_next, i++) {
		if (BUF_EQUAL(buf->b_spa, &buf->b_dva, buf->b_birth, fbuf))
			return (fbuf);
	}

	buf->b_hash_next = buf_hash_table.ht_table[idx];
	buf_hash_table.ht_table[idx] = buf;
	buf->b_flags |= ARC_IN_HASH_TABLE;

	/* collect some hash table performance data */
	if (i > 0) {
		ARCSTAT_BUMP(arcstat_hash_collisions);
		if (i == 1)
			ARCSTAT_BUMP(arcstat_hash_chains);

		ARCSTAT_MAX(arcstat_hash_chain_max, i);
	}

	ARCSTAT_BUMP(arcstat_hash_elements);
	ARCSTAT_MAXSTAT(arcstat_hash_elements);

	return (NULL);
}

static void
buf_hash_remove(arc_buf_hdr_t *buf)
{
	arc_buf_hdr_t *fbuf, **bufp;
	uint64_t idx = BUF_HASH_INDEX(buf->b_spa, &buf->b_dva, buf->b_birth);

	ASSERT(MUTEX_HELD(BUF_HASH_LOCK(idx)));
	ASSERT(HDR_IN_HASH_TABLE(buf));

	bufp = &buf_hash_table.ht_table[idx];
	while ((fbuf = *bufp) != buf) {
		ASSERT(fbuf != NULL);
		bufp = &fbuf->b_hash_next;
	}
	*bufp = buf->b_hash_next;
	buf->b_hash_next = NULL;
	buf->b_flags &= ~ARC_IN_HASH_TABLE;

	/* collect some hash table performance data */
	ARCSTAT_BUMPDOWN(arcstat_hash_elements);

	if (buf_hash_table.ht_table[idx] &&
	    buf_hash_table.ht_table[idx]->b_hash_next == NULL)
		ARCSTAT_BUMPDOWN(arcstat_hash_chains);
}

/*
 * Global data structures and functions for the buf kmem cache.
 */
static kmem_cache_t *hdr_cache;
static kmem_cache_t *buf_cache;

static void
buf_fini(void)
{
	int i;

	kmem_free(buf_hash_table.ht_table,
	    (buf_hash_table.ht_mask + 1) * sizeof (void *));
	for (i = 0; i < BUF_LOCKS; i++)
		mutex_destroy(&buf_hash_table.ht_locks[i].ht_lock);
	kmem_cache_destroy(hdr_cache);
	kmem_cache_destroy(buf_cache);
}

/*
 * Constructor callback - called when the cache is empty
 * and a new buf is requested.
 */
/* ARGSUSED */
static int
hdr_cons(void *vbuf, void *unused, int kmflag)
{
	arc_buf_hdr_t *buf = vbuf;

	bzero(buf, sizeof (arc_buf_hdr_t));
	refcount_create(&buf->b_refcnt);
	cv_init(&buf->b_cv, NULL, CV_DEFAULT, NULL);
	mutex_init(&buf->b_freeze_lock, NULL, MUTEX_DEFAULT, NULL);
<<<<<<< HEAD
	list_link_init(&buf->b_arc_node);
	list_link_init(&buf->b_l2node);
=======
	arc_space_consume(sizeof (arc_buf_hdr_t), ARC_SPACE_HDRS);
>>>>>>> 9d88c314

	return (0);
}

/* ARGSUSED */
static int
buf_cons(void *vbuf, void *unused, int kmflag)
{
	arc_buf_t *buf = vbuf;

	bzero(buf, sizeof (arc_buf_t));
	rw_init(&buf->b_lock, NULL, RW_DEFAULT, NULL);
	arc_space_consume(sizeof (arc_buf_t), ARC_SPACE_HDRS);

	return (0);
}

/*
 * Destructor callback - called when a cached buf is
 * no longer required.
 */
/* ARGSUSED */
static void
hdr_dest(void *vbuf, void *unused)
{
	arc_buf_hdr_t *buf = vbuf;

	refcount_destroy(&buf->b_refcnt);
	cv_destroy(&buf->b_cv);
	mutex_destroy(&buf->b_freeze_lock);
	arc_space_return(sizeof (arc_buf_hdr_t), ARC_SPACE_HDRS);
}

/* ARGSUSED */
static void
buf_dest(void *vbuf, void *unused)
{
	arc_buf_t *buf = vbuf;

	rw_destroy(&buf->b_lock);
	arc_space_return(sizeof (arc_buf_t), ARC_SPACE_HDRS);
}

/*
 * Reclaim callback -- invoked when memory is low.
 */
/* ARGSUSED */
static void
hdr_recl(void *unused)
{
	dprintf("hdr_recl called\n");
	/*
	 * umem calls the reclaim func when we destroy the buf cache,
	 * which is after we do arc_fini().
	 */
	if (!arc_dead)
		cv_signal(&arc_reclaim_thr_cv);
}

static void
buf_init(void)
{
	uint64_t *ct;
	uint64_t hsize = 1ULL << 12;
	int i, j;

	/*
	 * The hash table is big enough to fill all of physical memory
	 * with an average 64K block size.  The table will take up
	 * totalmem*sizeof(void*)/64K (eg. 128KB/GB with 8-byte pointers).
	 */
	while (hsize * 65536 < physmem * PAGESIZE)
		hsize <<= 1;
retry:
	buf_hash_table.ht_mask = hsize - 1;
	buf_hash_table.ht_table =
	    kmem_zalloc(hsize * sizeof (void*), KM_NOSLEEP);
	if (buf_hash_table.ht_table == NULL) {
		ASSERT(hsize > (1ULL << 8));
		hsize >>= 1;
		goto retry;
	}

	hdr_cache = kmem_cache_create("arc_buf_hdr_t", sizeof (arc_buf_hdr_t),
	    0, hdr_cons, hdr_dest, hdr_recl, NULL, NULL, 0);
	buf_cache = kmem_cache_create("arc_buf_t", sizeof (arc_buf_t),
	    0, buf_cons, buf_dest, NULL, NULL, NULL, 0);

	for (i = 0; i < 256; i++)
		for (ct = zfs_crc64_table + i, *ct = i, j = 8; j > 0; j--)
			*ct = (*ct >> 1) ^ (-(*ct & 1) & ZFS_CRC64_POLY);

	for (i = 0; i < BUF_LOCKS; i++) {
		mutex_init(&buf_hash_table.ht_locks[i].ht_lock,
		    NULL, MUTEX_DEFAULT, NULL);
	}
}

#define	ARC_MINTIME	(hz>>4) /* 62 ms */

static void
arc_cksum_verify(arc_buf_t *buf)
{
	zio_cksum_t zc;

	if (!(zfs_flags & ZFS_DEBUG_MODIFY))
		return;

	mutex_enter(&buf->b_hdr->b_freeze_lock);
	if (buf->b_hdr->b_freeze_cksum == NULL ||
	    (buf->b_hdr->b_flags & ARC_IO_ERROR)) {
		mutex_exit(&buf->b_hdr->b_freeze_lock);
		return;
	}
	fletcher_2_native(buf->b_data, buf->b_hdr->b_size, &zc);
	if (!ZIO_CHECKSUM_EQUAL(*buf->b_hdr->b_freeze_cksum, zc))
		panic("buffer modified while frozen!");
	mutex_exit(&buf->b_hdr->b_freeze_lock);
}

static int
arc_cksum_equal(arc_buf_t *buf)
{
	zio_cksum_t zc;
	int equal;

	mutex_enter(&buf->b_hdr->b_freeze_lock);
	fletcher_2_native(buf->b_data, buf->b_hdr->b_size, &zc);
	equal = ZIO_CHECKSUM_EQUAL(*buf->b_hdr->b_freeze_cksum, zc);
	mutex_exit(&buf->b_hdr->b_freeze_lock);

	return (equal);
}

static void
arc_cksum_compute(arc_buf_t *buf, boolean_t force)
{
	if (!force && !(zfs_flags & ZFS_DEBUG_MODIFY))
		return;

	mutex_enter(&buf->b_hdr->b_freeze_lock);
	if (buf->b_hdr->b_freeze_cksum != NULL) {
		mutex_exit(&buf->b_hdr->b_freeze_lock);
		return;
	}
	buf->b_hdr->b_freeze_cksum = kmem_alloc(sizeof (zio_cksum_t), KM_SLEEP);
	fletcher_2_native(buf->b_data, buf->b_hdr->b_size,
	    buf->b_hdr->b_freeze_cksum);
	mutex_exit(&buf->b_hdr->b_freeze_lock);
}

void
arc_buf_thaw(arc_buf_t *buf)
{
	if (zfs_flags & ZFS_DEBUG_MODIFY) {
		if (buf->b_hdr->b_state != arc_anon)
			panic("modifying non-anon buffer!");
		if (buf->b_hdr->b_flags & ARC_IO_IN_PROGRESS)
			panic("modifying buffer while i/o in progress!");
		arc_cksum_verify(buf);
	}

	mutex_enter(&buf->b_hdr->b_freeze_lock);
	if (buf->b_hdr->b_freeze_cksum != NULL) {
		kmem_free(buf->b_hdr->b_freeze_cksum, sizeof (zio_cksum_t));
		buf->b_hdr->b_freeze_cksum = NULL;
	}
	mutex_exit(&buf->b_hdr->b_freeze_lock);
}

void
arc_buf_freeze(arc_buf_t *buf)
{
	if (!(zfs_flags & ZFS_DEBUG_MODIFY))
		return;

	ASSERT(buf->b_hdr->b_freeze_cksum != NULL ||
	    buf->b_hdr->b_state == arc_anon);
	arc_cksum_compute(buf, B_FALSE);
}

static void
add_reference(arc_buf_hdr_t *ab, kmutex_t *hash_lock, void *tag)
{
	ASSERT(MUTEX_HELD(hash_lock));

	if ((refcount_add(&ab->b_refcnt, tag) == 1) &&
	    (ab->b_state != arc_anon)) {
		uint64_t delta = ab->b_size * ab->b_datacnt;
		list_t *list = &ab->b_state->arcs_list[ab->b_type];
		uint64_t *size = &ab->b_state->arcs_lsize[ab->b_type];

		ASSERT(!MUTEX_HELD(&ab->b_state->arcs_mtx));
		mutex_enter(&ab->b_state->arcs_mtx);
		ASSERT(list_link_active(&ab->b_arc_node));
		list_remove(list, ab);
		if (GHOST_STATE(ab->b_state)) {
			ASSERT3U(ab->b_datacnt, ==, 0);
			ASSERT3P(ab->b_buf, ==, NULL);
			delta = ab->b_size;
		}
		ASSERT(delta > 0);
		ASSERT3U(*size, >=, delta);
		atomic_add_64(size, -delta);
		mutex_exit(&ab->b_state->arcs_mtx);
		/* remove the prefetch flag if we get a reference */
		if (ab->b_flags & ARC_PREFETCH)
			ab->b_flags &= ~ARC_PREFETCH;
	}
}

static int
remove_reference(arc_buf_hdr_t *ab, kmutex_t *hash_lock, void *tag)
{
	int cnt;
	arc_state_t *state = ab->b_state;

	ASSERT(state == arc_anon || MUTEX_HELD(hash_lock));
	ASSERT(!GHOST_STATE(state));

	if (((cnt = refcount_remove(&ab->b_refcnt, tag)) == 0) &&
	    (state != arc_anon)) {
		uint64_t *size = &state->arcs_lsize[ab->b_type];

		ASSERT(!MUTEX_HELD(&state->arcs_mtx));
		mutex_enter(&state->arcs_mtx);
		ASSERT(!list_link_active(&ab->b_arc_node));
		list_insert_head(&state->arcs_list[ab->b_type], ab);
		ASSERT(ab->b_datacnt > 0);
		atomic_add_64(size, ab->b_size * ab->b_datacnt);
		mutex_exit(&state->arcs_mtx);
	}
	return (cnt);
}

/*
 * Move the supplied buffer to the indicated state.  The mutex
 * for the buffer must be held by the caller.
 */
static void
arc_change_state(arc_state_t *new_state, arc_buf_hdr_t *ab, kmutex_t *hash_lock)
{
	arc_state_t *old_state = ab->b_state;
	int64_t refcnt = refcount_count(&ab->b_refcnt);
	uint64_t from_delta, to_delta;

	ASSERT(MUTEX_HELD(hash_lock));
	ASSERT(new_state != old_state);
	ASSERT(refcnt == 0 || ab->b_datacnt > 0);
	ASSERT(ab->b_datacnt == 0 || !GHOST_STATE(new_state));

	from_delta = to_delta = ab->b_datacnt * ab->b_size;

	/*
	 * If this buffer is evictable, transfer it from the
	 * old state list to the new state list.
	 */
	if (refcnt == 0) {
		if (old_state != arc_anon) {
			int use_mutex = !MUTEX_HELD(&old_state->arcs_mtx);
			uint64_t *size = &old_state->arcs_lsize[ab->b_type];

			if (use_mutex)
				mutex_enter(&old_state->arcs_mtx);

			ASSERT(list_link_active(&ab->b_arc_node));
			list_remove(&old_state->arcs_list[ab->b_type], ab);

			/*
			 * If prefetching out of the ghost cache,
			 * we will have a non-null datacnt.
			 */
			if (GHOST_STATE(old_state) && ab->b_datacnt == 0) {
				/* ghost elements have a ghost size */
				ASSERT(ab->b_buf == NULL);
				from_delta = ab->b_size;
			}
			ASSERT3U(*size, >=, from_delta);
			atomic_add_64(size, -from_delta);

			if (use_mutex)
				mutex_exit(&old_state->arcs_mtx);
		}
		if (new_state != arc_anon) {
			int use_mutex = !MUTEX_HELD(&new_state->arcs_mtx);
			uint64_t *size = &new_state->arcs_lsize[ab->b_type];

			if (use_mutex)
				mutex_enter(&new_state->arcs_mtx);

			list_insert_head(&new_state->arcs_list[ab->b_type], ab);

			/* ghost elements have a ghost size */
			if (GHOST_STATE(new_state)) {
				ASSERT(ab->b_datacnt == 0);
				ASSERT(ab->b_buf == NULL);
				to_delta = ab->b_size;
			}
			atomic_add_64(size, to_delta);

			if (use_mutex)
				mutex_exit(&new_state->arcs_mtx);
		}
	}

	ASSERT(!BUF_EMPTY(ab));
	if (new_state == arc_anon) {
		buf_hash_remove(ab);
	}

	/* adjust state sizes */
	if (to_delta)
		atomic_add_64(&new_state->arcs_size, to_delta);
	if (from_delta) {
		ASSERT3U(old_state->arcs_size, >=, from_delta);
		atomic_add_64(&old_state->arcs_size, -from_delta);
	}
	ab->b_state = new_state;

	/* adjust l2arc hdr stats */
	if (new_state == arc_l2c_only)
		l2arc_hdr_stat_add();
	else if (old_state == arc_l2c_only)
		l2arc_hdr_stat_remove();
}

void
arc_space_consume(uint64_t space, arc_space_type_t type)
{
	ASSERT(type >= 0 && type < ARC_SPACE_NUMTYPES);

	switch (type) {
	case ARC_SPACE_DATA:
		ARCSTAT_INCR(arcstat_data_size, space);
		break;
	case ARC_SPACE_OTHER:
		ARCSTAT_INCR(arcstat_other_size, space);
		break;
	case ARC_SPACE_HDRS:
		ARCSTAT_INCR(arcstat_hdr_size, space);
		break;
	case ARC_SPACE_L2HDRS:
		ARCSTAT_INCR(arcstat_l2_hdr_size, space);
		break;
	}

	atomic_add_64(&arc_meta_used, space);
	atomic_add_64(&arc_size, space);
}

void
arc_space_return(uint64_t space, arc_space_type_t type)
{
	ASSERT(type >= 0 && type < ARC_SPACE_NUMTYPES);

	switch (type) {
	case ARC_SPACE_DATA:
		ARCSTAT_INCR(arcstat_data_size, -space);
		break;
	case ARC_SPACE_OTHER:
		ARCSTAT_INCR(arcstat_other_size, -space);
		break;
	case ARC_SPACE_HDRS:
		ARCSTAT_INCR(arcstat_hdr_size, -space);
		break;
	case ARC_SPACE_L2HDRS:
		ARCSTAT_INCR(arcstat_l2_hdr_size, -space);
		break;
	}

	ASSERT(arc_meta_used >= space);
	if (arc_meta_max < arc_meta_used)
		arc_meta_max = arc_meta_used;
	atomic_add_64(&arc_meta_used, -space);
	ASSERT(arc_size >= space);
	atomic_add_64(&arc_size, -space);
}

void *
arc_data_buf_alloc(uint64_t size)
{
	if (arc_evict_needed(ARC_BUFC_DATA))
		cv_signal(&arc_reclaim_thr_cv);
	atomic_add_64(&arc_size, size);
	return (zio_data_buf_alloc(size));
}

void
arc_data_buf_free(void *buf, uint64_t size)
{
	zio_data_buf_free(buf, size);
	ASSERT(arc_size >= size);
	atomic_add_64(&arc_size, -size);
}

arc_buf_t *
arc_buf_alloc(spa_t *spa, int size, void *tag, arc_buf_contents_t type)
{
	arc_buf_hdr_t *hdr;
	arc_buf_t *buf;

	ASSERT3U(size, >, 0);
	hdr = kmem_cache_alloc(hdr_cache, KM_PUSHPAGE);
	ASSERT(BUF_EMPTY(hdr));
	hdr->b_size = size;
	hdr->b_type = type;
	hdr->b_spa = spa_guid(spa);
	hdr->b_state = arc_anon;
	hdr->b_arc_access = 0;
	buf = kmem_cache_alloc(buf_cache, KM_PUSHPAGE);
	buf->b_hdr = hdr;
	buf->b_data = NULL;
	buf->b_efunc = NULL;
	buf->b_private = NULL;
	buf->b_next = NULL;
	hdr->b_buf = buf;
	arc_get_data_buf(buf);
	hdr->b_datacnt = 1;
	hdr->b_flags = 0;
	ASSERT(refcount_is_zero(&hdr->b_refcnt));
	(void) refcount_add(&hdr->b_refcnt, tag);

	return (buf);
}

static arc_buf_t *
arc_buf_clone(arc_buf_t *from)
{
	arc_buf_t *buf;
	arc_buf_hdr_t *hdr = from->b_hdr;
	uint64_t size = hdr->b_size;

	buf = kmem_cache_alloc(buf_cache, KM_PUSHPAGE);
	buf->b_hdr = hdr;
	buf->b_data = NULL;
	buf->b_efunc = NULL;
	buf->b_private = NULL;
	buf->b_next = hdr->b_buf;
	hdr->b_buf = buf;
	arc_get_data_buf(buf);
	bcopy(from->b_data, buf->b_data, size);
	hdr->b_datacnt += 1;
	return (buf);
}

void
arc_buf_add_ref(arc_buf_t *buf, void* tag)
{
	arc_buf_hdr_t *hdr;
	kmutex_t *hash_lock;

	/*
	 * Check to see if this buffer is evicted.  Callers
	 * must verify b_data != NULL to know if the add_ref
	 * was successful.
	 */
	rw_enter(&buf->b_lock, RW_READER);
	if (buf->b_data == NULL) {
		rw_exit(&buf->b_lock);
		return;
	}
	hdr = buf->b_hdr;
	ASSERT(hdr != NULL);
	hash_lock = HDR_LOCK(hdr);
	mutex_enter(hash_lock);
	rw_exit(&buf->b_lock);

	ASSERT(hdr->b_state == arc_mru || hdr->b_state == arc_mfu);
	add_reference(hdr, hash_lock, tag);
	DTRACE_PROBE1(arc__hit, arc_buf_hdr_t *, hdr);
	arc_access(hdr, hash_lock);
	mutex_exit(hash_lock);
	ARCSTAT_BUMP(arcstat_hits);
	ARCSTAT_CONDSTAT(!(hdr->b_flags & ARC_PREFETCH),
	    demand, prefetch, hdr->b_type != ARC_BUFC_METADATA,
	    data, metadata, hits);
}

/*
 * Free the arc data buffer.  If it is an l2arc write in progress,
 * the buffer is placed on l2arc_free_on_write to be freed later.
 */
static void
arc_buf_data_free(arc_buf_hdr_t *hdr, void (*free_func)(void *, size_t),
    void *data, size_t size)
{
	if (HDR_L2_WRITING(hdr)) {
		l2arc_data_free_t *df;
		df = kmem_alloc(sizeof (l2arc_data_free_t), KM_SLEEP);
		df->l2df_data = data;
		df->l2df_size = size;
		df->l2df_func = free_func;
		mutex_enter(&l2arc_free_on_write_mtx);
		list_insert_head(l2arc_free_on_write, df);
		mutex_exit(&l2arc_free_on_write_mtx);
		ARCSTAT_BUMP(arcstat_l2_free_on_write);
	} else {
		free_func(data, size);
	}
}

static void
arc_buf_destroy(arc_buf_t *buf, boolean_t recycle, boolean_t all)
{
	arc_buf_t **bufp;

	/* free up data associated with the buf */
	if (buf->b_data) {
		arc_state_t *state = buf->b_hdr->b_state;
		uint64_t size = buf->b_hdr->b_size;
		arc_buf_contents_t type = buf->b_hdr->b_type;

		arc_cksum_verify(buf);
		if (!recycle) {
			if (type == ARC_BUFC_METADATA) {
				arc_buf_data_free(buf->b_hdr, zio_buf_free,
				    buf->b_data, size);
				arc_space_return(size, ARC_SPACE_DATA);
			} else {
				ASSERT(type == ARC_BUFC_DATA);
				arc_buf_data_free(buf->b_hdr,
				    zio_data_buf_free, buf->b_data, size);
				ARCSTAT_INCR(arcstat_data_size, -size);
				atomic_add_64(&arc_size, -size);
			}
		}
		if (list_link_active(&buf->b_hdr->b_arc_node)) {
			uint64_t *cnt = &state->arcs_lsize[type];

			ASSERT(refcount_is_zero(&buf->b_hdr->b_refcnt));
			ASSERT(state != arc_anon);

			ASSERT3U(*cnt, >=, size);
			atomic_add_64(cnt, -size);
		}
		ASSERT3U(state->arcs_size, >=, size);
		atomic_add_64(&state->arcs_size, -size);
		buf->b_data = NULL;
		ASSERT(buf->b_hdr->b_datacnt > 0);
		buf->b_hdr->b_datacnt -= 1;
	}

	/* only remove the buf if requested */
	if (!all)
		return;

	/* remove the buf from the hdr list */
	for (bufp = &buf->b_hdr->b_buf; *bufp != buf; bufp = &(*bufp)->b_next)
		continue;
	*bufp = buf->b_next;

	ASSERT(buf->b_efunc == NULL);

	/* clean up the buf */
	buf->b_hdr = NULL;
	kmem_cache_free(buf_cache, buf);
}

static void
arc_hdr_destroy(arc_buf_hdr_t *hdr)
{
	ASSERT(refcount_is_zero(&hdr->b_refcnt));
	ASSERT3P(hdr->b_state, ==, arc_anon);
	ASSERT(!HDR_IO_IN_PROGRESS(hdr));
	ASSERT(!(hdr->b_flags & ARC_STORED));

	if (hdr->b_l2hdr != NULL) {
		if (!MUTEX_HELD(&l2arc_buflist_mtx)) {
			/*
			 * To prevent arc_free() and l2arc_evict() from
			 * attempting to free the same buffer at the same time,
			 * a FREE_IN_PROGRESS flag is given to arc_free() to
			 * give it priority.  l2arc_evict() can't destroy this
			 * header while we are waiting on l2arc_buflist_mtx.
			 *
			 * The hdr may be removed from l2ad_buflist before we
			 * grab l2arc_buflist_mtx, so b_l2hdr is rechecked.
			 */
			mutex_enter(&l2arc_buflist_mtx);
			if (hdr->b_l2hdr != NULL) {
				list_remove(hdr->b_l2hdr->b_dev->l2ad_buflist,
				    hdr);
			}
			mutex_exit(&l2arc_buflist_mtx);
		} else {
			list_remove(hdr->b_l2hdr->b_dev->l2ad_buflist, hdr);
		}
		ARCSTAT_INCR(arcstat_l2_size, -hdr->b_size);
		kmem_free(hdr->b_l2hdr, sizeof (l2arc_buf_hdr_t));
		if (hdr->b_state == arc_l2c_only)
			l2arc_hdr_stat_remove();
		hdr->b_l2hdr = NULL;
	}

	if (!BUF_EMPTY(hdr)) {
		ASSERT(!HDR_IN_HASH_TABLE(hdr));
		bzero(&hdr->b_dva, sizeof (dva_t));
		hdr->b_birth = 0;
		hdr->b_cksum0 = 0;
	}
	while (hdr->b_buf) {
		arc_buf_t *buf = hdr->b_buf;

		if (buf->b_efunc) {
			mutex_enter(&arc_eviction_mtx);
			rw_enter(&buf->b_lock, RW_WRITER);
			ASSERT(buf->b_hdr != NULL);
			arc_buf_destroy(hdr->b_buf, FALSE, FALSE);
			hdr->b_buf = buf->b_next;
			buf->b_hdr = &arc_eviction_hdr;
			buf->b_next = arc_eviction_list;
			arc_eviction_list = buf;
			rw_exit(&buf->b_lock);
			mutex_exit(&arc_eviction_mtx);
		} else {
			arc_buf_destroy(hdr->b_buf, FALSE, TRUE);
		}
	}
	if (hdr->b_freeze_cksum != NULL) {
		kmem_free(hdr->b_freeze_cksum, sizeof (zio_cksum_t));
		hdr->b_freeze_cksum = NULL;
	}

	ASSERT(!list_link_active(&hdr->b_arc_node));
	ASSERT3P(hdr->b_hash_next, ==, NULL);
	ASSERT3P(hdr->b_acb, ==, NULL);
	kmem_cache_free(hdr_cache, hdr);
}

void
arc_buf_free(arc_buf_t *buf, void *tag)
{
	arc_buf_hdr_t *hdr = buf->b_hdr;
	int hashed = hdr->b_state != arc_anon;

	ASSERT(buf->b_efunc == NULL);
	ASSERT(buf->b_data != NULL);

	if (hashed) {
		kmutex_t *hash_lock = HDR_LOCK(hdr);

		mutex_enter(hash_lock);
		(void) remove_reference(hdr, hash_lock, tag);
		if (hdr->b_datacnt > 1)
			arc_buf_destroy(buf, FALSE, TRUE);
		else
			hdr->b_flags |= ARC_BUF_AVAILABLE;
		mutex_exit(hash_lock);
	} else if (HDR_IO_IN_PROGRESS(hdr)) {
		int destroy_hdr;
		/*
		 * We are in the middle of an async write.  Don't destroy
		 * this buffer unless the write completes before we finish
		 * decrementing the reference count.
		 */
		mutex_enter(&arc_eviction_mtx);
		(void) remove_reference(hdr, NULL, tag);
		ASSERT(refcount_is_zero(&hdr->b_refcnt));
		destroy_hdr = !HDR_IO_IN_PROGRESS(hdr);
		mutex_exit(&arc_eviction_mtx);
		if (destroy_hdr)
			arc_hdr_destroy(hdr);
	} else {
		if (remove_reference(hdr, NULL, tag) > 0) {
			ASSERT(HDR_IO_ERROR(hdr));
			arc_buf_destroy(buf, FALSE, TRUE);
		} else {
			arc_hdr_destroy(hdr);
		}
	}
}

int
arc_buf_remove_ref(arc_buf_t *buf, void* tag)
{
	arc_buf_hdr_t *hdr = buf->b_hdr;
	kmutex_t *hash_lock = HDR_LOCK(hdr);
	int no_callback = (buf->b_efunc == NULL);

	if (hdr->b_state == arc_anon) {
		arc_buf_free(buf, tag);
		return (no_callback);
	}

	mutex_enter(hash_lock);
	ASSERT(hdr->b_state != arc_anon);
	ASSERT(buf->b_data != NULL);

	(void) remove_reference(hdr, hash_lock, tag);
	if (hdr->b_datacnt > 1) {
		if (no_callback)
			arc_buf_destroy(buf, FALSE, TRUE);
	} else if (no_callback) {
		ASSERT(hdr->b_buf == buf && buf->b_next == NULL);
		hdr->b_flags |= ARC_BUF_AVAILABLE;
	}
	ASSERT(no_callback || hdr->b_datacnt > 1 ||
	    refcount_is_zero(&hdr->b_refcnt));
	mutex_exit(hash_lock);
	return (no_callback);
}

int
arc_buf_size(arc_buf_t *buf)
{
	return (buf->b_hdr->b_size);
}

/*
 * Evict buffers from list until we've removed the specified number of
 * bytes.  Move the removed buffers to the appropriate evict state.
 * If the recycle flag is set, then attempt to "recycle" a buffer:
 * - look for a buffer to evict that is `bytes' long.
 * - return the data block from this buffer rather than freeing it.
 * This flag is used by callers that are trying to make space for a
 * new buffer in a full arc cache.
 *
 * This function makes a "best effort".  It skips over any buffers
 * it can't get a hash_lock on, and so may not catch all candidates.
 * It may also return without evicting as much space as requested.
 */
static void *
arc_evict(arc_state_t *state, uint64_t spa, int64_t bytes, boolean_t recycle,
    arc_buf_contents_t type)
{
	arc_state_t *evicted_state;
	uint64_t bytes_evicted = 0, skipped = 0, missed = 0;
	arc_buf_hdr_t *ab, *ab_prev = NULL;
	list_t *list = &state->arcs_list[type];
	kmutex_t *hash_lock;
	boolean_t have_lock;
	void *stolen = NULL;

	ASSERT(state == arc_mru || state == arc_mfu);

	evicted_state = (state == arc_mru) ? arc_mru_ghost : arc_mfu_ghost;

	mutex_enter(&state->arcs_mtx);
	mutex_enter(&evicted_state->arcs_mtx);

	for (ab = list_tail(list); ab; ab = ab_prev) {
		ab_prev = list_prev(list, ab);
		/* prefetch buffers have a minimum lifespan */
		if (HDR_IO_IN_PROGRESS(ab) ||
		    (spa && ab->b_spa != spa) ||
		    (ab->b_flags & (ARC_PREFETCH|ARC_INDIRECT) &&
		    lbolt - ab->b_arc_access < arc_min_prefetch_lifespan)) {
			skipped++;
			continue;
		}
		/* "lookahead" for better eviction candidate */
		if (recycle && ab->b_size != bytes &&
		    ab_prev && ab_prev->b_size == bytes)
			continue;
		hash_lock = HDR_LOCK(ab);
		have_lock = MUTEX_HELD(hash_lock);
		if (have_lock || mutex_tryenter(hash_lock)) {
			ASSERT3U(refcount_count(&ab->b_refcnt), ==, 0);
			ASSERT(ab->b_datacnt > 0);
			while (ab->b_buf) {
				arc_buf_t *buf = ab->b_buf;
				if (!rw_tryenter(&buf->b_lock, RW_WRITER)) {
					missed += 1;
					break;
				}
				if (buf->b_data) {
					bytes_evicted += ab->b_size;
					if (recycle && ab->b_type == type &&
					    ab->b_size == bytes &&
					    !HDR_L2_WRITING(ab)) {
						stolen = buf->b_data;
						recycle = FALSE;
					}
				}
				if (buf->b_efunc) {
					mutex_enter(&arc_eviction_mtx);
					arc_buf_destroy(buf,
					    buf->b_data == stolen, FALSE);
					ab->b_buf = buf->b_next;
					buf->b_hdr = &arc_eviction_hdr;
					buf->b_next = arc_eviction_list;
					arc_eviction_list = buf;
					mutex_exit(&arc_eviction_mtx);
					rw_exit(&buf->b_lock);
				} else {
					rw_exit(&buf->b_lock);
					arc_buf_destroy(buf,
					    buf->b_data == stolen, TRUE);
				}
			}
			if (ab->b_datacnt == 0) {
				arc_change_state(evicted_state, ab, hash_lock);
				ASSERT(HDR_IN_HASH_TABLE(ab));
				ab->b_flags |= ARC_IN_HASH_TABLE;
				ab->b_flags &= ~ARC_BUF_AVAILABLE;
				DTRACE_PROBE1(arc__evict, arc_buf_hdr_t *, ab);
			}
			if (!have_lock)
				mutex_exit(hash_lock);
			if (bytes >= 0 && bytes_evicted >= bytes)
				break;
		} else {
			missed += 1;
		}
	}

	mutex_exit(&evicted_state->arcs_mtx);
	mutex_exit(&state->arcs_mtx);

	if (bytes_evicted < bytes)
		dprintf("only evicted %lld bytes from %x\n",
		    (longlong_t)bytes_evicted, state);

	if (skipped)
		ARCSTAT_INCR(arcstat_evict_skip, skipped);

	if (missed)
		ARCSTAT_INCR(arcstat_mutex_miss, missed);

	/*
	 * We have just evicted some date into the ghost state, make
	 * sure we also adjust the ghost state size if necessary.
	 */
	if (arc_no_grow &&
	    arc_mru_ghost->arcs_size + arc_mfu_ghost->arcs_size > arc_c) {
		int64_t mru_over = arc_anon->arcs_size + arc_mru->arcs_size +
		    arc_mru_ghost->arcs_size - arc_c;

		if (mru_over > 0 && arc_mru_ghost->arcs_lsize[type] > 0) {
			int64_t todelete =
			    MIN(arc_mru_ghost->arcs_lsize[type], mru_over);
			arc_evict_ghost(arc_mru_ghost, NULL, todelete);
		} else if (arc_mfu_ghost->arcs_lsize[type] > 0) {
			int64_t todelete = MIN(arc_mfu_ghost->arcs_lsize[type],
			    arc_mru_ghost->arcs_size +
			    arc_mfu_ghost->arcs_size - arc_c);
			arc_evict_ghost(arc_mfu_ghost, NULL, todelete);
		}
	}

	return (stolen);
}

/*
 * Remove buffers from list until we've removed the specified number of
 * bytes.  Destroy the buffers that are removed.
 */
static void
arc_evict_ghost(arc_state_t *state, uint64_t spa, int64_t bytes)
{
	arc_buf_hdr_t *ab, *ab_prev;
	list_t *list = &state->arcs_list[ARC_BUFC_DATA];
	kmutex_t *hash_lock;
	uint64_t bytes_deleted = 0;
	uint64_t bufs_skipped = 0;

	ASSERT(GHOST_STATE(state));
top:
	mutex_enter(&state->arcs_mtx);
	for (ab = list_tail(list); ab; ab = ab_prev) {
		ab_prev = list_prev(list, ab);
		if (spa && ab->b_spa != spa)
			continue;
		hash_lock = HDR_LOCK(ab);
		if (mutex_tryenter(hash_lock)) {
			ASSERT(!HDR_IO_IN_PROGRESS(ab));
			ASSERT(ab->b_buf == NULL);
			ARCSTAT_BUMP(arcstat_deleted);
			bytes_deleted += ab->b_size;

			if (ab->b_l2hdr != NULL) {
				/*
				 * This buffer is cached on the 2nd Level ARC;
				 * don't destroy the header.
				 */
				arc_change_state(arc_l2c_only, ab, hash_lock);
				mutex_exit(hash_lock);
			} else {
				arc_change_state(arc_anon, ab, hash_lock);
				mutex_exit(hash_lock);
				arc_hdr_destroy(ab);
			}

			DTRACE_PROBE1(arc__delete, arc_buf_hdr_t *, ab);
			if (bytes >= 0 && bytes_deleted >= bytes)
				break;
		} else {
			if (bytes < 0) {
				mutex_exit(&state->arcs_mtx);
				mutex_enter(hash_lock);
				mutex_exit(hash_lock);
				goto top;
			}
			bufs_skipped += 1;
		}
	}
	mutex_exit(&state->arcs_mtx);

	if (list == &state->arcs_list[ARC_BUFC_DATA] &&
	    (bytes < 0 || bytes_deleted < bytes)) {
		list = &state->arcs_list[ARC_BUFC_METADATA];
		goto top;
	}

	if (bufs_skipped) {
		ARCSTAT_INCR(arcstat_mutex_miss, bufs_skipped);
		ASSERT(bytes >= 0);
	}

	if (bytes_deleted < bytes)
		dprintf("only deleted %lld bytes from %p\n",
		    (longlong_t)bytes_deleted, state);
}

static void
arc_adjust(void)
{
	int64_t adjustment, delta;

	/*
	 * Adjust MRU size
	 */

	adjustment = MIN(arc_size - arc_c,
	    arc_anon->arcs_size + arc_mru->arcs_size + arc_meta_used - arc_p);

	if (adjustment > 0 && arc_mru->arcs_lsize[ARC_BUFC_DATA] > 0) {
		delta = MIN(arc_mru->arcs_lsize[ARC_BUFC_DATA], adjustment);
		(void) arc_evict(arc_mru, NULL, delta, FALSE, ARC_BUFC_DATA);
		adjustment -= delta;
	}

	if (adjustment > 0 && arc_mru->arcs_lsize[ARC_BUFC_METADATA] > 0) {
		delta = MIN(arc_mru->arcs_lsize[ARC_BUFC_METADATA], adjustment);
		(void) arc_evict(arc_mru, NULL, delta, FALSE,
		    ARC_BUFC_METADATA);
	}

	/*
	 * Adjust MFU size
	 */

	adjustment = arc_size - arc_c;

	if (adjustment > 0 && arc_mfu->arcs_lsize[ARC_BUFC_DATA] > 0) {
		delta = MIN(adjustment, arc_mfu->arcs_lsize[ARC_BUFC_DATA]);
		(void) arc_evict(arc_mfu, NULL, delta, FALSE, ARC_BUFC_DATA);
		adjustment -= delta;
	}

	if (adjustment > 0 && arc_mfu->arcs_lsize[ARC_BUFC_METADATA] > 0) {
		int64_t delta = MIN(adjustment,
		    arc_mfu->arcs_lsize[ARC_BUFC_METADATA]);
		(void) arc_evict(arc_mfu, NULL, delta, FALSE,
		    ARC_BUFC_METADATA);
	}

	/*
	 * Adjust ghost lists
	 */

	adjustment = arc_mru->arcs_size + arc_mru_ghost->arcs_size - arc_c;

	if (adjustment > 0 && arc_mru_ghost->arcs_size > 0) {
		delta = MIN(arc_mru_ghost->arcs_size, adjustment);
		arc_evict_ghost(arc_mru_ghost, NULL, delta);
	}

	adjustment =
	    arc_mru_ghost->arcs_size + arc_mfu_ghost->arcs_size - arc_c;

	if (adjustment > 0 && arc_mfu_ghost->arcs_size > 0) {
		delta = MIN(arc_mfu_ghost->arcs_size, adjustment);
		arc_evict_ghost(arc_mfu_ghost, NULL, delta);
	}
}

static void
arc_do_user_evicts(void)
{
	mutex_enter(&arc_eviction_mtx);
	while (arc_eviction_list != NULL) {
		arc_buf_t *buf = arc_eviction_list;
		arc_eviction_list = buf->b_next;
		rw_enter(&buf->b_lock, RW_WRITER);
		buf->b_hdr = NULL;
		rw_exit(&buf->b_lock);
		mutex_exit(&arc_eviction_mtx);

		if (buf->b_efunc != NULL)
			VERIFY(buf->b_efunc(buf) == 0);

		buf->b_efunc = NULL;
		buf->b_private = NULL;
		kmem_cache_free(buf_cache, buf);
		mutex_enter(&arc_eviction_mtx);
	}
	mutex_exit(&arc_eviction_mtx);
}

/*
 * Flush all *evictable* data from the cache for the given spa.
 * NOTE: this will not touch "active" (i.e. referenced) data.
 */
void
arc_flush(spa_t *spa)
{
	uint64_t guid = 0;

	if (spa)
		guid = spa_guid(spa);

	while (list_head(&arc_mru->arcs_list[ARC_BUFC_DATA])) {
		(void) arc_evict(arc_mru, guid, -1, FALSE, ARC_BUFC_DATA);
		if (spa)
			break;
	}
	while (list_head(&arc_mru->arcs_list[ARC_BUFC_METADATA])) {
		(void) arc_evict(arc_mru, guid, -1, FALSE, ARC_BUFC_METADATA);
		if (spa)
			break;
	}
	while (list_head(&arc_mfu->arcs_list[ARC_BUFC_DATA])) {
		(void) arc_evict(arc_mfu, guid, -1, FALSE, ARC_BUFC_DATA);
		if (spa)
			break;
	}
	while (list_head(&arc_mfu->arcs_list[ARC_BUFC_METADATA])) {
		(void) arc_evict(arc_mfu, guid, -1, FALSE, ARC_BUFC_METADATA);
		if (spa)
			break;
	}

	arc_evict_ghost(arc_mru_ghost, guid, -1);
	arc_evict_ghost(arc_mfu_ghost, guid, -1);

	mutex_enter(&arc_reclaim_thr_lock);
	arc_do_user_evicts();
	mutex_exit(&arc_reclaim_thr_lock);
	ASSERT(spa || arc_eviction_list == NULL);
}

void
arc_shrink(void)
{
	if (arc_c > arc_c_min) {
		uint64_t to_free;

#ifdef _KERNEL
		to_free = MAX(arc_c >> arc_shrink_shift, ptob(needfree));
#else
		to_free = arc_c >> arc_shrink_shift;
#endif
		if (arc_c > arc_c_min + to_free)
			atomic_add_64(&arc_c, -to_free);
		else
			arc_c = arc_c_min;

		atomic_add_64(&arc_p, -(arc_p >> arc_shrink_shift));
		if (arc_c > arc_size)
			arc_c = MAX(arc_size, arc_c_min);
		if (arc_p > arc_c)
			arc_p = (arc_c >> 1);
		ASSERT(arc_c >= arc_c_min);
		ASSERT((int64_t)arc_p >= 0);
	}

	if (arc_size > arc_c)
		arc_adjust();
}

static int
arc_reclaim_needed(void)
{
	uint64_t extra;

#ifdef _KERNEL

	if (needfree)
		return (1);

	/*
	 * take 'desfree' extra pages, so we reclaim sooner, rather than later
	 */
	extra = desfree;

	/*
	 * check that we're out of range of the pageout scanner.  It starts to
	 * schedule paging if freemem is less than lotsfree and needfree.
	 * lotsfree is the high-water mark for pageout, and needfree is the
	 * number of needed free pages.  We add extra pages here to make sure
	 * the scanner doesn't start up while we're freeing memory.
	 */
	if (freemem < lotsfree + needfree + extra)
		return (1);

	/*
	 * check to make sure that swapfs has enough space so that anon
	 * reservations can still succeed. anon_resvmem() checks that the
	 * availrmem is greater than swapfs_minfree, and the number of reserved
	 * swap pages.  We also add a bit of extra here just to prevent
	 * circumstances from getting really dire.
	 */
	if (availrmem < swapfs_minfree + swapfs_reserve + extra)
		return (1);

#if defined(__i386)
	/*
	 * If we're on an i386 platform, it's possible that we'll exhaust the
	 * kernel heap space before we ever run out of available physical
	 * memory.  Most checks of the size of the heap_area compare against
	 * tune.t_minarmem, which is the minimum available real memory that we
	 * can have in the system.  However, this is generally fixed at 25 pages
	 * which is so low that it's useless.  In this comparison, we seek to
	 * calculate the total heap-size, and reclaim if more than 3/4ths of the
	 * heap is allocated.  (Or, in the calculation, if less than 1/4th is
	 * free)
	 */
	if (btop(vmem_size(heap_arena, VMEM_FREE)) <
	    (btop(vmem_size(heap_arena, VMEM_FREE | VMEM_ALLOC)) >> 2))
		return (1);
#endif

#else
	if (spa_get_random(100) == 0)
		return (1);
#endif
	return (0);
}

static void
arc_kmem_reap_now(arc_reclaim_strategy_t strat)
{
	size_t			i;
	kmem_cache_t		*prev_cache = NULL;
	kmem_cache_t		*prev_data_cache = NULL;
	extern kmem_cache_t	*zio_buf_cache[];
	extern kmem_cache_t	*zio_data_buf_cache[];

#ifdef _KERNEL
	if (arc_meta_used >= arc_meta_limit) {
		/*
		 * We are exceeding our meta-data cache limit.
		 * Purge some DNLC entries to release holds on meta-data.
		 */
		dnlc_reduce_cache((void *)(uintptr_t)arc_reduce_dnlc_percent);
	}
#if defined(__i386)
	/*
	 * Reclaim unused memory from all kmem caches.
	 */
	kmem_reap();
#endif
#endif

	/*
	 * An aggressive reclamation will shrink the cache size as well as
	 * reap free buffers from the arc kmem caches.
	 */
	if (strat == ARC_RECLAIM_AGGR)
		arc_shrink();

	for (i = 0; i < SPA_MAXBLOCKSIZE >> SPA_MINBLOCKSHIFT; i++) {
		if (zio_buf_cache[i] != prev_cache) {
			prev_cache = zio_buf_cache[i];
			kmem_cache_reap_now(zio_buf_cache[i]);
		}
		if (zio_data_buf_cache[i] != prev_data_cache) {
			prev_data_cache = zio_data_buf_cache[i];
			kmem_cache_reap_now(zio_data_buf_cache[i]);
		}
	}
	kmem_cache_reap_now(buf_cache);
	kmem_cache_reap_now(hdr_cache);
}

static void
arc_reclaim_thread(void)
{
	int64_t			growtime = 0;
	arc_reclaim_strategy_t	last_reclaim = ARC_RECLAIM_CONS;
	callb_cpr_t		cpr;

	CALLB_CPR_INIT(&cpr, &arc_reclaim_thr_lock, callb_generic_cpr, FTAG);

	mutex_enter(&arc_reclaim_thr_lock);
	while (arc_thread_exit == 0) {
		if (arc_reclaim_needed()) {

			if (arc_no_grow) {
				if (last_reclaim == ARC_RECLAIM_CONS) {
					last_reclaim = ARC_RECLAIM_AGGR;
				} else {
					last_reclaim = ARC_RECLAIM_CONS;
				}
			} else {
				arc_no_grow = TRUE;
				last_reclaim = ARC_RECLAIM_AGGR;
				membar_producer();
			}

			/* reset the growth delay for every reclaim */
			growtime = lbolt64 + (arc_grow_retry * hz);

			arc_kmem_reap_now(last_reclaim);
			arc_warm = B_TRUE;

		} else if (arc_no_grow && lbolt64 >= growtime) {
			arc_no_grow = FALSE;
		}

		if (2 * arc_c < arc_size +
		    arc_mru_ghost->arcs_size + arc_mfu_ghost->arcs_size)
			arc_adjust();

		if (arc_eviction_list != NULL)
			arc_do_user_evicts();

		/* block until needed, or one second, whichever is shorter */
		CALLB_CPR_SAFE_BEGIN(&cpr);
		(void) cv_timedwait(&arc_reclaim_thr_cv,
		    &arc_reclaim_thr_lock, (lbolt + hz));
		CALLB_CPR_SAFE_END(&cpr, &arc_reclaim_thr_lock);
	}

	arc_thread_exit = 0;
	cv_broadcast(&arc_reclaim_thr_cv);
	CALLB_CPR_EXIT(&cpr);		/* drops arc_reclaim_thr_lock */
	thread_exit();
}

/*
 * Adapt arc info given the number of bytes we are trying to add and
 * the state that we are comming from.  This function is only called
 * when we are adding new content to the cache.
 */
static void
arc_adapt(int bytes, arc_state_t *state)
{
	int mult;
	uint64_t arc_p_min = (arc_c >> arc_p_min_shift);

	if (state == arc_l2c_only)
		return;

	ASSERT(bytes > 0);
	/*
	 * Adapt the target size of the MRU list:
	 *	- if we just hit in the MRU ghost list, then increase
	 *	  the target size of the MRU list.
	 *	- if we just hit in the MFU ghost list, then increase
	 *	  the target size of the MFU list by decreasing the
	 *	  target size of the MRU list.
	 */
	if (state == arc_mru_ghost) {
		mult = ((arc_mru_ghost->arcs_size >= arc_mfu_ghost->arcs_size) ?
		    1 : (arc_mfu_ghost->arcs_size/arc_mru_ghost->arcs_size));

		arc_p = MIN(arc_c - arc_p_min, arc_p + bytes * mult);
	} else if (state == arc_mfu_ghost) {
		uint64_t delta;

		mult = ((arc_mfu_ghost->arcs_size >= arc_mru_ghost->arcs_size) ?
		    1 : (arc_mru_ghost->arcs_size/arc_mfu_ghost->arcs_size));

		delta = MIN(bytes * mult, arc_p);
		arc_p = MAX(arc_p_min, arc_p - delta);
	}
	ASSERT((int64_t)arc_p >= 0);

	if (arc_reclaim_needed()) {
		cv_signal(&arc_reclaim_thr_cv);
		return;
	}

	if (arc_no_grow)
		return;

	if (arc_c >= arc_c_max)
		return;

	/*
	 * If we're within (2 * maxblocksize) bytes of the target
	 * cache size, increment the target cache size
	 */
	if (arc_size > arc_c - (2ULL << SPA_MAXBLOCKSHIFT)) {
		atomic_add_64(&arc_c, (int64_t)bytes);
		if (arc_c > arc_c_max)
			arc_c = arc_c_max;
		else if (state == arc_anon)
			atomic_add_64(&arc_p, (int64_t)bytes);
		if (arc_p > arc_c)
			arc_p = arc_c;
	}
	ASSERT((int64_t)arc_p >= 0);
}

/*
 * Check if the cache has reached its limits and eviction is required
 * prior to insert.
 */
static int
arc_evict_needed(arc_buf_contents_t type)
{
	if (type == ARC_BUFC_METADATA && arc_meta_used >= arc_meta_limit)
		return (1);

#ifdef _KERNEL
	/*
	 * If zio data pages are being allocated out of a separate heap segment,
	 * then enforce that the size of available vmem for this area remains
	 * above about 1/32nd free.
	 */
	if (type == ARC_BUFC_DATA && zio_arena != NULL &&
	    vmem_size(zio_arena, VMEM_FREE) <
	    (vmem_size(zio_arena, VMEM_ALLOC) >> 5))
		return (1);
#endif

	if (arc_reclaim_needed())
		return (1);

	return (arc_size > arc_c);
}

/*
 * The buffer, supplied as the first argument, needs a data block.
 * So, if we are at cache max, determine which cache should be victimized.
 * We have the following cases:
 *
 * 1. Insert for MRU, p > sizeof(arc_anon + arc_mru) ->
 * In this situation if we're out of space, but the resident size of the MFU is
 * under the limit, victimize the MFU cache to satisfy this insertion request.
 *
 * 2. Insert for MRU, p <= sizeof(arc_anon + arc_mru) ->
 * Here, we've used up all of the available space for the MRU, so we need to
 * evict from our own cache instead.  Evict from the set of resident MRU
 * entries.
 *
 * 3. Insert for MFU (c - p) > sizeof(arc_mfu) ->
 * c minus p represents the MFU space in the cache, since p is the size of the
 * cache that is dedicated to the MRU.  In this situation there's still space on
 * the MFU side, so the MRU side needs to be victimized.
 *
 * 4. Insert for MFU (c - p) < sizeof(arc_mfu) ->
 * MFU's resident set is consuming more space than it has been allotted.  In
 * this situation, we must victimize our own cache, the MFU, for this insertion.
 */
static void
arc_get_data_buf(arc_buf_t *buf)
{
	arc_state_t		*state = buf->b_hdr->b_state;
	uint64_t		size = buf->b_hdr->b_size;
	arc_buf_contents_t	type = buf->b_hdr->b_type;

	arc_adapt(size, state);

	/*
	 * We have not yet reached cache maximum size,
	 * just allocate a new buffer.
	 */
	if (!arc_evict_needed(type)) {
		if (type == ARC_BUFC_METADATA) {
			buf->b_data = zio_buf_alloc(size);
			arc_space_consume(size, ARC_SPACE_DATA);
		} else {
			ASSERT(type == ARC_BUFC_DATA);
			buf->b_data = zio_data_buf_alloc(size);
			ARCSTAT_INCR(arcstat_data_size, size);
			atomic_add_64(&arc_size, size);
		}
		goto out;
	}

	/*
	 * If we are prefetching from the mfu ghost list, this buffer
	 * will end up on the mru list; so steal space from there.
	 */
	if (state == arc_mfu_ghost)
		state = buf->b_hdr->b_flags & ARC_PREFETCH ? arc_mru : arc_mfu;
	else if (state == arc_mru_ghost)
		state = arc_mru;

	if (state == arc_mru || state == arc_anon) {
		uint64_t mru_used = arc_anon->arcs_size + arc_mru->arcs_size;
		state = (arc_mfu->arcs_lsize[type] >= size &&
		    arc_p > mru_used) ? arc_mfu : arc_mru;
	} else {
		/* MFU cases */
		uint64_t mfu_space = arc_c - arc_p;
		state =  (arc_mru->arcs_lsize[type] >= size &&
		    mfu_space > arc_mfu->arcs_size) ? arc_mru : arc_mfu;
	}
	if ((buf->b_data = arc_evict(state, NULL, size, TRUE, type)) == NULL) {
		if (type == ARC_BUFC_METADATA) {
			buf->b_data = zio_buf_alloc(size);
			arc_space_consume(size, ARC_SPACE_DATA);
		} else {
			ASSERT(type == ARC_BUFC_DATA);
			buf->b_data = zio_data_buf_alloc(size);
			ARCSTAT_INCR(arcstat_data_size, size);
			atomic_add_64(&arc_size, size);
		}
		ARCSTAT_BUMP(arcstat_recycle_miss);
	}
	ASSERT(buf->b_data != NULL);
out:
	/*
	 * Update the state size.  Note that ghost states have a
	 * "ghost size" and so don't need to be updated.
	 */
	if (!GHOST_STATE(buf->b_hdr->b_state)) {
		arc_buf_hdr_t *hdr = buf->b_hdr;

		atomic_add_64(&hdr->b_state->arcs_size, size);
		if (list_link_active(&hdr->b_arc_node)) {
			ASSERT(refcount_is_zero(&hdr->b_refcnt));
			atomic_add_64(&hdr->b_state->arcs_lsize[type], size);
		}
		/*
		 * If we are growing the cache, and we are adding anonymous
		 * data, and we have outgrown arc_p, update arc_p
		 */
		if (arc_size < arc_c && hdr->b_state == arc_anon &&
		    arc_anon->arcs_size + arc_mru->arcs_size > arc_p)
			arc_p = MIN(arc_c, arc_p + size);
	}
}

/*
 * This routine is called whenever a buffer is accessed.
 * NOTE: the hash lock is dropped in this function.
 */
static void
arc_access(arc_buf_hdr_t *buf, kmutex_t *hash_lock)
{
	ASSERT(MUTEX_HELD(hash_lock));

	if (buf->b_state == arc_anon) {
		/*
		 * This buffer is not in the cache, and does not
		 * appear in our "ghost" list.  Add the new buffer
		 * to the MRU state.
		 */

		ASSERT(buf->b_arc_access == 0);
		buf->b_arc_access = lbolt;
		DTRACE_PROBE1(new_state__mru, arc_buf_hdr_t *, buf);
		arc_change_state(arc_mru, buf, hash_lock);

	} else if (buf->b_state == arc_mru) {
		/*
		 * If this buffer is here because of a prefetch, then either:
		 * - clear the flag if this is a "referencing" read
		 *   (any subsequent access will bump this into the MFU state).
		 * or
		 * - move the buffer to the head of the list if this is
		 *   another prefetch (to make it less likely to be evicted).
		 */
		if ((buf->b_flags & ARC_PREFETCH) != 0) {
			if (refcount_count(&buf->b_refcnt) == 0) {
				ASSERT(list_link_active(&buf->b_arc_node));
			} else {
				buf->b_flags &= ~ARC_PREFETCH;
				ARCSTAT_BUMP(arcstat_mru_hits);
			}
			buf->b_arc_access = lbolt;
			return;
		}

		/*
		 * This buffer has been "accessed" only once so far,
		 * but it is still in the cache. Move it to the MFU
		 * state.
		 */
		if (lbolt > buf->b_arc_access + ARC_MINTIME) {
			/*
			 * More than 125ms have passed since we
			 * instantiated this buffer.  Move it to the
			 * most frequently used state.
			 */
			buf->b_arc_access = lbolt;
			DTRACE_PROBE1(new_state__mfu, arc_buf_hdr_t *, buf);
			arc_change_state(arc_mfu, buf, hash_lock);
		}
		ARCSTAT_BUMP(arcstat_mru_hits);
	} else if (buf->b_state == arc_mru_ghost) {
		arc_state_t	*new_state;
		/*
		 * This buffer has been "accessed" recently, but
		 * was evicted from the cache.  Move it to the
		 * MFU state.
		 */

		if (buf->b_flags & ARC_PREFETCH) {
			new_state = arc_mru;
			if (refcount_count(&buf->b_refcnt) > 0)
				buf->b_flags &= ~ARC_PREFETCH;
			DTRACE_PROBE1(new_state__mru, arc_buf_hdr_t *, buf);
		} else {
			new_state = arc_mfu;
			DTRACE_PROBE1(new_state__mfu, arc_buf_hdr_t *, buf);
		}

		buf->b_arc_access = lbolt;
		arc_change_state(new_state, buf, hash_lock);

		ARCSTAT_BUMP(arcstat_mru_ghost_hits);
	} else if (buf->b_state == arc_mfu) {
		/*
		 * This buffer has been accessed more than once and is
		 * still in the cache.  Keep it in the MFU state.
		 *
		 * NOTE: an add_reference() that occurred when we did
		 * the arc_read() will have kicked this off the list.
		 * If it was a prefetch, we will explicitly move it to
		 * the head of the list now.
		 */
		if ((buf->b_flags & ARC_PREFETCH) != 0) {
			ASSERT(refcount_count(&buf->b_refcnt) == 0);
			ASSERT(list_link_active(&buf->b_arc_node));
		}
		ARCSTAT_BUMP(arcstat_mfu_hits);
		buf->b_arc_access = lbolt;
	} else if (buf->b_state == arc_mfu_ghost) {
		arc_state_t	*new_state = arc_mfu;
		/*
		 * This buffer has been accessed more than once but has
		 * been evicted from the cache.  Move it back to the
		 * MFU state.
		 */

		if (buf->b_flags & ARC_PREFETCH) {
			/*
			 * This is a prefetch access...
			 * move this block back to the MRU state.
			 */
			ASSERT3U(refcount_count(&buf->b_refcnt), ==, 0);
			new_state = arc_mru;
		}

		buf->b_arc_access = lbolt;
		DTRACE_PROBE1(new_state__mfu, arc_buf_hdr_t *, buf);
		arc_change_state(new_state, buf, hash_lock);

		ARCSTAT_BUMP(arcstat_mfu_ghost_hits);
	} else if (buf->b_state == arc_l2c_only) {
		/*
		 * This buffer is on the 2nd Level ARC.
		 */

		buf->b_arc_access = lbolt;
		DTRACE_PROBE1(new_state__mfu, arc_buf_hdr_t *, buf);
		arc_change_state(arc_mfu, buf, hash_lock);
	} else {
		ASSERT(!"invalid arc state");
	}
}

/* a generic arc_done_func_t which you can use */
/* ARGSUSED */
void
arc_bcopy_func(zio_t *zio, arc_buf_t *buf, void *arg)
{
	bcopy(buf->b_data, arg, buf->b_hdr->b_size);
	VERIFY(arc_buf_remove_ref(buf, arg) == 1);
}

/* a generic arc_done_func_t */
void
arc_getbuf_func(zio_t *zio, arc_buf_t *buf, void *arg)
{
	arc_buf_t **bufp = arg;
	if (zio && zio->io_error) {
		VERIFY(arc_buf_remove_ref(buf, arg) == 1);
		*bufp = NULL;
	} else {
		*bufp = buf;
	}
}

static void
arc_read_done(zio_t *zio)
{
	arc_buf_hdr_t	*hdr, *found;
	arc_buf_t	*buf;
	arc_buf_t	*abuf;	/* buffer we're assigning to callback */
	kmutex_t	*hash_lock;
	arc_callback_t	*callback_list, *acb;
	int		freeable = FALSE;

	buf = zio->io_private;
	hdr = buf->b_hdr;

	/*
	 * The hdr was inserted into hash-table and removed from lists
	 * prior to starting I/O.  We should find this header, since
	 * it's in the hash table, and it should be legit since it's
	 * not possible to evict it during the I/O.  The only possible
	 * reason for it not to be found is if we were freed during the
	 * read.
	 */
	found = buf_hash_find(hdr->b_spa, &hdr->b_dva, hdr->b_birth,
	    &hash_lock);

	ASSERT((found == NULL && HDR_FREED_IN_READ(hdr) && hash_lock == NULL) ||
	    (found == hdr && DVA_EQUAL(&hdr->b_dva, BP_IDENTITY(zio->io_bp))) ||
	    (found == hdr && HDR_L2_READING(hdr)));

	hdr->b_flags &= ~ARC_L2_EVICTED;
	if (l2arc_noprefetch && (hdr->b_flags & ARC_PREFETCH))
		hdr->b_flags &= ~ARC_L2CACHE;

	/* byteswap if necessary */
	callback_list = hdr->b_acb;
	ASSERT(callback_list != NULL);
	if (BP_SHOULD_BYTESWAP(zio->io_bp)) {
		arc_byteswap_func_t *func = BP_GET_LEVEL(zio->io_bp) > 0 ?
		    byteswap_uint64_array :
		    dmu_ot[BP_GET_TYPE(zio->io_bp)].ot_byteswap;
		func(buf->b_data, hdr->b_size);
	}

	arc_cksum_compute(buf, B_FALSE);

	/* create copies of the data buffer for the callers */
	abuf = buf;
	for (acb = callback_list; acb; acb = acb->acb_next) {
		if (acb->acb_done) {
			if (abuf == NULL)
				abuf = arc_buf_clone(buf);
			acb->acb_buf = abuf;
			abuf = NULL;
		}
	}
	hdr->b_acb = NULL;
	hdr->b_flags &= ~ARC_IO_IN_PROGRESS;
	ASSERT(!HDR_BUF_AVAILABLE(hdr));
	if (abuf == buf)
		hdr->b_flags |= ARC_BUF_AVAILABLE;

	ASSERT(refcount_is_zero(&hdr->b_refcnt) || callback_list != NULL);

	if (zio->io_error != 0) {
		hdr->b_flags |= ARC_IO_ERROR;
		if (hdr->b_state != arc_anon)
			arc_change_state(arc_anon, hdr, hash_lock);
		if (HDR_IN_HASH_TABLE(hdr))
			buf_hash_remove(hdr);
		freeable = refcount_is_zero(&hdr->b_refcnt);
	}

	/*
	 * Broadcast before we drop the hash_lock to avoid the possibility
	 * that the hdr (and hence the cv) might be freed before we get to
	 * the cv_broadcast().
	 */
	cv_broadcast(&hdr->b_cv);

	if (hash_lock) {
		/*
		 * Only call arc_access on anonymous buffers.  This is because
		 * if we've issued an I/O for an evicted buffer, we've already
		 * called arc_access (to prevent any simultaneous readers from
		 * getting confused).
		 */
		if (zio->io_error == 0 && hdr->b_state == arc_anon)
			arc_access(hdr, hash_lock);
		mutex_exit(hash_lock);
	} else {
		/*
		 * This block was freed while we waited for the read to
		 * complete.  It has been removed from the hash table and
		 * moved to the anonymous state (so that it won't show up
		 * in the cache).
		 */
		ASSERT3P(hdr->b_state, ==, arc_anon);
		freeable = refcount_is_zero(&hdr->b_refcnt);
	}

	/* execute each callback and free its structure */
	while ((acb = callback_list) != NULL) {
		if (acb->acb_done)
			acb->acb_done(zio, acb->acb_buf, acb->acb_private);

		if (acb->acb_zio_dummy != NULL) {
			acb->acb_zio_dummy->io_error = zio->io_error;
			zio_nowait(acb->acb_zio_dummy);
		}

		callback_list = acb->acb_next;
		kmem_free(acb, sizeof (arc_callback_t));
	}

	if (freeable)
		arc_hdr_destroy(hdr);
}

/*
 * "Read" the block block at the specified DVA (in bp) via the
 * cache.  If the block is found in the cache, invoke the provided
 * callback immediately and return.  Note that the `zio' parameter
 * in the callback will be NULL in this case, since no IO was
 * required.  If the block is not in the cache pass the read request
 * on to the spa with a substitute callback function, so that the
 * requested block will be added to the cache.
 *
 * If a read request arrives for a block that has a read in-progress,
 * either wait for the in-progress read to complete (and return the
 * results); or, if this is a read with a "done" func, add a record
 * to the read to invoke the "done" func when the read completes,
 * and return; or just return.
 *
 * arc_read_done() will invoke all the requested "done" functions
 * for readers of this block.
 *
 * Normal callers should use arc_read and pass the arc buffer and offset
 * for the bp.  But if you know you don't need locking, you can use
 * arc_read_bp.
 */
int
arc_read(zio_t *pio, spa_t *spa, blkptr_t *bp, arc_buf_t *pbuf,
    arc_done_func_t *done, void *private, int priority, int zio_flags,
    uint32_t *arc_flags, const zbookmark_t *zb)
{
	int err;
	arc_buf_hdr_t *hdr = pbuf->b_hdr;

	ASSERT(!refcount_is_zero(&pbuf->b_hdr->b_refcnt));
	ASSERT3U((char *)bp - (char *)pbuf->b_data, <, pbuf->b_hdr->b_size);
	rw_enter(&pbuf->b_lock, RW_READER);

	err = arc_read_nolock(pio, spa, bp, done, private, priority,
	    zio_flags, arc_flags, zb);

	ASSERT3P(hdr, ==, pbuf->b_hdr);
	rw_exit(&pbuf->b_lock);
	return (err);
}

int
arc_read_nolock(zio_t *pio, spa_t *spa, blkptr_t *bp,
    arc_done_func_t *done, void *private, int priority, int zio_flags,
    uint32_t *arc_flags, const zbookmark_t *zb)
{
	arc_buf_hdr_t *hdr;
	arc_buf_t *buf = NULL;
	kmutex_t *hash_lock;
	zio_t *rzio;
	uint64_t guid = spa_guid(spa);

top:
	hdr = buf_hash_find(guid, BP_IDENTITY(bp), bp->blk_birth, &hash_lock);
	if (hdr && hdr->b_datacnt > 0) {

		*arc_flags |= ARC_CACHED;

		if (HDR_IO_IN_PROGRESS(hdr)) {

			if (*arc_flags & ARC_WAIT) {
				cv_wait(&hdr->b_cv, hash_lock);
				mutex_exit(hash_lock);
				goto top;
			}
			ASSERT(*arc_flags & ARC_NOWAIT);

			if (done) {
				arc_callback_t	*acb = NULL;

				acb = kmem_zalloc(sizeof (arc_callback_t),
				    KM_SLEEP);
				acb->acb_done = done;
				acb->acb_private = private;
				if (pio != NULL)
					acb->acb_zio_dummy = zio_null(pio,
					    spa, NULL, NULL, NULL, zio_flags);

				ASSERT(acb->acb_done != NULL);
				acb->acb_next = hdr->b_acb;
				hdr->b_acb = acb;
				add_reference(hdr, hash_lock, private);
				mutex_exit(hash_lock);
				return (0);
			}
			mutex_exit(hash_lock);
			return (0);
		}

		ASSERT(hdr->b_state == arc_mru || hdr->b_state == arc_mfu);

		if (done) {
			add_reference(hdr, hash_lock, private);
			/*
			 * If this block is already in use, create a new
			 * copy of the data so that we will be guaranteed
			 * that arc_release() will always succeed.
			 */
			buf = hdr->b_buf;
			ASSERT(buf);
			ASSERT(buf->b_data);
			if (HDR_BUF_AVAILABLE(hdr)) {
				ASSERT(buf->b_efunc == NULL);
				hdr->b_flags &= ~ARC_BUF_AVAILABLE;
			} else {
				buf = arc_buf_clone(buf);
			}
		} else if (*arc_flags & ARC_PREFETCH &&
		    refcount_count(&hdr->b_refcnt) == 0) {
			hdr->b_flags |= ARC_PREFETCH;
		}
		DTRACE_PROBE1(arc__hit, arc_buf_hdr_t *, hdr);
		arc_access(hdr, hash_lock);
		if (*arc_flags & ARC_L2CACHE)
			hdr->b_flags |= ARC_L2CACHE;
		mutex_exit(hash_lock);
		ARCSTAT_BUMP(arcstat_hits);
		ARCSTAT_CONDSTAT(!(hdr->b_flags & ARC_PREFETCH),
		    demand, prefetch, hdr->b_type != ARC_BUFC_METADATA,
		    data, metadata, hits);

		if (done)
			done(NULL, buf, private);
	} else {
		uint64_t size = BP_GET_LSIZE(bp);
		arc_callback_t	*acb;
		vdev_t *vd = NULL;
		daddr_t addr;
		boolean_t devw = B_FALSE;

		if (hdr == NULL) {
			/* this block is not in the cache */
			arc_buf_hdr_t	*exists;
			arc_buf_contents_t type = BP_GET_BUFC_TYPE(bp);
			buf = arc_buf_alloc(spa, size, private, type);
			hdr = buf->b_hdr;
			hdr->b_dva = *BP_IDENTITY(bp);
			hdr->b_birth = bp->blk_birth;
			hdr->b_cksum0 = bp->blk_cksum.zc_word[0];
			exists = buf_hash_insert(hdr, &hash_lock);
			if (exists) {
				/* somebody beat us to the hash insert */
				mutex_exit(hash_lock);
				bzero(&hdr->b_dva, sizeof (dva_t));
				hdr->b_birth = 0;
				hdr->b_cksum0 = 0;
				(void) arc_buf_remove_ref(buf, private);
				goto top; /* restart the IO request */
			}
			/* if this is a prefetch, we don't have a reference */
			if (*arc_flags & ARC_PREFETCH) {
				(void) remove_reference(hdr, hash_lock,
				    private);
				hdr->b_flags |= ARC_PREFETCH;
			}
			if (*arc_flags & ARC_L2CACHE)
				hdr->b_flags |= ARC_L2CACHE;
			if (BP_GET_LEVEL(bp) > 0)
				hdr->b_flags |= ARC_INDIRECT;
		} else {
			/* this block is in the ghost cache */
			ASSERT(GHOST_STATE(hdr->b_state));
			ASSERT(!HDR_IO_IN_PROGRESS(hdr));
			ASSERT3U(refcount_count(&hdr->b_refcnt), ==, 0);
			ASSERT(hdr->b_buf == NULL);

			/* if this is a prefetch, we don't have a reference */
			if (*arc_flags & ARC_PREFETCH)
				hdr->b_flags |= ARC_PREFETCH;
			else
				add_reference(hdr, hash_lock, private);
			if (*arc_flags & ARC_L2CACHE)
				hdr->b_flags |= ARC_L2CACHE;
			buf = kmem_cache_alloc(buf_cache, KM_PUSHPAGE);
			buf->b_hdr = hdr;
			buf->b_data = NULL;
			buf->b_efunc = NULL;
			buf->b_private = NULL;
			buf->b_next = NULL;
			hdr->b_buf = buf;
			arc_get_data_buf(buf);
			ASSERT(hdr->b_datacnt == 0);
			hdr->b_datacnt = 1;

		}

		acb = kmem_zalloc(sizeof (arc_callback_t), KM_SLEEP);
		acb->acb_done = done;
		acb->acb_private = private;

		ASSERT(hdr->b_acb == NULL);
		hdr->b_acb = acb;
		hdr->b_flags |= ARC_IO_IN_PROGRESS;

		/*
		 * If the buffer has been evicted, migrate it to a present state
		 * before issuing the I/O.  Once we drop the hash-table lock,
		 * the header will be marked as I/O in progress and have an
		 * attached buffer.  At this point, anybody who finds this
		 * buffer ought to notice that it's legit but has a pending I/O.
		 */

		if (GHOST_STATE(hdr->b_state))
			arc_access(hdr, hash_lock);

		if (HDR_L2CACHE(hdr) && hdr->b_l2hdr != NULL &&
		    (vd = hdr->b_l2hdr->b_dev->l2ad_vdev) != NULL) {
			devw = hdr->b_l2hdr->b_dev->l2ad_writing;
			addr = hdr->b_l2hdr->b_daddr;
			/*
			 * Lock out device removal.
			 */
			if (vdev_is_dead(vd) ||
			    !spa_config_tryenter(spa, SCL_L2ARC, vd, RW_READER))
				vd = NULL;
		}

		mutex_exit(hash_lock);

		ASSERT3U(hdr->b_size, ==, size);
		DTRACE_PROBE3(arc__miss, blkptr_t *, bp, uint64_t, size,
		    zbookmark_t *, zb);
		ARCSTAT_BUMP(arcstat_misses);
		ARCSTAT_CONDSTAT(!(hdr->b_flags & ARC_PREFETCH),
		    demand, prefetch, hdr->b_type != ARC_BUFC_METADATA,
		    data, metadata, misses);

		if (vd != NULL && l2arc_ndev != 0 && !(l2arc_norw && devw)) {
			/*
			 * Read from the L2ARC if the following are true:
			 * 1. The L2ARC vdev was previously cached.
			 * 2. This buffer still has L2ARC metadata.
			 * 3. This buffer isn't currently writing to the L2ARC.
			 * 4. The L2ARC entry wasn't evicted, which may
			 *    also have invalidated the vdev.
			 * 5. This isn't prefetch and l2arc_noprefetch is set.
			 */
			if (hdr->b_l2hdr != NULL &&
			    !HDR_L2_WRITING(hdr) && !HDR_L2_EVICTED(hdr) &&
			    !(l2arc_noprefetch && HDR_PREFETCH(hdr))) {
				l2arc_read_callback_t *cb;

				DTRACE_PROBE1(l2arc__hit, arc_buf_hdr_t *, hdr);
				ARCSTAT_BUMP(arcstat_l2_hits);

				cb = kmem_zalloc(sizeof (l2arc_read_callback_t),
				    KM_SLEEP);
				cb->l2rcb_buf = buf;
				cb->l2rcb_spa = spa;
				cb->l2rcb_bp = *bp;
				cb->l2rcb_zb = *zb;
				cb->l2rcb_flags = zio_flags;

				/*
				 * l2arc read.  The SCL_L2ARC lock will be
				 * released by l2arc_read_done().
				 */
				rzio = zio_read_phys(pio, vd, addr, size,
				    buf->b_data, ZIO_CHECKSUM_OFF,
				    l2arc_read_done, cb, priority, zio_flags |
				    ZIO_FLAG_DONT_CACHE | ZIO_FLAG_CANFAIL |
				    ZIO_FLAG_DONT_PROPAGATE |
				    ZIO_FLAG_DONT_RETRY, B_FALSE);
				DTRACE_PROBE2(l2arc__read, vdev_t *, vd,
				    zio_t *, rzio);
				ARCSTAT_INCR(arcstat_l2_read_bytes, size);

				if (*arc_flags & ARC_NOWAIT) {
					zio_nowait(rzio);
					return (0);
				}

				ASSERT(*arc_flags & ARC_WAIT);
				if (zio_wait(rzio) == 0)
					return (0);

				/* l2arc read error; goto zio_read() */
			} else {
				DTRACE_PROBE1(l2arc__miss,
				    arc_buf_hdr_t *, hdr);
				ARCSTAT_BUMP(arcstat_l2_misses);
				if (HDR_L2_WRITING(hdr))
					ARCSTAT_BUMP(arcstat_l2_rw_clash);
				spa_config_exit(spa, SCL_L2ARC, vd);
			}
		} else {
			if (vd != NULL)
				spa_config_exit(spa, SCL_L2ARC, vd);
			if (l2arc_ndev != 0) {
				DTRACE_PROBE1(l2arc__miss,
				    arc_buf_hdr_t *, hdr);
				ARCSTAT_BUMP(arcstat_l2_misses);
			}
		}

		rzio = zio_read(pio, spa, bp, buf->b_data, size,
		    arc_read_done, buf, priority, zio_flags, zb);

		if (*arc_flags & ARC_WAIT)
			return (zio_wait(rzio));

		ASSERT(*arc_flags & ARC_NOWAIT);
		zio_nowait(rzio);
	}
	return (0);
}

/*
 * arc_read() variant to support pool traversal.  If the block is already
 * in the ARC, make a copy of it; otherwise, the caller will do the I/O.
 * The idea is that we don't want pool traversal filling up memory, but
 * if the ARC already has the data anyway, we shouldn't pay for the I/O.
 */
int
arc_tryread(spa_t *spa, blkptr_t *bp, void *data)
{
	arc_buf_hdr_t *hdr;
	kmutex_t *hash_mtx;
	uint64_t guid = spa_guid(spa);
	int rc = 0;

	hdr = buf_hash_find(guid, BP_IDENTITY(bp), bp->blk_birth, &hash_mtx);

	if (hdr && hdr->b_datacnt > 0 && !HDR_IO_IN_PROGRESS(hdr)) {
		arc_buf_t *buf = hdr->b_buf;

		ASSERT(buf);
		while (buf->b_data == NULL) {
			buf = buf->b_next;
			ASSERT(buf);
		}
		bcopy(buf->b_data, data, hdr->b_size);
	} else {
		rc = ENOENT;
	}

	if (hash_mtx)
		mutex_exit(hash_mtx);

	return (rc);
}

void
arc_set_callback(arc_buf_t *buf, arc_evict_func_t *func, void *private)
{
	ASSERT(buf->b_hdr != NULL);
	ASSERT(buf->b_hdr->b_state != arc_anon);
	ASSERT(!refcount_is_zero(&buf->b_hdr->b_refcnt) || func == NULL);
	buf->b_efunc = func;
	buf->b_private = private;
}

/*
 * This is used by the DMU to let the ARC know that a buffer is
 * being evicted, so the ARC should clean up.  If this arc buf
 * is not yet in the evicted state, it will be put there.
 */
int
arc_buf_evict(arc_buf_t *buf)
{
	arc_buf_hdr_t *hdr;
	kmutex_t *hash_lock;
	arc_buf_t **bufp;

	rw_enter(&buf->b_lock, RW_WRITER);
	hdr = buf->b_hdr;
	if (hdr == NULL) {
		/*
		 * We are in arc_do_user_evicts().
		 */
		ASSERT(buf->b_data == NULL);
		rw_exit(&buf->b_lock);
		return (0);
	} else if (buf->b_data == NULL) {
		arc_buf_t copy = *buf; /* structure assignment */
		/*
		 * We are on the eviction list; process this buffer now
		 * but let arc_do_user_evicts() do the reaping.
		 */
		buf->b_efunc = NULL;
		rw_exit(&buf->b_lock);
		VERIFY(copy.b_efunc(&copy) == 0);
		return (1);
	}
	hash_lock = HDR_LOCK(hdr);
	mutex_enter(hash_lock);

	ASSERT(buf->b_hdr == hdr);
	ASSERT3U(refcount_count(&hdr->b_refcnt), <, hdr->b_datacnt);
	ASSERT(hdr->b_state == arc_mru || hdr->b_state == arc_mfu);

	/*
	 * Pull this buffer off of the hdr
	 */
	bufp = &hdr->b_buf;
	while (*bufp != buf)
		bufp = &(*bufp)->b_next;
	*bufp = buf->b_next;

	ASSERT(buf->b_data != NULL);
	arc_buf_destroy(buf, FALSE, FALSE);

	if (hdr->b_datacnt == 0) {
		arc_state_t *old_state = hdr->b_state;
		arc_state_t *evicted_state;

		ASSERT(refcount_is_zero(&hdr->b_refcnt));

		evicted_state =
		    (old_state == arc_mru) ? arc_mru_ghost : arc_mfu_ghost;

		mutex_enter(&old_state->arcs_mtx);
		mutex_enter(&evicted_state->arcs_mtx);

		arc_change_state(evicted_state, hdr, hash_lock);
		ASSERT(HDR_IN_HASH_TABLE(hdr));
		hdr->b_flags |= ARC_IN_HASH_TABLE;
		hdr->b_flags &= ~ARC_BUF_AVAILABLE;

		mutex_exit(&evicted_state->arcs_mtx);
		mutex_exit(&old_state->arcs_mtx);
	}
	mutex_exit(hash_lock);
	rw_exit(&buf->b_lock);

	VERIFY(buf->b_efunc(buf) == 0);
	buf->b_efunc = NULL;
	buf->b_private = NULL;
	buf->b_hdr = NULL;
	kmem_cache_free(buf_cache, buf);
	return (1);
}

/*
 * Release this buffer from the cache.  This must be done
 * after a read and prior to modifying the buffer contents.
 * If the buffer has more than one reference, we must make
 * a new hdr for the buffer.
 */
void
arc_release(arc_buf_t *buf, void *tag)
{
	arc_buf_hdr_t *hdr;
	kmutex_t *hash_lock;
	l2arc_buf_hdr_t *l2hdr;
	uint64_t buf_size = 0;

	rw_enter(&buf->b_lock, RW_WRITER);
	hdr = buf->b_hdr;

	/* this buffer is not on any list */
	ASSERT(refcount_count(&hdr->b_refcnt) > 0);
	ASSERT(!(hdr->b_flags & ARC_STORED));

	if (hdr->b_state == arc_anon) {
		/* this buffer is already released */
		ASSERT3U(refcount_count(&hdr->b_refcnt), ==, 1);
		ASSERT(BUF_EMPTY(hdr));
		ASSERT(buf->b_efunc == NULL);
		arc_buf_thaw(buf);
		rw_exit(&buf->b_lock);
		return;
	}

	hash_lock = HDR_LOCK(hdr);
	mutex_enter(hash_lock);

	l2hdr = hdr->b_l2hdr;
	if (l2hdr) {
		mutex_enter(&l2arc_buflist_mtx);
		hdr->b_l2hdr = NULL;
		buf_size = hdr->b_size;
	}

	/*
	 * Do we have more than one buf?
	 */
	if (hdr->b_datacnt > 1) {
		arc_buf_hdr_t *nhdr;
		arc_buf_t **bufp;
		uint64_t blksz = hdr->b_size;
		uint64_t spa = hdr->b_spa;
		arc_buf_contents_t type = hdr->b_type;
		uint32_t flags = hdr->b_flags;

		ASSERT(hdr->b_buf != buf || buf->b_next != NULL);
		/*
		 * Pull the data off of this buf and attach it to
		 * a new anonymous buf.
		 */
		(void) remove_reference(hdr, hash_lock, tag);
		bufp = &hdr->b_buf;
		while (*bufp != buf)
			bufp = &(*bufp)->b_next;
		*bufp = (*bufp)->b_next;
		buf->b_next = NULL;

		ASSERT3U(hdr->b_state->arcs_size, >=, hdr->b_size);
		atomic_add_64(&hdr->b_state->arcs_size, -hdr->b_size);
		if (refcount_is_zero(&hdr->b_refcnt)) {
			uint64_t *size = &hdr->b_state->arcs_lsize[hdr->b_type];
			ASSERT3U(*size, >=, hdr->b_size);
			atomic_add_64(size, -hdr->b_size);
		}
		hdr->b_datacnt -= 1;
		arc_cksum_verify(buf);

		mutex_exit(hash_lock);

		nhdr = kmem_cache_alloc(hdr_cache, KM_PUSHPAGE);
		nhdr->b_size = blksz;
		nhdr->b_spa = spa;
		nhdr->b_type = type;
		nhdr->b_buf = buf;
		nhdr->b_state = arc_anon;
		nhdr->b_arc_access = 0;
		nhdr->b_flags = flags & ARC_L2_WRITING;
		nhdr->b_l2hdr = NULL;
		nhdr->b_datacnt = 1;
		nhdr->b_freeze_cksum = NULL;
		(void) refcount_add(&nhdr->b_refcnt, tag);
		buf->b_hdr = nhdr;
		rw_exit(&buf->b_lock);
		atomic_add_64(&arc_anon->arcs_size, blksz);
	} else {
		rw_exit(&buf->b_lock);
		ASSERT(refcount_count(&hdr->b_refcnt) == 1);
		ASSERT(!list_link_active(&hdr->b_arc_node));
		ASSERT(!HDR_IO_IN_PROGRESS(hdr));
		arc_change_state(arc_anon, hdr, hash_lock);
		hdr->b_arc_access = 0;
		mutex_exit(hash_lock);

		bzero(&hdr->b_dva, sizeof (dva_t));
		hdr->b_birth = 0;
		hdr->b_cksum0 = 0;
		arc_buf_thaw(buf);
	}
	buf->b_efunc = NULL;
	buf->b_private = NULL;

	if (l2hdr) {
		list_remove(l2hdr->b_dev->l2ad_buflist, hdr);
		kmem_free(l2hdr, sizeof (l2arc_buf_hdr_t));
		ARCSTAT_INCR(arcstat_l2_size, -buf_size);
		mutex_exit(&l2arc_buflist_mtx);
	}
}

int
arc_released(arc_buf_t *buf)
{
	int released;

	rw_enter(&buf->b_lock, RW_READER);
	released = (buf->b_data != NULL && buf->b_hdr->b_state == arc_anon);
	rw_exit(&buf->b_lock);
	return (released);
}

int
arc_has_callback(arc_buf_t *buf)
{
	int callback;

	rw_enter(&buf->b_lock, RW_READER);
	callback = (buf->b_efunc != NULL);
	rw_exit(&buf->b_lock);
	return (callback);
}

#ifdef ZFS_DEBUG
int
arc_referenced(arc_buf_t *buf)
{
	int referenced;

	rw_enter(&buf->b_lock, RW_READER);
	referenced = (refcount_count(&buf->b_hdr->b_refcnt));
	rw_exit(&buf->b_lock);
	return (referenced);
}
#endif

static void
arc_write_ready(zio_t *zio)
{
	arc_write_callback_t *callback = zio->io_private;
	arc_buf_t *buf = callback->awcb_buf;
	arc_buf_hdr_t *hdr = buf->b_hdr;

	ASSERT(!refcount_is_zero(&buf->b_hdr->b_refcnt));
	callback->awcb_ready(zio, buf, callback->awcb_private);

	/*
	 * If the IO is already in progress, then this is a re-write
	 * attempt, so we need to thaw and re-compute the cksum.
	 * It is the responsibility of the callback to handle the
	 * accounting for any re-write attempt.
	 */
	if (HDR_IO_IN_PROGRESS(hdr)) {
		mutex_enter(&hdr->b_freeze_lock);
		if (hdr->b_freeze_cksum != NULL) {
			kmem_free(hdr->b_freeze_cksum, sizeof (zio_cksum_t));
			hdr->b_freeze_cksum = NULL;
		}
		mutex_exit(&hdr->b_freeze_lock);
	}
	arc_cksum_compute(buf, B_FALSE);
	hdr->b_flags |= ARC_IO_IN_PROGRESS;
}

static void
arc_write_done(zio_t *zio)
{
	arc_write_callback_t *callback = zio->io_private;
	arc_buf_t *buf = callback->awcb_buf;
	arc_buf_hdr_t *hdr = buf->b_hdr;

	hdr->b_acb = NULL;

	hdr->b_dva = *BP_IDENTITY(zio->io_bp);
	hdr->b_birth = zio->io_bp->blk_birth;
	hdr->b_cksum0 = zio->io_bp->blk_cksum.zc_word[0];
	/*
	 * If the block to be written was all-zero, we may have
	 * compressed it away.  In this case no write was performed
	 * so there will be no dva/birth-date/checksum.  The buffer
	 * must therefor remain anonymous (and uncached).
	 */
	if (!BUF_EMPTY(hdr)) {
		arc_buf_hdr_t *exists;
		kmutex_t *hash_lock;

		arc_cksum_verify(buf);

		exists = buf_hash_insert(hdr, &hash_lock);
		if (exists) {
			/*
			 * This can only happen if we overwrite for
			 * sync-to-convergence, because we remove
			 * buffers from the hash table when we arc_free().
			 */
			ASSERT(zio->io_flags & ZIO_FLAG_IO_REWRITE);
			ASSERT(DVA_EQUAL(BP_IDENTITY(&zio->io_bp_orig),
			    BP_IDENTITY(zio->io_bp)));
			ASSERT3U(zio->io_bp_orig.blk_birth, ==,
			    zio->io_bp->blk_birth);

			ASSERT(refcount_is_zero(&exists->b_refcnt));
			arc_change_state(arc_anon, exists, hash_lock);
			mutex_exit(hash_lock);
			arc_hdr_destroy(exists);
			exists = buf_hash_insert(hdr, &hash_lock);
			ASSERT3P(exists, ==, NULL);
		}
		hdr->b_flags &= ~ARC_IO_IN_PROGRESS;
		/* if it's not anon, we are doing a scrub */
		if (hdr->b_state == arc_anon)
			arc_access(hdr, hash_lock);
		mutex_exit(hash_lock);
	} else if (callback->awcb_done == NULL) {
		int destroy_hdr;
		/*
		 * This is an anonymous buffer with no user callback,
		 * destroy it if there are no active references.
		 */
		mutex_enter(&arc_eviction_mtx);
		destroy_hdr = refcount_is_zero(&hdr->b_refcnt);
		hdr->b_flags &= ~ARC_IO_IN_PROGRESS;
		mutex_exit(&arc_eviction_mtx);
		if (destroy_hdr)
			arc_hdr_destroy(hdr);
	} else {
		hdr->b_flags &= ~ARC_IO_IN_PROGRESS;
	}
	hdr->b_flags &= ~ARC_STORED;

	if (callback->awcb_done) {
		ASSERT(!refcount_is_zero(&hdr->b_refcnt));
		callback->awcb_done(zio, buf, callback->awcb_private);
	}

	kmem_free(callback, sizeof (arc_write_callback_t));
}

void
write_policy(spa_t *spa, const writeprops_t *wp, zio_prop_t *zp)
{
	boolean_t ismd = (wp->wp_level > 0 || dmu_ot[wp->wp_type].ot_metadata);

	/* Determine checksum setting */
	if (ismd) {
		/*
		 * Metadata always gets checksummed.  If the data
		 * checksum is multi-bit correctable, and it's not a
		 * ZBT-style checksum, then it's suitable for metadata
		 * as well.  Otherwise, the metadata checksum defaults
		 * to fletcher4.
		 */
		if (zio_checksum_table[wp->wp_oschecksum].ci_correctable &&
		    !zio_checksum_table[wp->wp_oschecksum].ci_zbt)
			zp->zp_checksum = wp->wp_oschecksum;
		else
			zp->zp_checksum = ZIO_CHECKSUM_FLETCHER_4;
	} else {
		zp->zp_checksum = zio_checksum_select(wp->wp_dnchecksum,
		    wp->wp_oschecksum);
	}

	/* Determine compression setting */
	if (ismd) {
		/*
		 * XXX -- we should design a compression algorithm
		 * that specializes in arrays of bps.
		 */
		zp->zp_compress = zfs_mdcomp_disable ? ZIO_COMPRESS_EMPTY :
		    ZIO_COMPRESS_LZJB;
	} else {
		zp->zp_compress = zio_compress_select(wp->wp_dncompress,
		    wp->wp_oscompress);
	}

	zp->zp_type = wp->wp_type;
	zp->zp_level = wp->wp_level;
	zp->zp_ndvas = MIN(wp->wp_copies + ismd, spa_max_replication(spa));
}

zio_t *
arc_write(zio_t *pio, spa_t *spa, const writeprops_t *wp,
    boolean_t l2arc, uint64_t txg, blkptr_t *bp, arc_buf_t *buf,
    arc_done_func_t *ready, arc_done_func_t *done, void *private, int priority,
    int zio_flags, const zbookmark_t *zb)
{
	arc_buf_hdr_t *hdr = buf->b_hdr;
	arc_write_callback_t *callback;
	zio_t *zio;
	zio_prop_t zp;

	ASSERT(ready != NULL);
	ASSERT(!HDR_IO_ERROR(hdr));
	ASSERT((hdr->b_flags & ARC_IO_IN_PROGRESS) == 0);
	ASSERT(hdr->b_acb == 0);
	if (l2arc)
		hdr->b_flags |= ARC_L2CACHE;
	callback = kmem_zalloc(sizeof (arc_write_callback_t), KM_SLEEP);
	callback->awcb_ready = ready;
	callback->awcb_done = done;
	callback->awcb_private = private;
	callback->awcb_buf = buf;

	write_policy(spa, wp, &zp);
	zio = zio_write(pio, spa, txg, bp, buf->b_data, hdr->b_size, &zp,
	    arc_write_ready, arc_write_done, callback, priority, zio_flags, zb);

	return (zio);
}

int
arc_free(zio_t *pio, spa_t *spa, uint64_t txg, blkptr_t *bp,
    zio_done_func_t *done, void *private, uint32_t arc_flags)
{
	arc_buf_hdr_t *ab;
	kmutex_t *hash_lock;
	zio_t	*zio;
	uint64_t guid = spa_guid(spa);

	/*
	 * If this buffer is in the cache, release it, so it
	 * can be re-used.
	 */
	ab = buf_hash_find(guid, BP_IDENTITY(bp), bp->blk_birth, &hash_lock);
	if (ab != NULL) {
		/*
		 * The checksum of blocks to free is not always
		 * preserved (eg. on the deadlist).  However, if it is
		 * nonzero, it should match what we have in the cache.
		 */
		ASSERT(bp->blk_cksum.zc_word[0] == 0 ||
		    bp->blk_cksum.zc_word[0] == ab->b_cksum0 ||
		    bp->blk_fill == BLK_FILL_ALREADY_FREED);

		if (ab->b_state != arc_anon)
			arc_change_state(arc_anon, ab, hash_lock);
		if (HDR_IO_IN_PROGRESS(ab)) {
			/*
			 * This should only happen when we prefetch.
			 */
			ASSERT(ab->b_flags & ARC_PREFETCH);
			ASSERT3U(ab->b_datacnt, ==, 1);
			ab->b_flags |= ARC_FREED_IN_READ;
			if (HDR_IN_HASH_TABLE(ab))
				buf_hash_remove(ab);
			ab->b_arc_access = 0;
			bzero(&ab->b_dva, sizeof (dva_t));
			ab->b_birth = 0;
			ab->b_cksum0 = 0;
			ab->b_buf->b_efunc = NULL;
			ab->b_buf->b_private = NULL;
			mutex_exit(hash_lock);
		} else if (refcount_is_zero(&ab->b_refcnt)) {
			ab->b_flags |= ARC_FREE_IN_PROGRESS;
			mutex_exit(hash_lock);
			arc_hdr_destroy(ab);
			ARCSTAT_BUMP(arcstat_deleted);
		} else {
			/*
			 * We still have an active reference on this
			 * buffer.  This can happen, e.g., from
			 * dbuf_unoverride().
			 */
			ASSERT(!HDR_IN_HASH_TABLE(ab));
			ab->b_arc_access = 0;
			bzero(&ab->b_dva, sizeof (dva_t));
			ab->b_birth = 0;
			ab->b_cksum0 = 0;
			ab->b_buf->b_efunc = NULL;
			ab->b_buf->b_private = NULL;
			mutex_exit(hash_lock);
		}
	}

	zio = zio_free(pio, spa, txg, bp, done, private, ZIO_FLAG_MUSTSUCCEED);

	if (arc_flags & ARC_WAIT)
		return (zio_wait(zio));

	ASSERT(arc_flags & ARC_NOWAIT);
	zio_nowait(zio);

	return (0);
}

static int
arc_memory_throttle(uint64_t reserve, uint64_t txg)
{
#ifdef _KERNEL
	uint64_t inflight_data = arc_anon->arcs_size;
	uint64_t available_memory = ptob(freemem);
	static uint64_t page_load = 0;
	static uint64_t last_txg = 0;

#if defined(__i386)
	available_memory =
	    MIN(available_memory, vmem_size(heap_arena, VMEM_FREE));
#endif
	if (available_memory >= zfs_write_limit_max)
		return (0);

	if (txg > last_txg) {
		last_txg = txg;
		page_load = 0;
	}
	/*
	 * If we are in pageout, we know that memory is already tight,
	 * the arc is already going to be evicting, so we just want to
	 * continue to let page writes occur as quickly as possible.
	 */
	if (curproc == proc_pageout) {
		if (page_load > MAX(ptob(minfree), available_memory) / 4)
			return (ERESTART);
		/* Note: reserve is inflated, so we deflate */
		page_load += reserve / 8;
		return (0);
	} else if (page_load > 0 && arc_reclaim_needed()) {
		/* memory is low, delay before restarting */
		ARCSTAT_INCR(arcstat_memory_throttle_count, 1);
		return (EAGAIN);
	}
	page_load = 0;

	if (arc_size > arc_c_min) {
		uint64_t evictable_memory =
		    arc_mru->arcs_lsize[ARC_BUFC_DATA] +
		    arc_mru->arcs_lsize[ARC_BUFC_METADATA] +
		    arc_mfu->arcs_lsize[ARC_BUFC_DATA] +
		    arc_mfu->arcs_lsize[ARC_BUFC_METADATA];
		available_memory += MIN(evictable_memory, arc_size - arc_c_min);
	}

	if (inflight_data > available_memory / 4) {
		ARCSTAT_INCR(arcstat_memory_throttle_count, 1);
		return (ERESTART);
	}
#endif
	return (0);
}

void
arc_tempreserve_clear(uint64_t reserve)
{
	atomic_add_64(&arc_tempreserve, -reserve);
	ASSERT((int64_t)arc_tempreserve >= 0);
}

int
arc_tempreserve_space(uint64_t reserve, uint64_t txg)
{
	int error;

#ifdef ZFS_DEBUG
	/*
	 * Once in a while, fail for no reason.  Everything should cope.
	 */
	if (spa_get_random(10000) == 0) {
		dprintf("forcing random failure\n");
		return (ERESTART);
	}
#endif
	if (reserve > arc_c/4 && !arc_no_grow)
		arc_c = MIN(arc_c_max, reserve * 4);
	if (reserve > arc_c)
		return (ENOMEM);

	/*
	 * Writes will, almost always, require additional memory allocations
	 * in order to compress/encrypt/etc the data.  We therefor need to
	 * make sure that there is sufficient available memory for this.
	 */
	if ((error = arc_memory_throttle(reserve, txg)))
		return (error);

	/*
	 * Throttle writes when the amount of dirty data in the cache
	 * gets too large.  We try to keep the cache less than half full
	 * of dirty blocks so that our sync times don't grow too large.
	 * Note: if two requests come in concurrently, we might let them
	 * both succeed, when one of them should fail.  Not a huge deal.
	 */
	if (reserve + arc_tempreserve + arc_anon->arcs_size > arc_c / 2 &&
	    arc_anon->arcs_size > arc_c / 4) {
		dprintf("failing, arc_tempreserve=%lluK anon_meta=%lluK "
		    "anon_data=%lluK tempreserve=%lluK arc_c=%lluK\n",
		    arc_tempreserve>>10,
		    arc_anon->arcs_lsize[ARC_BUFC_METADATA]>>10,
		    arc_anon->arcs_lsize[ARC_BUFC_DATA]>>10,
		    reserve>>10, arc_c>>10);
		return (ERESTART);
	}
	atomic_add_64(&arc_tempreserve, reserve);
	return (0);
}

void
arc_init(void)
{
	mutex_init(&arc_reclaim_thr_lock, NULL, MUTEX_DEFAULT, NULL);
	cv_init(&arc_reclaim_thr_cv, NULL, CV_DEFAULT, NULL);

	/* Convert seconds to clock ticks */
	arc_min_prefetch_lifespan = 1 * hz;

	/* Start out with 1/8 of all memory */
	arc_c = physmem * PAGESIZE / 8;

#ifdef _KERNEL
	/*
	 * On architectures where the physical memory can be larger
	 * than the addressable space (intel in 32-bit mode), we may
	 * need to limit the cache to 1/8 of VM size.
	 */
	arc_c = MIN(arc_c, vmem_size(heap_arena, VMEM_ALLOC | VMEM_FREE) / 8);
#endif

	/* set min cache to 1/32 of all memory, or 64MB, whichever is more */
	arc_c_min = MAX(arc_c / 4, 64<<20);
	/* set max to 3/4 of all memory, or all but 1GB, whichever is more */
	if (arc_c * 8 >= 1<<30)
		arc_c_max = (arc_c * 8) - (1<<30);
	else
		arc_c_max = arc_c_min;
	arc_c_max = MAX(arc_c * 6, arc_c_max);

	/*
	 * Allow the tunables to override our calculations if they are
	 * reasonable (ie. over 64MB)
	 */
	if (zfs_arc_max > 64<<20 && zfs_arc_max < physmem * PAGESIZE)
		arc_c_max = zfs_arc_max;
	if (zfs_arc_min > 64<<20 && zfs_arc_min <= arc_c_max)
		arc_c_min = zfs_arc_min;

	arc_c = arc_c_max;
	arc_p = (arc_c >> 1);

	/* limit meta-data to 1/4 of the arc capacity */
	arc_meta_limit = arc_c_max / 4;

	/* Allow the tunable to override if it is reasonable */
	if (zfs_arc_meta_limit > 0 && zfs_arc_meta_limit <= arc_c_max)
		arc_meta_limit = zfs_arc_meta_limit;

	if (arc_c_min < arc_meta_limit / 2 && zfs_arc_min == 0)
		arc_c_min = arc_meta_limit / 2;

	if (zfs_arc_grow_retry > 0)
		arc_grow_retry = zfs_arc_grow_retry;

	if (zfs_arc_shrink_shift > 0)
		arc_shrink_shift = zfs_arc_shrink_shift;

	if (zfs_arc_p_min_shift > 0)
		arc_p_min_shift = zfs_arc_p_min_shift;

	/* if kmem_flags are set, lets try to use less memory */
	if (kmem_debugging())
		arc_c = arc_c / 2;
	if (arc_c < arc_c_min)
		arc_c = arc_c_min;

	arc_anon = &ARC_anon;
	arc_mru = &ARC_mru;
	arc_mru_ghost = &ARC_mru_ghost;
	arc_mfu = &ARC_mfu;
	arc_mfu_ghost = &ARC_mfu_ghost;
	arc_l2c_only = &ARC_l2c_only;
	arc_size = 0;

	mutex_init(&arc_anon->arcs_mtx, NULL, MUTEX_DEFAULT, NULL);
	mutex_init(&arc_mru->arcs_mtx, NULL, MUTEX_DEFAULT, NULL);
	mutex_init(&arc_mru_ghost->arcs_mtx, NULL, MUTEX_DEFAULT, NULL);
	mutex_init(&arc_mfu->arcs_mtx, NULL, MUTEX_DEFAULT, NULL);
	mutex_init(&arc_mfu_ghost->arcs_mtx, NULL, MUTEX_DEFAULT, NULL);
	mutex_init(&arc_l2c_only->arcs_mtx, NULL, MUTEX_DEFAULT, NULL);

	list_create(&arc_mru->arcs_list[ARC_BUFC_METADATA],
	    sizeof (arc_buf_hdr_t), offsetof(arc_buf_hdr_t, b_arc_node));
	list_create(&arc_mru->arcs_list[ARC_BUFC_DATA],
	    sizeof (arc_buf_hdr_t), offsetof(arc_buf_hdr_t, b_arc_node));
	list_create(&arc_mru_ghost->arcs_list[ARC_BUFC_METADATA],
	    sizeof (arc_buf_hdr_t), offsetof(arc_buf_hdr_t, b_arc_node));
	list_create(&arc_mru_ghost->arcs_list[ARC_BUFC_DATA],
	    sizeof (arc_buf_hdr_t), offsetof(arc_buf_hdr_t, b_arc_node));
	list_create(&arc_mfu->arcs_list[ARC_BUFC_METADATA],
	    sizeof (arc_buf_hdr_t), offsetof(arc_buf_hdr_t, b_arc_node));
	list_create(&arc_mfu->arcs_list[ARC_BUFC_DATA],
	    sizeof (arc_buf_hdr_t), offsetof(arc_buf_hdr_t, b_arc_node));
	list_create(&arc_mfu_ghost->arcs_list[ARC_BUFC_METADATA],
	    sizeof (arc_buf_hdr_t), offsetof(arc_buf_hdr_t, b_arc_node));
	list_create(&arc_mfu_ghost->arcs_list[ARC_BUFC_DATA],
	    sizeof (arc_buf_hdr_t), offsetof(arc_buf_hdr_t, b_arc_node));
	list_create(&arc_l2c_only->arcs_list[ARC_BUFC_METADATA],
	    sizeof (arc_buf_hdr_t), offsetof(arc_buf_hdr_t, b_arc_node));
	list_create(&arc_l2c_only->arcs_list[ARC_BUFC_DATA],
	    sizeof (arc_buf_hdr_t), offsetof(arc_buf_hdr_t, b_arc_node));

	buf_init();

	arc_thread_exit = 0;
	arc_eviction_list = NULL;
	mutex_init(&arc_eviction_mtx, NULL, MUTEX_DEFAULT, NULL);
	bzero(&arc_eviction_hdr, sizeof (arc_buf_hdr_t));

	arc_ksp = kstat_create("zfs", 0, "arcstats", "misc", KSTAT_TYPE_NAMED,
	    sizeof (arc_stats) / sizeof (kstat_named_t), KSTAT_FLAG_VIRTUAL);

	if (arc_ksp != NULL) {
		arc_ksp->ks_data = &arc_stats;
		kstat_install(arc_ksp);
	}

	(void) thread_create(NULL, 0, arc_reclaim_thread, NULL, 0, &p0,
	    TS_RUN, minclsyspri);

	arc_dead = FALSE;
	arc_warm = B_FALSE;

	if (zfs_write_limit_max == 0)
		zfs_write_limit_max = ptob(physmem) >> zfs_write_limit_shift;
	else
		zfs_write_limit_shift = 0;
	mutex_init(&zfs_write_limit_lock, NULL, MUTEX_DEFAULT, NULL);
}

void
arc_fini(void)
{
	mutex_enter(&arc_reclaim_thr_lock);
	arc_thread_exit = 1;
	while (arc_thread_exit != 0)
		cv_wait(&arc_reclaim_thr_cv, &arc_reclaim_thr_lock);
	mutex_exit(&arc_reclaim_thr_lock);

	arc_flush(NULL);

	arc_dead = TRUE;

	if (arc_ksp != NULL) {
		kstat_delete(arc_ksp);
		arc_ksp = NULL;
	}

	mutex_destroy(&arc_eviction_mtx);
	mutex_destroy(&arc_reclaim_thr_lock);
	cv_destroy(&arc_reclaim_thr_cv);

	list_destroy(&arc_mru->arcs_list[ARC_BUFC_METADATA]);
	list_destroy(&arc_mru_ghost->arcs_list[ARC_BUFC_METADATA]);
	list_destroy(&arc_mfu->arcs_list[ARC_BUFC_METADATA]);
	list_destroy(&arc_mfu_ghost->arcs_list[ARC_BUFC_METADATA]);
	list_destroy(&arc_mru->arcs_list[ARC_BUFC_DATA]);
	list_destroy(&arc_mru_ghost->arcs_list[ARC_BUFC_DATA]);
	list_destroy(&arc_mfu->arcs_list[ARC_BUFC_DATA]);
	list_destroy(&arc_mfu_ghost->arcs_list[ARC_BUFC_DATA]);

	mutex_destroy(&arc_anon->arcs_mtx);
	mutex_destroy(&arc_mru->arcs_mtx);
	mutex_destroy(&arc_mru_ghost->arcs_mtx);
	mutex_destroy(&arc_mfu->arcs_mtx);
	mutex_destroy(&arc_mfu_ghost->arcs_mtx);
	mutex_destroy(&arc_l2c_only->arcs_mtx);

	mutex_destroy(&zfs_write_limit_lock);

	buf_fini();
}

/*
 * Level 2 ARC
 *
 * The level 2 ARC (L2ARC) is a cache layer in-between main memory and disk.
 * It uses dedicated storage devices to hold cached data, which are populated
 * using large infrequent writes.  The main role of this cache is to boost
 * the performance of random read workloads.  The intended L2ARC devices
 * include short-stroked disks, solid state disks, and other media with
 * substantially faster read latency than disk.
 *
 *                 +-----------------------+
 *                 |         ARC           |
 *                 +-----------------------+
 *                    |         ^     ^
 *                    |         |     |
 *      l2arc_feed_thread()    arc_read()
 *                    |         |     |
 *                    |  l2arc read   |
 *                    V         |     |
 *               +---------------+    |
 *               |     L2ARC     |    |
 *               +---------------+    |
 *                   |    ^           |
 *          l2arc_write() |           |
 *                   |    |           |
 *                   V    |           |
 *                 +-------+      +-------+
 *                 | vdev  |      | vdev  |
 *                 | cache |      | cache |
 *                 +-------+      +-------+
 *                 +=========+     .-----.
 *                 :  L2ARC  :    |-_____-|
 *                 : devices :    | Disks |
 *                 +=========+    `-_____-'
 *
 * Read requests are satisfied from the following sources, in order:
 *
 *	1) ARC
 *	2) vdev cache of L2ARC devices
 *	3) L2ARC devices
 *	4) vdev cache of disks
 *	5) disks
 *
 * Some L2ARC device types exhibit extremely slow write performance.
 * To accommodate for this there are some significant differences between
 * the L2ARC and traditional cache design:
 *
 * 1. There is no eviction path from the ARC to the L2ARC.  Evictions from
 * the ARC behave as usual, freeing buffers and placing headers on ghost
 * lists.  The ARC does not send buffers to the L2ARC during eviction as
 * this would add inflated write latencies for all ARC memory pressure.
 *
 * 2. The L2ARC attempts to cache data from the ARC before it is evicted.
 * It does this by periodically scanning buffers from the eviction-end of
 * the MFU and MRU ARC lists, copying them to the L2ARC devices if they are
 * not already there.  It scans until a headroom of buffers is satisfied,
 * which itself is a buffer for ARC eviction.  The thread that does this is
 * l2arc_feed_thread(), illustrated below; example sizes are included to
 * provide a better sense of ratio than this diagram:
 *
 *	       head -->                        tail
 *	        +---------------------+----------+
 *	ARC_mfu |:::::#:::::::::::::::|o#o###o###|-->.   # already on L2ARC
 *	        +---------------------+----------+   |   o L2ARC eligible
 *	ARC_mru |:#:::::::::::::::::::|#o#ooo####|-->|   : ARC buffer
 *	        +---------------------+----------+   |
 *	             15.9 Gbytes      ^ 32 Mbytes    |
 *	                           headroom          |
 *	                                      l2arc_feed_thread()
 *	                                             |
 *	                 l2arc write hand <--[oooo]--'
 *	                         |           8 Mbyte
 *	                         |          write max
 *	                         V
 *		  +==============================+
 *	L2ARC dev |####|#|###|###|    |####| ... |
 *	          +==============================+
 *	                     32 Gbytes
 *
 * 3. If an ARC buffer is copied to the L2ARC but then hit instead of
 * evicted, then the L2ARC has cached a buffer much sooner than it probably
 * needed to, potentially wasting L2ARC device bandwidth and storage.  It is
 * safe to say that this is an uncommon case, since buffers at the end of
 * the ARC lists have moved there due to inactivity.
 *
 * 4. If the ARC evicts faster than the L2ARC can maintain a headroom,
 * then the L2ARC simply misses copying some buffers.  This serves as a
 * pressure valve to prevent heavy read workloads from both stalling the ARC
 * with waits and clogging the L2ARC with writes.  This also helps prevent
 * the potential for the L2ARC to churn if it attempts to cache content too
 * quickly, such as during backups of the entire pool.
 *
 * 5. After system boot and before the ARC has filled main memory, there are
 * no evictions from the ARC and so the tails of the ARC_mfu and ARC_mru
 * lists can remain mostly static.  Instead of searching from tail of these
 * lists as pictured, the l2arc_feed_thread() will search from the list heads
 * for eligible buffers, greatly increasing its chance of finding them.
 *
 * The L2ARC device write speed is also boosted during this time so that
 * the L2ARC warms up faster.  Since there have been no ARC evictions yet,
 * there are no L2ARC reads, and no fear of degrading read performance
 * through increased writes.
 *
 * 6. Writes to the L2ARC devices are grouped and sent in-sequence, so that
 * the vdev queue can aggregate them into larger and fewer writes.  Each
 * device is written to in a rotor fashion, sweeping writes through
 * available space then repeating.
 *
 * 7. The L2ARC does not store dirty content.  It never needs to flush
 * write buffers back to disk based storage.
 *
 * 8. If an ARC buffer is written (and dirtied) which also exists in the
 * L2ARC, the now stale L2ARC buffer is immediately dropped.
 *
 * The performance of the L2ARC can be tweaked by a number of tunables, which
 * may be necessary for different workloads:
 *
 *	l2arc_write_max		max write bytes per interval
 *	l2arc_write_boost	extra write bytes during device warmup
 *	l2arc_noprefetch	skip caching prefetched buffers
 *	l2arc_headroom		number of max device writes to precache
 *	l2arc_feed_secs		seconds between L2ARC writing
 *
 * Tunables may be removed or added as future performance improvements are
 * integrated, and also may become zpool properties.
 *
 * There are three key functions that control how the L2ARC warms up:
 *
 *	l2arc_write_eligible()	check if a buffer is eligible to cache
 *	l2arc_write_size()	calculate how much to write
 *	l2arc_write_interval()	calculate sleep delay between writes
 *
 * These three functions determine what to write, how much, and how quickly
 * to send writes.
 */

static boolean_t
l2arc_write_eligible(uint64_t spa_guid, arc_buf_hdr_t *ab)
{
	/*
	 * A buffer is *not* eligible for the L2ARC if it:
	 * 1. belongs to a different spa.
	 * 2. has no attached buffer.
	 * 3. is already cached on the L2ARC.
	 * 4. has an I/O in progress (it may be an incomplete read).
	 * 5. is flagged not eligible (zfs property).
	 */
	if (ab->b_spa != spa_guid || ab->b_buf == NULL || ab->b_l2hdr != NULL ||
	    HDR_IO_IN_PROGRESS(ab) || !HDR_L2CACHE(ab))
		return (B_FALSE);

	return (B_TRUE);
}

static uint64_t
l2arc_write_size(l2arc_dev_t *dev)
{
	uint64_t size;

	size = dev->l2ad_write;

	if (arc_warm == B_FALSE)
		size += dev->l2ad_boost;

	return (size);

}

static clock_t
l2arc_write_interval(clock_t began, uint64_t wanted, uint64_t wrote)
{
	clock_t interval, next;

	/*
	 * If the ARC lists are busy, increase our write rate; if the
	 * lists are stale, idle back.  This is achieved by checking
	 * how much we previously wrote - if it was more than half of
	 * what we wanted, schedule the next write much sooner.
	 */
	if (l2arc_feed_again && wrote > (wanted / 2))
		interval = (hz * l2arc_feed_min_ms) / 1000;
	else
		interval = hz * l2arc_feed_secs;

	next = MAX(lbolt, MIN(lbolt + interval, began + interval));

	return (next);
}

static void
l2arc_hdr_stat_add(void)
{
	ARCSTAT_INCR(arcstat_l2_hdr_size, HDR_SIZE + L2HDR_SIZE);
	ARCSTAT_INCR(arcstat_hdr_size, -HDR_SIZE);
}

static void
l2arc_hdr_stat_remove(void)
{
	ARCSTAT_INCR(arcstat_l2_hdr_size, -(HDR_SIZE + L2HDR_SIZE));
	ARCSTAT_INCR(arcstat_hdr_size, HDR_SIZE);
}

/*
 * Cycle through L2ARC devices.  This is how L2ARC load balances.
 * If a device is returned, this also returns holding the spa config lock.
 */
static l2arc_dev_t *
l2arc_dev_get_next(void)
{
	l2arc_dev_t *first, *next = NULL;

	/*
	 * Lock out the removal of spas (spa_namespace_lock), then removal
	 * of cache devices (l2arc_dev_mtx).  Once a device has been selected,
	 * both locks will be dropped and a spa config lock held instead.
	 */
	mutex_enter(&spa_namespace_lock);
	mutex_enter(&l2arc_dev_mtx);

	/* if there are no vdevs, there is nothing to do */
	if (l2arc_ndev == 0)
		goto out;

	first = NULL;
	next = l2arc_dev_last;
	do {
		/* loop around the list looking for a non-faulted vdev */
		if (next == NULL) {
			next = list_head(l2arc_dev_list);
		} else {
			next = list_next(l2arc_dev_list, next);
			if (next == NULL)
				next = list_head(l2arc_dev_list);
		}

		/* if we have come back to the start, bail out */
		if (first == NULL)
			first = next;
		else if (next == first)
			break;

	} while (vdev_is_dead(next->l2ad_vdev));

	/* if we were unable to find any usable vdevs, return NULL */
	if (vdev_is_dead(next->l2ad_vdev))
		next = NULL;

	l2arc_dev_last = next;

out:
	mutex_exit(&l2arc_dev_mtx);

	/*
	 * Grab the config lock to prevent the 'next' device from being
	 * removed while we are writing to it.
	 */
	if (next != NULL)
		spa_config_enter(next->l2ad_spa, SCL_L2ARC, next, RW_READER);
	mutex_exit(&spa_namespace_lock);

	return (next);
}

/*
 * Free buffers that were tagged for destruction.
 */
static void
l2arc_do_free_on_write(void)
{
	list_t *buflist;
	l2arc_data_free_t *df, *df_prev;

	mutex_enter(&l2arc_free_on_write_mtx);
	buflist = l2arc_free_on_write;

	for (df = list_tail(buflist); df; df = df_prev) {
		df_prev = list_prev(buflist, df);
		ASSERT(df->l2df_data != NULL);
		ASSERT(df->l2df_func != NULL);
		df->l2df_func(df->l2df_data, df->l2df_size);
		list_remove(buflist, df);
		kmem_free(df, sizeof (l2arc_data_free_t));
	}

	mutex_exit(&l2arc_free_on_write_mtx);
}

/*
 * A write to a cache device has completed.  Update all headers to allow
 * reads from these buffers to begin.
 */
static void
l2arc_write_done(zio_t *zio)
{
	l2arc_write_callback_t *cb;
	l2arc_dev_t *dev;
	list_t *buflist;
	arc_buf_hdr_t *head, *ab, *ab_prev;
	l2arc_buf_hdr_t *abl2;
	kmutex_t *hash_lock;

	cb = zio->io_private;
	ASSERT(cb != NULL);
	dev = cb->l2wcb_dev;
	ASSERT(dev != NULL);
	head = cb->l2wcb_head;
	ASSERT(head != NULL);
	buflist = dev->l2ad_buflist;
	ASSERT(buflist != NULL);
	DTRACE_PROBE2(l2arc__iodone, zio_t *, zio,
	    l2arc_write_callback_t *, cb);

	if (zio->io_error != 0)
		ARCSTAT_BUMP(arcstat_l2_writes_error);

	mutex_enter(&l2arc_buflist_mtx);

	/*
	 * All writes completed, or an error was hit.
	 */
	for (ab = list_prev(buflist, head); ab; ab = ab_prev) {
		ab_prev = list_prev(buflist, ab);

		hash_lock = HDR_LOCK(ab);
		if (!mutex_tryenter(hash_lock)) {
			/*
			 * This buffer misses out.  It may be in a stage
			 * of eviction.  Its ARC_L2_WRITING flag will be
			 * left set, denying reads to this buffer.
			 */
			ARCSTAT_BUMP(arcstat_l2_writes_hdr_miss);
			continue;
		}

		if (zio->io_error != 0) {
			/*
			 * Error - drop L2ARC entry.
			 */
			list_remove(buflist, ab);
			abl2 = ab->b_l2hdr;
			ab->b_l2hdr = NULL;
			kmem_free(abl2, sizeof (l2arc_buf_hdr_t));
			ARCSTAT_INCR(arcstat_l2_size, -ab->b_size);
		}

		/*
		 * Allow ARC to begin reads to this L2ARC entry.
		 */
		ab->b_flags &= ~ARC_L2_WRITING;

		mutex_exit(hash_lock);
	}

	atomic_inc_64(&l2arc_writes_done);
	list_remove(buflist, head);
	kmem_cache_free(hdr_cache, head);
	mutex_exit(&l2arc_buflist_mtx);

	l2arc_do_free_on_write();

	kmem_free(cb, sizeof (l2arc_write_callback_t));
}

/*
 * A read to a cache device completed.  Validate buffer contents before
 * handing over to the regular ARC routines.
 */
static void
l2arc_read_done(zio_t *zio)
{
	l2arc_read_callback_t *cb;
	arc_buf_hdr_t *hdr;
	arc_buf_t *buf;
	kmutex_t *hash_lock;
	int equal;

	ASSERT(zio->io_vd != NULL);
	ASSERT(zio->io_flags & ZIO_FLAG_DONT_PROPAGATE);

	spa_config_exit(zio->io_spa, SCL_L2ARC, zio->io_vd);

	cb = zio->io_private;
	ASSERT(cb != NULL);
	buf = cb->l2rcb_buf;
	ASSERT(buf != NULL);
	hdr = buf->b_hdr;
	ASSERT(hdr != NULL);

	hash_lock = HDR_LOCK(hdr);
	mutex_enter(hash_lock);

	/*
	 * Check this survived the L2ARC journey.
	 */
	equal = arc_cksum_equal(buf);
	if (equal && zio->io_error == 0 && !HDR_L2_EVICTED(hdr)) {
		mutex_exit(hash_lock);
		zio->io_private = buf;
		zio->io_bp_copy = cb->l2rcb_bp;	/* XXX fix in L2ARC 2.0	*/
		zio->io_bp = &zio->io_bp_copy;	/* XXX fix in L2ARC 2.0	*/
		arc_read_done(zio);
	} else {
		mutex_exit(hash_lock);
		/*
		 * Buffer didn't survive caching.  Increment stats and
		 * reissue to the original storage device.
		 */
		if (zio->io_error != 0) {
			ARCSTAT_BUMP(arcstat_l2_io_error);
		} else {
			zio->io_error = EIO;
		}
		if (!equal)
			ARCSTAT_BUMP(arcstat_l2_cksum_bad);

		/*
		 * If there's no waiter, issue an async i/o to the primary
		 * storage now.  If there *is* a waiter, the caller must
		 * issue the i/o in a context where it's OK to block.
		 */
		if (zio->io_waiter == NULL) {
			zio_t *pio = zio_unique_parent(zio);

			ASSERT(!pio || pio->io_child_type == ZIO_CHILD_LOGICAL);

			zio_nowait(zio_read(pio, cb->l2rcb_spa, &cb->l2rcb_bp,
			    buf->b_data, zio->io_size, arc_read_done, buf,
			    zio->io_priority, cb->l2rcb_flags, &cb->l2rcb_zb));
		}
	}

	kmem_free(cb, sizeof (l2arc_read_callback_t));
}

/*
 * This is the list priority from which the L2ARC will search for pages to
 * cache.  This is used within loops (0..3) to cycle through lists in the
 * desired order.  This order can have a significant effect on cache
 * performance.
 *
 * Currently the metadata lists are hit first, MFU then MRU, followed by
 * the data lists.  This function returns a locked list, and also returns
 * the lock pointer.
 */
static list_t *
l2arc_list_locked(int list_num, kmutex_t **lock)
{
	list_t *list = NULL;

	ASSERT(list_num >= 0 && list_num <= 3);

	switch (list_num) {
	case 0:
		list = &arc_mfu->arcs_list[ARC_BUFC_METADATA];
		*lock = &arc_mfu->arcs_mtx;
		break;
	case 1:
		list = &arc_mru->arcs_list[ARC_BUFC_METADATA];
		*lock = &arc_mru->arcs_mtx;
		break;
	case 2:
		list = &arc_mfu->arcs_list[ARC_BUFC_DATA];
		*lock = &arc_mfu->arcs_mtx;
		break;
	case 3:
		list = &arc_mru->arcs_list[ARC_BUFC_DATA];
		*lock = &arc_mru->arcs_mtx;
		break;
	}

	ASSERT(!(MUTEX_HELD(*lock)));
	mutex_enter(*lock);
	return (list);
}

/*
 * Evict buffers from the device write hand to the distance specified in
 * bytes.  This distance may span populated buffers, it may span nothing.
 * This is clearing a region on the L2ARC device ready for writing.
 * If the 'all' boolean is set, every buffer is evicted.
 */
static void
l2arc_evict(l2arc_dev_t *dev, uint64_t distance, boolean_t all)
{
	list_t *buflist;
	l2arc_buf_hdr_t *abl2;
	arc_buf_hdr_t *ab, *ab_prev;
	kmutex_t *hash_lock;
	uint64_t taddr;

	buflist = dev->l2ad_buflist;

	if (buflist == NULL)
		return;

	if (!all && dev->l2ad_first) {
		/*
		 * This is the first sweep through the device.  There is
		 * nothing to evict.
		 */
		return;
	}

	if (dev->l2ad_hand >= (dev->l2ad_end - (2 * distance))) {
		/*
		 * When nearing the end of the device, evict to the end
		 * before the device write hand jumps to the start.
		 */
		taddr = dev->l2ad_end;
	} else {
		taddr = dev->l2ad_hand + distance;
	}
	DTRACE_PROBE4(l2arc__evict, l2arc_dev_t *, dev, list_t *, buflist,
	    uint64_t, taddr, boolean_t, all);

top:
	mutex_enter(&l2arc_buflist_mtx);
	for (ab = list_tail(buflist); ab; ab = ab_prev) {
		ab_prev = list_prev(buflist, ab);

		hash_lock = HDR_LOCK(ab);
		if (!mutex_tryenter(hash_lock)) {
			/*
			 * Missed the hash lock.  Retry.
			 */
			ARCSTAT_BUMP(arcstat_l2_evict_lock_retry);
			mutex_exit(&l2arc_buflist_mtx);
			mutex_enter(hash_lock);
			mutex_exit(hash_lock);
			goto top;
		}

		if (HDR_L2_WRITE_HEAD(ab)) {
			/*
			 * We hit a write head node.  Leave it for
			 * l2arc_write_done().
			 */
			list_remove(buflist, ab);
			mutex_exit(hash_lock);
			continue;
		}

		if (!all && ab->b_l2hdr != NULL &&
		    (ab->b_l2hdr->b_daddr > taddr ||
		    ab->b_l2hdr->b_daddr < dev->l2ad_hand)) {
			/*
			 * We've evicted to the target address,
			 * or the end of the device.
			 */
			mutex_exit(hash_lock);
			break;
		}

		if (HDR_FREE_IN_PROGRESS(ab)) {
			/*
			 * Already on the path to destruction.
			 */
			mutex_exit(hash_lock);
			continue;
		}

		if (ab->b_state == arc_l2c_only) {
			ASSERT(!HDR_L2_READING(ab));
			/*
			 * This doesn't exist in the ARC.  Destroy.
			 * arc_hdr_destroy() will call list_remove()
			 * and decrement arcstat_l2_size.
			 */
			arc_change_state(arc_anon, ab, hash_lock);
			arc_hdr_destroy(ab);
		} else {
			/*
			 * Invalidate issued or about to be issued
			 * reads, since we may be about to write
			 * over this location.
			 */
			if (HDR_L2_READING(ab)) {
				ARCSTAT_BUMP(arcstat_l2_evict_reading);
				ab->b_flags |= ARC_L2_EVICTED;
			}

			/*
			 * Tell ARC this no longer exists in L2ARC.
			 */
			if (ab->b_l2hdr != NULL) {
				abl2 = ab->b_l2hdr;
				ab->b_l2hdr = NULL;
				kmem_free(abl2, sizeof (l2arc_buf_hdr_t));
				ARCSTAT_INCR(arcstat_l2_size, -ab->b_size);
			}
			list_remove(buflist, ab);

			/*
			 * This may have been leftover after a
			 * failed write.
			 */
			ab->b_flags &= ~ARC_L2_WRITING;
		}
		mutex_exit(hash_lock);
	}
	mutex_exit(&l2arc_buflist_mtx);

	spa_l2cache_space_update(dev->l2ad_vdev, 0, -(taddr - dev->l2ad_evict));
	dev->l2ad_evict = taddr;
}

/*
 * Find and write ARC buffers to the L2ARC device.
 *
 * An ARC_L2_WRITING flag is set so that the L2ARC buffers are not valid
 * for reading until they have completed writing.
 */
static uint64_t
l2arc_write_buffers(spa_t *spa, l2arc_dev_t *dev, uint64_t target_sz)
{
	arc_buf_hdr_t *ab, *ab_prev, *head;
	l2arc_buf_hdr_t *hdrl2;
	list_t *list;
	uint64_t passed_sz, write_sz, buf_sz, headroom;
	void *buf_data;
	kmutex_t *hash_lock, *list_lock = NULL;
	boolean_t have_lock, full;
	l2arc_write_callback_t *cb;
	zio_t *pio, *wzio;
	uint64_t guid = spa_guid(spa);
	int try;

	ASSERT(dev->l2ad_vdev != NULL);

	pio = NULL;
	write_sz = 0;
	full = B_FALSE;
	head = kmem_cache_alloc(hdr_cache, KM_PUSHPAGE);
	head->b_flags |= ARC_L2_WRITE_HEAD;

	/*
	 * Copy buffers for L2ARC writing.
	 */
	mutex_enter(&l2arc_buflist_mtx);
	for (try = 0; try <= 3; try++) {
		list = l2arc_list_locked(try, &list_lock);
		passed_sz = 0;

		/*
		 * L2ARC fast warmup.
		 *
		 * Until the ARC is warm and starts to evict, read from the
		 * head of the ARC lists rather than the tail.
		 */
		headroom = target_sz * l2arc_headroom;
		if (arc_warm == B_FALSE)
			ab = list_head(list);
		else
			ab = list_tail(list);

		for (; ab; ab = ab_prev) {
			if (arc_warm == B_FALSE)
				ab_prev = list_next(list, ab);
			else
				ab_prev = list_prev(list, ab);

			hash_lock = HDR_LOCK(ab);
			have_lock = MUTEX_HELD(hash_lock);
			if (!have_lock && !mutex_tryenter(hash_lock)) {
				/*
				 * Skip this buffer rather than waiting.
				 */
				continue;
			}

			passed_sz += ab->b_size;
			if (passed_sz > headroom) {
				/*
				 * Searched too far.
				 */
				mutex_exit(hash_lock);
				break;
			}

			if (!l2arc_write_eligible(guid, ab)) {
				mutex_exit(hash_lock);
				continue;
			}

			if ((write_sz + ab->b_size) > target_sz) {
				full = B_TRUE;
				mutex_exit(hash_lock);
				break;
			}

			if (pio == NULL) {
				/*
				 * Insert a dummy header on the buflist so
				 * l2arc_write_done() can find where the
				 * write buffers begin without searching.
				 */
				list_insert_head(dev->l2ad_buflist, head);

				cb = kmem_alloc(
				    sizeof (l2arc_write_callback_t), KM_SLEEP);
				cb->l2wcb_dev = dev;
				cb->l2wcb_head = head;
				pio = zio_root(spa, l2arc_write_done, cb,
				    ZIO_FLAG_CANFAIL);
			}

			/*
			 * Create and add a new L2ARC header.
			 */
			hdrl2 = kmem_zalloc(sizeof (l2arc_buf_hdr_t), KM_SLEEP);
			hdrl2->b_dev = dev;
			hdrl2->b_daddr = dev->l2ad_hand;

			ab->b_flags |= ARC_L2_WRITING;
			ab->b_l2hdr = hdrl2;
			list_insert_head(dev->l2ad_buflist, ab);
			buf_data = ab->b_buf->b_data;
			buf_sz = ab->b_size;

			/*
			 * Compute and store the buffer cksum before
			 * writing.  On debug the cksum is verified first.
			 */
			arc_cksum_verify(ab->b_buf);
			arc_cksum_compute(ab->b_buf, B_TRUE);

			mutex_exit(hash_lock);

			wzio = zio_write_phys(pio, dev->l2ad_vdev,
			    dev->l2ad_hand, buf_sz, buf_data, ZIO_CHECKSUM_OFF,
			    NULL, NULL, ZIO_PRIORITY_ASYNC_WRITE,
			    ZIO_FLAG_CANFAIL, B_FALSE);

			DTRACE_PROBE2(l2arc__write, vdev_t *, dev->l2ad_vdev,
			    zio_t *, wzio);
			(void) zio_nowait(wzio);

			/*
			 * Keep the clock hand suitably device-aligned.
			 */
			buf_sz = vdev_psize_to_asize(dev->l2ad_vdev, buf_sz);

			write_sz += buf_sz;
			dev->l2ad_hand += buf_sz;
		}

		mutex_exit(list_lock);

		if (full == B_TRUE)
			break;
	}
	mutex_exit(&l2arc_buflist_mtx);

	if (pio == NULL) {
		ASSERT3U(write_sz, ==, 0);
		kmem_cache_free(hdr_cache, head);
		return (0);
	}

	ASSERT3U(write_sz, <=, target_sz);
	ARCSTAT_BUMP(arcstat_l2_writes_sent);
	ARCSTAT_INCR(arcstat_l2_write_bytes, write_sz);
	ARCSTAT_INCR(arcstat_l2_size, write_sz);
	spa_l2cache_space_update(dev->l2ad_vdev, 0, write_sz);

	/*
	 * Bump device hand to the device start if it is approaching the end.
	 * l2arc_evict() will already have evicted ahead for this case.
	 */
	if (dev->l2ad_hand >= (dev->l2ad_end - target_sz)) {
		spa_l2cache_space_update(dev->l2ad_vdev, 0,
		    dev->l2ad_end - dev->l2ad_hand);
		dev->l2ad_hand = dev->l2ad_start;
		dev->l2ad_evict = dev->l2ad_start;
		dev->l2ad_first = B_FALSE;
	}

	dev->l2ad_writing = B_TRUE;
	(void) zio_wait(pio);
	dev->l2ad_writing = B_FALSE;

	return (write_sz);
}

/*
 * This thread feeds the L2ARC at regular intervals.  This is the beating
 * heart of the L2ARC.
 */
static void
l2arc_feed_thread(void)
{
	callb_cpr_t cpr;
	l2arc_dev_t *dev;
	spa_t *spa;
	uint64_t size, wrote;
	clock_t begin, next = lbolt;

	CALLB_CPR_INIT(&cpr, &l2arc_feed_thr_lock, callb_generic_cpr, FTAG);

	mutex_enter(&l2arc_feed_thr_lock);

	while (l2arc_thread_exit == 0) {
		CALLB_CPR_SAFE_BEGIN(&cpr);
		(void) cv_timedwait(&l2arc_feed_thr_cv, &l2arc_feed_thr_lock,
		    next);
		CALLB_CPR_SAFE_END(&cpr, &l2arc_feed_thr_lock);
		next = lbolt + hz;

		/*
		 * Quick check for L2ARC devices.
		 */
		mutex_enter(&l2arc_dev_mtx);
		if (l2arc_ndev == 0) {
			mutex_exit(&l2arc_dev_mtx);
			continue;
		}
		mutex_exit(&l2arc_dev_mtx);
		begin = lbolt;

		/*
		 * This selects the next l2arc device to write to, and in
		 * doing so the next spa to feed from: dev->l2ad_spa.   This
		 * will return NULL if there are now no l2arc devices or if
		 * they are all faulted.
		 *
		 * If a device is returned, its spa's config lock is also
		 * held to prevent device removal.  l2arc_dev_get_next()
		 * will grab and release l2arc_dev_mtx.
		 */
		if ((dev = l2arc_dev_get_next()) == NULL)
			continue;

		spa = dev->l2ad_spa;
		ASSERT(spa != NULL);

		/*
		 * Avoid contributing to memory pressure.
		 */
		if (arc_reclaim_needed()) {
			ARCSTAT_BUMP(arcstat_l2_abort_lowmem);
			spa_config_exit(spa, SCL_L2ARC, dev);
			continue;
		}

		ARCSTAT_BUMP(arcstat_l2_feeds);

		size = l2arc_write_size(dev);

		/*
		 * Evict L2ARC buffers that will be overwritten.
		 */
		l2arc_evict(dev, size, B_FALSE);

		/*
		 * Write ARC buffers.
		 */
		wrote = l2arc_write_buffers(spa, dev, size);

		/*
		 * Calculate interval between writes.
		 */
		next = l2arc_write_interval(begin, size, wrote);
		spa_config_exit(spa, SCL_L2ARC, dev);
	}

	l2arc_thread_exit = 0;
	cv_broadcast(&l2arc_feed_thr_cv);
	CALLB_CPR_EXIT(&cpr);		/* drops l2arc_feed_thr_lock */
	thread_exit();
}

boolean_t
l2arc_vdev_present(vdev_t *vd)
{
	l2arc_dev_t *dev;

	mutex_enter(&l2arc_dev_mtx);
	for (dev = list_head(l2arc_dev_list); dev != NULL;
	    dev = list_next(l2arc_dev_list, dev)) {
		if (dev->l2ad_vdev == vd)
			break;
	}
	mutex_exit(&l2arc_dev_mtx);

	return (dev != NULL);
}

/*
 * Add a vdev for use by the L2ARC.  By this point the spa has already
 * validated the vdev and opened it.
 */
void
l2arc_add_vdev(spa_t *spa, vdev_t *vd, uint64_t start, uint64_t end)
{
	l2arc_dev_t *adddev;

	ASSERT(!l2arc_vdev_present(vd));

	/*
	 * Create a new l2arc device entry.
	 */
	adddev = kmem_zalloc(sizeof (l2arc_dev_t), KM_SLEEP);
	adddev->l2ad_spa = spa;
	adddev->l2ad_vdev = vd;
	adddev->l2ad_write = l2arc_write_max;
	adddev->l2ad_boost = l2arc_write_boost;
	adddev->l2ad_start = start;
	adddev->l2ad_end = end;
	adddev->l2ad_hand = adddev->l2ad_start;
	adddev->l2ad_evict = adddev->l2ad_start;
	adddev->l2ad_first = B_TRUE;
<<<<<<< HEAD
	list_link_init(&adddev->l2ad_node);
=======
	adddev->l2ad_writing = B_FALSE;
>>>>>>> 9d88c314
	ASSERT3U(adddev->l2ad_write, >, 0);

	/*
	 * This is a list of all ARC buffers that are still valid on the
	 * device.
	 */
	adddev->l2ad_buflist = kmem_zalloc(sizeof (list_t), KM_SLEEP);
	list_create(adddev->l2ad_buflist, sizeof (arc_buf_hdr_t),
	    offsetof(arc_buf_hdr_t, b_l2node));

	spa_l2cache_space_update(vd, adddev->l2ad_end - adddev->l2ad_hand, 0);

	/*
	 * Add device to global list
	 */
	mutex_enter(&l2arc_dev_mtx);
	list_insert_head(l2arc_dev_list, adddev);
	atomic_inc_64(&l2arc_ndev);
	mutex_exit(&l2arc_dev_mtx);
}

/*
 * Remove a vdev from the L2ARC.
 */
void
l2arc_remove_vdev(vdev_t *vd)
{
	l2arc_dev_t *dev, *nextdev, *remdev = NULL;

	/*
	 * Find the device by vdev
	 */
	mutex_enter(&l2arc_dev_mtx);
	for (dev = list_head(l2arc_dev_list); dev; dev = nextdev) {
		nextdev = list_next(l2arc_dev_list, dev);
		if (vd == dev->l2ad_vdev) {
			remdev = dev;
			break;
		}
	}
	ASSERT(remdev != NULL);

	/*
	 * Remove device from global list
	 */
	list_remove(l2arc_dev_list, remdev);
	l2arc_dev_last = NULL;		/* may have been invalidated */
	atomic_dec_64(&l2arc_ndev);
	mutex_exit(&l2arc_dev_mtx);

	/*
	 * Clear all buflists and ARC references.  L2ARC device flush.
	 */
	l2arc_evict(remdev, 0, B_TRUE);
	list_destroy(remdev->l2ad_buflist);
	kmem_free(remdev->l2ad_buflist, sizeof (list_t));
	kmem_free(remdev, sizeof (l2arc_dev_t));
}

void
l2arc_init(void)
{
	l2arc_thread_exit = 0;
	l2arc_ndev = 0;
	l2arc_writes_sent = 0;
	l2arc_writes_done = 0;

	mutex_init(&l2arc_feed_thr_lock, NULL, MUTEX_DEFAULT, NULL);
	cv_init(&l2arc_feed_thr_cv, NULL, CV_DEFAULT, NULL);
	mutex_init(&l2arc_dev_mtx, NULL, MUTEX_DEFAULT, NULL);
	mutex_init(&l2arc_buflist_mtx, NULL, MUTEX_DEFAULT, NULL);
	mutex_init(&l2arc_free_on_write_mtx, NULL, MUTEX_DEFAULT, NULL);

	l2arc_dev_list = &L2ARC_dev_list;
	l2arc_free_on_write = &L2ARC_free_on_write;
	list_create(l2arc_dev_list, sizeof (l2arc_dev_t),
	    offsetof(l2arc_dev_t, l2ad_node));
	list_create(l2arc_free_on_write, sizeof (l2arc_data_free_t),
	    offsetof(l2arc_data_free_t, l2df_list_node));
}

void
l2arc_fini(void)
{
	/*
	 * This is called from dmu_fini(), which is called from spa_fini();
	 * Because of this, we can assume that all l2arc devices have
	 * already been removed when the pools themselves were removed.
	 */

	l2arc_do_free_on_write();

	mutex_destroy(&l2arc_feed_thr_lock);
	cv_destroy(&l2arc_feed_thr_cv);
	mutex_destroy(&l2arc_dev_mtx);
	mutex_destroy(&l2arc_buflist_mtx);
	mutex_destroy(&l2arc_free_on_write_mtx);

	list_destroy(l2arc_dev_list);
	list_destroy(l2arc_free_on_write);
}

void
l2arc_start(void)
{
	if (!(spa_mode_global & FWRITE))
		return;

	(void) thread_create(NULL, 0, l2arc_feed_thread, NULL, 0, &p0,
	    TS_RUN, minclsyspri);
}

void
l2arc_stop(void)
{
	if (!(spa_mode_global & FWRITE))
		return;

	mutex_enter(&l2arc_feed_thr_lock);
	cv_signal(&l2arc_feed_thr_cv);	/* kick thread out of startup */
	l2arc_thread_exit = 1;
	while (l2arc_thread_exit != 0)
		cv_wait(&l2arc_feed_thr_cv, &l2arc_feed_thr_lock);
	mutex_exit(&l2arc_feed_thr_lock);
}<|MERGE_RESOLUTION|>--- conflicted
+++ resolved
@@ -777,12 +777,9 @@
 	refcount_create(&buf->b_refcnt);
 	cv_init(&buf->b_cv, NULL, CV_DEFAULT, NULL);
 	mutex_init(&buf->b_freeze_lock, NULL, MUTEX_DEFAULT, NULL);
-<<<<<<< HEAD
 	list_link_init(&buf->b_arc_node);
 	list_link_init(&buf->b_l2node);
-=======
 	arc_space_consume(sizeof (arc_buf_hdr_t), ARC_SPACE_HDRS);
->>>>>>> 9d88c314
 
 	return (0);
 }
@@ -4511,11 +4508,8 @@
 	adddev->l2ad_hand = adddev->l2ad_start;
 	adddev->l2ad_evict = adddev->l2ad_start;
 	adddev->l2ad_first = B_TRUE;
-<<<<<<< HEAD
+	adddev->l2ad_writing = B_FALSE;
 	list_link_init(&adddev->l2ad_node);
-=======
-	adddev->l2ad_writing = B_FALSE;
->>>>>>> 9d88c314
 	ASSERT3U(adddev->l2ad_write, >, 0);
 
 	/*
