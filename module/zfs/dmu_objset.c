--- conflicted
+++ resolved
@@ -955,11 +955,7 @@
 	int i;
 
 	blkptr_t *bp = zio->io_bp;
-<<<<<<< HEAD
-	objset_impl_t *os = arg;
-=======
 	objset_t *os = arg;
->>>>>>> 957b7b41
 	dnode_phys_t *dnp = &os->os_phys->os_meta_dnode;
 	ASSERTV(blkptr_t *bp_orig = &zio->io_bp_orig);
 
@@ -1129,20 +1125,10 @@
 {
 	dnode_t *dn;
 	list_t *list = &os->os_synced_dnodes;
-<<<<<<< HEAD
-	ASSERTV(static const char zerobuf[DN_MAX_BONUSLEN] = {0});
 
 	ASSERT(list_head(list) == NULL || dmu_objset_userused_enabled(os));
 
 	while ((dn = list_head(list))) {
-		dmu_object_type_t bonustype;
-
-=======
-
-	ASSERT(list_head(list) == NULL || dmu_objset_userused_enabled(os));
-
-	while (dn = list_head(list)) {
->>>>>>> 957b7b41
 		ASSERT(!DMU_OBJECT_IS_SPECIAL(dn->dn_object));
 		ASSERT(dn->dn_phys->dn_type == DMU_OT_NONE ||
 		    dn->dn_phys->dn_flags &
