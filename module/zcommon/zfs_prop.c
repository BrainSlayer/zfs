/*
 * CDDL HEADER START
 *
 * The contents of this file are subject to the terms of the
 * Common Development and Distribution License (the "License").
 * You may not use this file except in compliance with the License.
 *
 * You can obtain a copy of the license at usr/src/OPENSOLARIS.LICENSE
 * or http://www.opensolaris.org/os/licensing.
 * See the License for the specific language governing permissions
 * and limitations under the License.
 *
 * When distributing Covered Code, include this CDDL HEADER in each
 * file and include the License file at usr/src/OPENSOLARIS.LICENSE.
 * If applicable, add the following below this CDDL HEADER, with the
 * fields enclosed by brackets "[]" replaced with your own identifying
 * information: Portions Copyright [yyyy] [name of copyright owner]
 *
 * CDDL HEADER END
 */
/*
 * Copyright 2009 Sun Microsystems, Inc.  All rights reserved.
 * Use is subject to license terms.
 */

#include <sys/zio.h>
#include <sys/spa.h>
#include <sys/u8_textprep.h>
#include <sys/zfs_acl.h>
#include <sys/zfs_ioctl.h>
#include <sys/zfs_znode.h>

#include "zfs_prop.h"
#include "zfs_deleg.h"

#if defined(_KERNEL)
#include <sys/systm.h>
#else
#include <stdlib.h>
#include <string.h>
#include <ctype.h>
#endif

static zprop_desc_t zfs_prop_table[ZFS_NUM_PROPS];

/* Note this is indexed by zfs_userquota_prop_t, keep the order the same */
const char *zfs_userquota_prop_prefixes[] = {
	"userused@",
	"userquota@",
	"groupused@",
	"groupquota@"
};

zprop_desc_t *
zfs_prop_get_table(void)
{
	return (zfs_prop_table);
}

void
zfs_prop_init(void)
{
	static zprop_index_t checksum_table[] = {
		{ "on",		ZIO_CHECKSUM_ON },
		{ "off",	ZIO_CHECKSUM_OFF },
		{ "fletcher2",	ZIO_CHECKSUM_FLETCHER_2 },
		{ "fletcher4",	ZIO_CHECKSUM_FLETCHER_4 },
		{ "sha256",	ZIO_CHECKSUM_SHA256 },
		{ NULL }
	};

	static zprop_index_t compress_table[] = {
		{ "on",		ZIO_COMPRESS_ON },
		{ "off",	ZIO_COMPRESS_OFF },
		{ "lzjb",	ZIO_COMPRESS_LZJB },
		{ "gzip",	ZIO_COMPRESS_GZIP_6 },	/* gzip default */
		{ "gzip-1",	ZIO_COMPRESS_GZIP_1 },
		{ "gzip-2",	ZIO_COMPRESS_GZIP_2 },
		{ "gzip-3",	ZIO_COMPRESS_GZIP_3 },
		{ "gzip-4",	ZIO_COMPRESS_GZIP_4 },
		{ "gzip-5",	ZIO_COMPRESS_GZIP_5 },
		{ "gzip-6",	ZIO_COMPRESS_GZIP_6 },
		{ "gzip-7",	ZIO_COMPRESS_GZIP_7 },
		{ "gzip-8",	ZIO_COMPRESS_GZIP_8 },
		{ "gzip-9",	ZIO_COMPRESS_GZIP_9 },
		{ NULL }
	};

	static zprop_index_t snapdir_table[] = {
		{ "hidden",	ZFS_SNAPDIR_HIDDEN },
		{ "visible",	ZFS_SNAPDIR_VISIBLE },
		{ NULL }
	};

	static zprop_index_t acl_mode_table[] = {
		{ "discard",	ZFS_ACL_DISCARD },
		{ "groupmask",	ZFS_ACL_GROUPMASK },
		{ "passthrough", ZFS_ACL_PASSTHROUGH },
		{ NULL }
	};

	static zprop_index_t acl_inherit_table[] = {
		{ "discard",	ZFS_ACL_DISCARD },
		{ "noallow",	ZFS_ACL_NOALLOW },
		{ "restricted",	ZFS_ACL_RESTRICTED },
		{ "passthrough", ZFS_ACL_PASSTHROUGH },
		{ "secure",	ZFS_ACL_RESTRICTED }, /* bkwrd compatability */
		{ "passthrough-x", ZFS_ACL_PASSTHROUGH_X },
		{ NULL }
	};

	static zprop_index_t case_table[] = {
		{ "sensitive",		ZFS_CASE_SENSITIVE },
		{ "insensitive",	ZFS_CASE_INSENSITIVE },
		{ "mixed",		ZFS_CASE_MIXED },
		{ NULL }
	};

	static zprop_index_t copies_table[] = {
		{ "1",		1 },
		{ "2",		2 },
		{ "3",		3 },
		{ NULL }
	};

	/*
	 * Use the unique flags we have to send to u8_strcmp() and/or
	 * u8_textprep() to represent the various normalization property
	 * values.
	 */
	static zprop_index_t normalize_table[] = {
		{ "none",	0 },
		{ "formD",	U8_TEXTPREP_NFD },
		{ "formKC",	U8_TEXTPREP_NFKC },
		{ "formC",	U8_TEXTPREP_NFC },
		{ "formKD",	U8_TEXTPREP_NFKD },
		{ NULL }
	};

	static zprop_index_t version_table[] = {
		{ "1",		1 },
		{ "2",		2 },
		{ "3",		3 },
		{ "4",		4 },
		{ "current",	ZPL_VERSION },
		{ NULL }
	};

	static zprop_index_t boolean_table[] = {
		{ "off",	0 },
		{ "on",		1 },
		{ NULL }
	};

	static zprop_index_t canmount_table[] = {
		{ "off",	ZFS_CANMOUNT_OFF },
		{ "on",		ZFS_CANMOUNT_ON },
		{ "noauto",	ZFS_CANMOUNT_NOAUTO },
		{ NULL }
	};

	static zprop_index_t cache_table[] = {
		{ "none",	ZFS_CACHE_NONE },
		{ "metadata",	ZFS_CACHE_METADATA },
		{ "all",	ZFS_CACHE_ALL },
		{ NULL }
	};

	/* inherit index properties */
	register_index(ZFS_PROP_CHECKSUM, "checksum", ZIO_CHECKSUM_DEFAULT,
	    PROP_INHERIT, ZFS_TYPE_FILESYSTEM | ZFS_TYPE_VOLUME,
	    "on | off | fletcher2 | fletcher4 | sha256", "CHECKSUM",
	    checksum_table);
	register_index(ZFS_PROP_COMPRESSION, "compression",
	    ZIO_COMPRESS_DEFAULT, PROP_INHERIT,
	    ZFS_TYPE_FILESYSTEM | ZFS_TYPE_VOLUME,
	    "on | off | lzjb | gzip | gzip-[1-9]", "COMPRESS", compress_table);
	register_index(ZFS_PROP_SNAPDIR, "snapdir", ZFS_SNAPDIR_HIDDEN,
	    PROP_INHERIT, ZFS_TYPE_FILESYSTEM,
	    "hidden | visible", "SNAPDIR", snapdir_table);
	register_index(ZFS_PROP_ACLMODE, "aclmode", ZFS_ACL_GROUPMASK,
	    PROP_INHERIT, ZFS_TYPE_FILESYSTEM,
	    "discard | groupmask | passthrough", "ACLMODE", acl_mode_table);
	register_index(ZFS_PROP_ACLINHERIT, "aclinherit", ZFS_ACL_RESTRICTED,
	    PROP_INHERIT, ZFS_TYPE_FILESYSTEM,
	    "discard | noallow | restricted | passthrough | passthrough-x",
	    "ACLINHERIT", acl_inherit_table);
	register_index(ZFS_PROP_COPIES, "copies", 1,
	    PROP_INHERIT, ZFS_TYPE_FILESYSTEM | ZFS_TYPE_VOLUME,
	    "1 | 2 | 3", "COPIES", copies_table);
	register_index(ZFS_PROP_PRIMARYCACHE, "primarycache",
	    ZFS_CACHE_ALL, PROP_INHERIT,
	    ZFS_TYPE_FILESYSTEM | ZFS_TYPE_SNAPSHOT | ZFS_TYPE_VOLUME,
	    "all | none | metadata", "PRIMARYCACHE", cache_table);
	register_index(ZFS_PROP_SECONDARYCACHE, "secondarycache",
	    ZFS_CACHE_ALL, PROP_INHERIT,
	    ZFS_TYPE_FILESYSTEM | ZFS_TYPE_SNAPSHOT | ZFS_TYPE_VOLUME,
	    "all | none | metadata", "SECONDARYCACHE", cache_table);

	/* inherit index (boolean) properties */
	register_index(ZFS_PROP_ATIME, "atime", 1, PROP_INHERIT,
	    ZFS_TYPE_FILESYSTEM, "on | off", "ATIME", boolean_table);
	register_index(ZFS_PROP_DEVICES, "devices", 1, PROP_INHERIT,
	    ZFS_TYPE_FILESYSTEM | ZFS_TYPE_SNAPSHOT, "on | off", "DEVICES",
	    boolean_table);
	register_index(ZFS_PROP_EXEC, "exec", 1, PROP_INHERIT,
	    ZFS_TYPE_FILESYSTEM | ZFS_TYPE_SNAPSHOT, "on | off", "EXEC",
	    boolean_table);
	register_index(ZFS_PROP_SETUID, "setuid", 1, PROP_INHERIT,
	    ZFS_TYPE_FILESYSTEM | ZFS_TYPE_SNAPSHOT, "on | off", "SETUID",
	    boolean_table);
	register_index(ZFS_PROP_READONLY, "readonly", 0, PROP_INHERIT,
	    ZFS_TYPE_FILESYSTEM | ZFS_TYPE_VOLUME, "on | off", "RDONLY",
	    boolean_table);
	register_index(ZFS_PROP_ZONED, "zoned", 0, PROP_INHERIT,
	    ZFS_TYPE_FILESYSTEM, "on | off", "ZONED", boolean_table);
	register_index(ZFS_PROP_XATTR, "xattr", 1, PROP_INHERIT,
	    ZFS_TYPE_FILESYSTEM | ZFS_TYPE_SNAPSHOT, "on | off", "XATTR",
	    boolean_table);
	register_index(ZFS_PROP_VSCAN, "vscan", 0, PROP_INHERIT,
	    ZFS_TYPE_FILESYSTEM, "on | off", "VSCAN",
	    boolean_table);
	register_index(ZFS_PROP_NBMAND, "nbmand", 0, PROP_INHERIT,
	    ZFS_TYPE_FILESYSTEM | ZFS_TYPE_SNAPSHOT, "on | off", "NBMAND",
	    boolean_table);

	/* default index properties */
	register_index(ZFS_PROP_VERSION, "version", 0, PROP_DEFAULT,
	    ZFS_TYPE_FILESYSTEM | ZFS_TYPE_SNAPSHOT,
	    "1 | 2 | 3 | 4 | current", "VERSION", version_table);
	register_index(ZFS_PROP_CANMOUNT, "canmount", ZFS_CANMOUNT_ON,
	    PROP_DEFAULT, ZFS_TYPE_FILESYSTEM, "on | off | noauto",
	    "CANMOUNT", canmount_table);

	/* readonly index (boolean) properties */
	register_index(ZFS_PROP_MOUNTED, "mounted", 0, PROP_READONLY,
	    ZFS_TYPE_FILESYSTEM, "yes | no", "MOUNTED", boolean_table);
	register_index(ZFS_PROP_DEFER_DESTROY, "defer_destroy", 0,
	    PROP_READONLY, ZFS_TYPE_SNAPSHOT, "yes | no", "DEFER_DESTROY",
	    boolean_table);

	/* set once index properties */
	register_index(ZFS_PROP_NORMALIZE, "normalization", 0,
	    PROP_ONETIME, ZFS_TYPE_FILESYSTEM | ZFS_TYPE_SNAPSHOT,
	    "none | formC | formD | formKC | formKD", "NORMALIZATION",
	    normalize_table);
	register_index(ZFS_PROP_CASE, "casesensitivity", ZFS_CASE_SENSITIVE,
	    PROP_ONETIME, ZFS_TYPE_FILESYSTEM | ZFS_TYPE_SNAPSHOT,
	    "sensitive | insensitive | mixed", "CASE", case_table);

	/* set once index (boolean) properties */
	register_index(ZFS_PROP_UTF8ONLY, "utf8only", 0, PROP_ONETIME,
	    ZFS_TYPE_FILESYSTEM | ZFS_TYPE_SNAPSHOT,
	    "on | off", "UTF8ONLY", boolean_table);

	/* string properties */
	register_string(ZFS_PROP_ORIGIN, "origin", NULL, PROP_READONLY,
	    ZFS_TYPE_FILESYSTEM | ZFS_TYPE_VOLUME, "<snapshot>", "ORIGIN");
	register_string(ZFS_PROP_MOUNTPOINT, "mountpoint", "/", PROP_INHERIT,
	    ZFS_TYPE_FILESYSTEM, "<path> | legacy | none", "MOUNTPOINT");
	register_string(ZFS_PROP_SHARENFS, "sharenfs", "off", PROP_INHERIT,
	    ZFS_TYPE_FILESYSTEM, "on | off | share(1M) options", "SHARENFS");
	register_string(ZFS_PROP_SHAREISCSI, "shareiscsi", "off", PROP_INHERIT,
	    ZFS_TYPE_DATASET, "on | off | type=<type>", "SHAREISCSI");
	register_string(ZFS_PROP_TYPE, "type", NULL, PROP_READONLY,
	    ZFS_TYPE_DATASET, "filesystem | volume | snapshot", "TYPE");
	register_string(ZFS_PROP_SHARESMB, "sharesmb", "off", PROP_INHERIT,
	    ZFS_TYPE_FILESYSTEM, "on | off | sharemgr(1M) options", "SHARESMB");

	/* readonly number properties */
	register_number(ZFS_PROP_USED, "used", 0, PROP_READONLY,
	    ZFS_TYPE_DATASET, "<size>", "USED");
	register_number(ZFS_PROP_AVAILABLE, "available", 0, PROP_READONLY,
	    ZFS_TYPE_FILESYSTEM | ZFS_TYPE_VOLUME, "<size>", "AVAIL");
	register_number(ZFS_PROP_REFERENCED, "referenced", 0, PROP_READONLY,
	    ZFS_TYPE_DATASET, "<size>", "REFER");
	register_number(ZFS_PROP_COMPRESSRATIO, "compressratio", 0,
	    PROP_READONLY, ZFS_TYPE_DATASET,
	    "<1.00x or higher if compressed>", "RATIO");
	register_number(ZFS_PROP_VOLBLOCKSIZE, "volblocksize", 8192,
	    PROP_ONETIME,
	    ZFS_TYPE_VOLUME, "512 to 128k, power of 2",	"VOLBLOCK");
	register_number(ZFS_PROP_USEDSNAP, "usedbysnapshots", 0, PROP_READONLY,
	    ZFS_TYPE_FILESYSTEM | ZFS_TYPE_VOLUME, "<size>", "USEDSNAP");
	register_number(ZFS_PROP_USEDDS, "usedbydataset", 0, PROP_READONLY,
	    ZFS_TYPE_FILESYSTEM | ZFS_TYPE_VOLUME, "<size>", "USEDDS");
	register_number(ZFS_PROP_USEDCHILD, "usedbychildren", 0, PROP_READONLY,
	    ZFS_TYPE_FILESYSTEM | ZFS_TYPE_VOLUME, "<size>", "USEDCHILD");
	register_number(ZFS_PROP_USEDREFRESERV, "usedbyrefreservation", 0,
	    PROP_READONLY,
	    ZFS_TYPE_FILESYSTEM | ZFS_TYPE_VOLUME, "<size>", "USEDREFRESERV");
	register_number(ZFS_PROP_USERREFS, "userrefs", 0, PROP_READONLY,
	    ZFS_TYPE_SNAPSHOT, "<count>", "USERREFS");

	/* default number properties */
	register_number(ZFS_PROP_QUOTA, "quota", 0, PROP_DEFAULT,
	    ZFS_TYPE_FILESYSTEM, "<size> | none", "QUOTA");
	register_number(ZFS_PROP_RESERVATION, "reservation", 0, PROP_DEFAULT,
	    ZFS_TYPE_FILESYSTEM | ZFS_TYPE_VOLUME, "<size> | none", "RESERV");
	register_number(ZFS_PROP_VOLSIZE, "volsize", 0, PROP_DEFAULT,
	    ZFS_TYPE_VOLUME, "<size>", "VOLSIZE");
	register_number(ZFS_PROP_REFQUOTA, "refquota", 0, PROP_DEFAULT,
	    ZFS_TYPE_FILESYSTEM, "<size> | none", "REFQUOTA");
	register_number(ZFS_PROP_REFRESERVATION, "refreservation", 0,
	    PROP_DEFAULT, ZFS_TYPE_FILESYSTEM | ZFS_TYPE_VOLUME,
	    "<size> | none", "REFRESERV");

	/* inherit number properties */
	register_number(ZFS_PROP_RECORDSIZE, "recordsize", SPA_MAXBLOCKSIZE,
	    PROP_INHERIT,
	    ZFS_TYPE_FILESYSTEM, "512 to 128k, power of 2", "RECSIZE");

	/* hidden properties */
	register_hidden(ZFS_PROP_CREATETXG, "createtxg", PROP_TYPE_NUMBER,
	    PROP_READONLY, ZFS_TYPE_DATASET, NULL);
	register_hidden(ZFS_PROP_NUMCLONES, "numclones", PROP_TYPE_NUMBER,
	    PROP_READONLY, ZFS_TYPE_SNAPSHOT, NULL);
	register_hidden(ZFS_PROP_NAME, "name", PROP_TYPE_STRING,
	    PROP_READONLY, ZFS_TYPE_DATASET, "NAME");
	register_hidden(ZFS_PROP_ISCSIOPTIONS, "iscsioptions", PROP_TYPE_STRING,
	    PROP_INHERIT, ZFS_TYPE_VOLUME, "ISCSIOPTIONS");
	register_hidden(ZFS_PROP_STMF_SHAREINFO, "stmf_sbd_lu",
	    PROP_TYPE_STRING, PROP_INHERIT, ZFS_TYPE_VOLUME,
	    "STMF_SBD_LU");
	register_hidden(ZFS_PROP_GUID, "guid", PROP_TYPE_NUMBER, PROP_READONLY,
	    ZFS_TYPE_DATASET, "GUID");
	register_hidden(ZFS_PROP_USERACCOUNTING, "useraccounting",
	    PROP_TYPE_NUMBER, PROP_READONLY, ZFS_TYPE_DATASET, NULL);

	/* oddball properties */
	register_impl(ZFS_PROP_CREATION, "creation", PROP_TYPE_NUMBER, 0, NULL,
	    PROP_READONLY, ZFS_TYPE_DATASET,
	    "<date>", "CREATION", B_FALSE, B_TRUE, NULL);
}

boolean_t
zfs_prop_delegatable(zfs_prop_t prop)
{
	zprop_desc_t *pd = &zfs_prop_table[prop];
	return (pd->pd_attr != PROP_READONLY);
}

/*
 * Given a zfs dataset property name, returns the corresponding property ID.
 */
zfs_prop_t
zfs_name_to_prop(const char *propname)
{
	return (zprop_name_to_prop(propname, ZFS_TYPE_DATASET));
}

/*
 * For user property names, we allow all lowercase alphanumeric characters, plus
 * a few useful punctuation characters.
 */
static int
valid_char(char c)
{
	return ((c >= 'a' && c <= 'z') ||
	    (c >= '0' && c <= '9') ||
	    c == '-' || c == '_' || c == '.' || c == ':');
}

/*
 * Returns true if this is a valid user-defined property (one with a ':').
 */
boolean_t
zfs_prop_user(const char *name)
{
	int i;
	char c;
	boolean_t foundsep = B_FALSE;

	for (i = 0; i < strlen(name); i++) {
		c = name[i];
		if (!valid_char(c))
			return (B_FALSE);
		if (c == ':')
			foundsep = B_TRUE;
	}

	if (!foundsep)
		return (B_FALSE);

	return (B_TRUE);
}

/*
 * Returns true if this is a valid userspace-type property (one with a '@').
 * Note that after the @, any character is valid (eg, another @, for SID
 * user@domain).
 */
boolean_t
zfs_prop_userquota(const char *name)
{
	zfs_userquota_prop_t prop;

	for (prop = 0; prop < ZFS_NUM_USERQUOTA_PROPS; prop++) {
		if (strncmp(name, zfs_userquota_prop_prefixes[prop],
		    strlen(zfs_userquota_prop_prefixes[prop])) == 0) {
			return (B_TRUE);
		}
	}

	return (B_FALSE);
}

/*
 * Tables of index types, plus functions to convert between the user view
 * (strings) and internal representation (uint64_t).
 */
int
zfs_prop_string_to_index(zfs_prop_t prop, const char *string, uint64_t *idx)
{
	return (zprop_string_to_index(prop, string, idx, ZFS_TYPE_DATASET));
}

int
zfs_prop_index_to_string(zfs_prop_t prop, uint64_t idx, const char **string)
{
	return (zprop_index_to_string(prop, idx, string, ZFS_TYPE_DATASET));
}

/*
 * Returns TRUE if the property applies to any of the given dataset types.
 */
boolean_t
zfs_prop_valid_for_type(int prop, zfs_type_t types)
{
	return (zprop_valid_for_type(prop, types));
}

zprop_type_t
zfs_prop_get_type(zfs_prop_t prop)
{
	return (zfs_prop_table[prop].pd_proptype);
}

/*
 * Returns TRUE if the property is readonly.
 */
boolean_t
zfs_prop_readonly(zfs_prop_t prop)
{
	return (zfs_prop_table[prop].pd_attr == PROP_READONLY ||
	    zfs_prop_table[prop].pd_attr == PROP_ONETIME);
}

/*
 * Returns TRUE if the property is only allowed to be set once.
 */
boolean_t
zfs_prop_setonce(zfs_prop_t prop)
{
	return (zfs_prop_table[prop].pd_attr == PROP_ONETIME);
}

const char *
zfs_prop_default_string(zfs_prop_t prop)
{
	return (zfs_prop_table[prop].pd_strdefault);
}

uint64_t
zfs_prop_default_numeric(zfs_prop_t prop)
{
	return (zfs_prop_table[prop].pd_numdefault);
}

/*
 * Given a dataset property ID, returns the corresponding name.
 * Assuming the zfs dataset property ID is valid.
 */
const char *
zfs_prop_to_name(zfs_prop_t prop)
{
	return (zfs_prop_table[prop].pd_name);
}

/*
 * Returns TRUE if the property is inheritable.
 */
boolean_t
zfs_prop_inheritable(zfs_prop_t prop)
{
	return (zfs_prop_table[prop].pd_attr == PROP_INHERIT ||
	    zfs_prop_table[prop].pd_attr == PROP_ONETIME);
}

#ifndef _KERNEL

/*
 * Returns a string describing the set of acceptable values for the given
 * zfs property, or NULL if it cannot be set.
 */
const char *
zfs_prop_values(zfs_prop_t prop)
{
	return (zfs_prop_table[prop].pd_values);
}

/*
 * Returns TRUE if this property is a string type.  Note that index types
 * (compression, checksum) are treated as strings in userland, even though they
 * are stored numerically on disk.
 */
int
zfs_prop_is_string(zfs_prop_t prop)
{
	return (zfs_prop_table[prop].pd_proptype == PROP_TYPE_STRING ||
	    zfs_prop_table[prop].pd_proptype == PROP_TYPE_INDEX);
}

/*
 * Returns the column header for the given property.  Used only in
 * 'zfs list -o', but centralized here with the other property information.
 */
const char *
zfs_prop_column_name(zfs_prop_t prop)
{
	return (zfs_prop_table[prop].pd_colname);
}

/*
 * Returns whether the given property should be displayed right-justified for
 * 'zfs list'.
 */
boolean_t
zfs_prop_align_right(zfs_prop_t prop)
{
	return (zfs_prop_table[prop].pd_rightalign);
}

#endif

#if defined(_KERNEL) && defined(HAVE_SPL)
<<<<<<< HEAD
=======
static int zcommon_init(void) { return 0; }
static int zcommon_fini(void) { return 0; }

spl_module_init(zcommon_init);
spl_module_exit(zcommon_fini);

MODULE_AUTHOR("Sun Microsystems, Inc");
MODULE_DESCRIPTION("Generic ZFS support");
MODULE_LICENSE("CDDL");

>>>>>>> ea0bf014
/* zfs dataset property functions */
EXPORT_SYMBOL(zfs_userquota_prop_prefixes);
EXPORT_SYMBOL(zfs_prop_init);
EXPORT_SYMBOL(zfs_prop_get_type);
EXPORT_SYMBOL(zfs_prop_get_table);
EXPORT_SYMBOL(zfs_prop_delegatable);

/* Dataset property functions shared between libzfs and kernel. */
EXPORT_SYMBOL(zfs_prop_default_string);
EXPORT_SYMBOL(zfs_prop_default_numeric);
EXPORT_SYMBOL(zfs_prop_readonly);
EXPORT_SYMBOL(zfs_prop_inheritable);
EXPORT_SYMBOL(zfs_prop_setonce);
EXPORT_SYMBOL(zfs_prop_to_name);
EXPORT_SYMBOL(zfs_name_to_prop);
EXPORT_SYMBOL(zfs_prop_user);
EXPORT_SYMBOL(zfs_prop_userquota);
EXPORT_SYMBOL(zfs_prop_index_to_string);
EXPORT_SYMBOL(zfs_prop_string_to_index);
EXPORT_SYMBOL(zfs_prop_valid_for_type);

<<<<<<< HEAD
static int __init zcommon_init(void)
{
	return 0;
}

static void zcommon_fini(void)
{
	return;
}

module_init(zcommon_init);
module_exit(zcommon_fini);

MODULE_AUTHOR("Sun Microsystems, Inc");
MODULE_DESCRIPTION("Generic ZFS support");
MODULE_LICENSE("CDDL");

=======
>>>>>>> ea0bf014
#endif<|MERGE_RESOLUTION|>--- conflicted
+++ resolved
@@ -534,8 +534,6 @@
 #endif
 
 #if defined(_KERNEL) && defined(HAVE_SPL)
-<<<<<<< HEAD
-=======
 static int zcommon_init(void) { return 0; }
 static int zcommon_fini(void) { return 0; }
 
@@ -546,7 +544,6 @@
 MODULE_DESCRIPTION("Generic ZFS support");
 MODULE_LICENSE("CDDL");
 
->>>>>>> ea0bf014
 /* zfs dataset property functions */
 EXPORT_SYMBOL(zfs_userquota_prop_prefixes);
 EXPORT_SYMBOL(zfs_prop_init);
@@ -568,24 +565,4 @@
 EXPORT_SYMBOL(zfs_prop_string_to_index);
 EXPORT_SYMBOL(zfs_prop_valid_for_type);
 
-<<<<<<< HEAD
-static int __init zcommon_init(void)
-{
-	return 0;
-}
-
-static void zcommon_fini(void)
-{
-	return;
-}
-
-module_init(zcommon_init);
-module_exit(zcommon_fini);
-
-MODULE_AUTHOR("Sun Microsystems, Inc");
-MODULE_DESCRIPTION("Generic ZFS support");
-MODULE_LICENSE("CDDL");
-
-=======
->>>>>>> ea0bf014
 #endif