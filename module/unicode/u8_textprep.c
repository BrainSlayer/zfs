--- conflicted
+++ resolved
@@ -2133,10 +2133,6 @@
 }
 
 #if defined(_KERNEL) && defined(HAVE_SPL)
-<<<<<<< HEAD
-#include "zfs_config.h"
-=======
->>>>>>> 38b6b005
 
 static int unicode_init(void) { return 0; }
 static int unicode_fini(void) { return 0; }
